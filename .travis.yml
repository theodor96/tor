--- conflicted
+++ resolved
@@ -96,11 +96,9 @@
   include:
     - compiler: gcc
     - compiler: gcc
-<<<<<<< HEAD
       env: RUST_OPTIONS=""
-=======
+    - compiler: gcc
       env: COVERAGE_OPTIONS="--enable-coverage"
->>>>>>> d0ad9579
     ## The "sudo: required" forces non-containerized builds, working
     ## around a Travis CI environment issue: clang LeakAnalyzer fails
     ## because it requires ptrace and the containerized environment no
@@ -115,12 +113,8 @@
   ## If we're on OSX, homebrew usually needs to updated first
   - if [[ "$TRAVIS_OS_NAME" == "osx" ]]; then brew update ; fi
   ## Download rustup
-<<<<<<< HEAD
   - if [[ "$RUST_OPTIONS" != "" ]]; then curl -Ssf -o rustup.sh https://sh.rustup.rs; fi
-=======
-  - curl -Ssf -o rustup.sh https://sh.rustup.rs
   - if [[ "$COVERAGE_OPTIONS" != "" ]]; then pip install --user cpp-coveralls; fi
->>>>>>> d0ad9579
 
 install:
   ## If we're on OSX use brew to install required dependencies (for Linux, see the "apt:" section above)
