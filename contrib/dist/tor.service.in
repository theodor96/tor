[Unit]
Description = Anonymizing overlay network for TCP
After = syslog.target network.target nss-lookup.target

[Service]
Type = simple
ExecStartPre = @BINDIR@/tor -f @CONFDIR@/torrc --verify-config
# A torrc that has "RunAsDaemon 1" won't work with the "simple" service type;
# let's explicitly override it.
ExecStart = @BINDIR@/tor -f @CONFDIR@/torrc --RunAsDaemon 0
ExecReload = /bin/kill -HUP ${MAINPID}
KillSignal = SIGINT
TimeoutSec = 30
Restart = on-failure
LimitNOFILE = 32768

# Hardening
PrivateTmp = yes
DeviceAllow = /dev/null rw
DeviceAllow = /dev/urandom r
InaccessibleDirectories = /home
<<<<<<< HEAD
ReadOnlyDirectories = /
ReadWriteDirectories = @LOCALSTATEDIR@/lib/tor
ReadWriteDirectories = @LOCALSTATEDIR@/log/tor
=======
NoNewPrivileges = yes
>>>>>>> 3b670dbf

[Install]
WantedBy = multi-user.target<|MERGE_RESOLUTION|>--- conflicted
+++ resolved
@@ -19,13 +19,10 @@
 DeviceAllow = /dev/null rw
 DeviceAllow = /dev/urandom r
 InaccessibleDirectories = /home
-<<<<<<< HEAD
 ReadOnlyDirectories = /
 ReadWriteDirectories = @LOCALSTATEDIR@/lib/tor
 ReadWriteDirectories = @LOCALSTATEDIR@/log/tor
-=======
 NoNewPrivileges = yes
->>>>>>> 3b670dbf
 
 [Install]
 WantedBy = multi-user.target