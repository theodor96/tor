<<<<<<< HEAD
Changes in version 0.2.2.1-alpha - 2009-??-??
  o Security fixes:
    - Fix an edge case where a malicious exit relay could convince a
      controller that the client's DNS question resolves to an internal IP
      address. Bug found and fixed by "optimist"; bugfix on 0.1.2.8-beta.

  o Major features:
    - Add support for dynamic OpenSSL hardware crypto acceleration engines
      via new AccelName and AccelDir options.

  o Minor features:
    - New --digests command-line switch to output the digests of the
      source files Tor was built with.
    - The "torify" script now uses torsocks where available.
    - The memarea code now uses a sentinel value at the end of each area
      to make sure nothing writes beyond the end of an area.  This might
      help debug some conceivable causes of bug 930.
    - Directories that are configured with the --enable-geoip-stats flag
      now write their GeoIP stats to disk exactly every 24 hours.

  o Minor bugfixes
    - Hidden service clients didn't use a cached service descriptor that
      was older than 15 minutes, but wouldn't fetch a new one either. Now,
      use a cached descriptor no matter how old it is and only fetch a new
      one when all introduction points fail. Fix for bug 997. Patch from
      Marcus Griep.
    - Fix refetching of hidden service descriptors when all introduction
      points have turned out to not work. Fixes more of bug 997.

  o Deprecated and removed features:
    - The controller no longer accepts the old obsolete "addr-mappings/"
      GETINFO value.
    - Hidden services no longer publish version 0 descriptors, and clients
      do not request or use version 0 descriptors. However, the authorities
      still accept and serve version 0 descriptors when contacted by older
      hidden services/clients.
    - The EXTENDED_EVENTS and VERBOSE_NAMES controller features are now
      always on; using them is necessary for correct forward-compatible
      controllers.


Changes in version 0.2.1.17-?? - 2009-??-??
=======
Changes in version 0.2.1.17-rc - 2009-07-02
  o Major features:
    - Clients now use the bandwidth values in the consensus, rather than
      the bandwidth values in each relay descriptor. This approach opens
      the door to more accurate bandwidth estimates once the directory
      authorities start doing active measurements. Implements more of
      proposal 141.

>>>>>>> 4e8d2284
  o Major bugfixes:
    - When Tor clients restart after 1-5 days, they discard all their
      cached descriptors as too old, but they still use the cached
      consensus document. This approach is good for robustness, but
      bad for performance: since they don't know any bandwidths, they
      end up choosing at random rather than weighting their choice by
      speed. Fixed by the above feature of putting bandwidths in the
      consensus. Bugfix on 0.2.0.x.
    - Directory authorities were neglecting to mark relays down in their
      internal histories if the relays fall off the routerlist without
      ever being found unreachable. So there were relays in the histories
      that haven't been seen for eight months, and are listed as being
      up for eight months. This wreaked havoc on the "median wfu"
      and "median mtbf" calculations, in turn making Guard and Stable
      flags very wrong, hurting network performance. Fixes bugs 696 and
      969. Bugfix on 0.2.0.6-alpha.

  o Minor bugfixes:
    - Serve the DirPortFrontPage page even when we have been approaching
      our quotas recently. Fixes bug 1013; bugfix on 0.2.1.8-alpha.
    - The control port would close the connection before flushing long
      replies, such as the network consensus, if a QUIT command was issued
      before the reply had completed. Now, the control port flushes all
      pending replies before closing the connection. Also fixed a spurious
      warning when a QUIT command is issued after a malformed or rejected
      AUTHENTICATE command, but before the connection was closed. Patch
      by Marcus Griep. Bugfix on 0.2.0.x; fixes bugs 1015 and 1016.
    - When we can't find an intro key for a v2 hidden service descriptor,
      fall back to the v0 hidden service descriptor and log a bug message.
      Workaround for bug 1024.

  o Minor features:
    - If we're a relay and we change our IP address, be more verbose
      about the reason that made us change. Should help track down
      further bugs for relays on dynamic IP addresses.


Changes in version 0.2.1.16-rc - 2009-06-20
  o Security fixes:
    - Fix an edge case where a malicious exit relay could convince a
      controller that the client's DNS question resolves to an internal IP
      address. Bug found and fixed by "optimist"; bugfix on 0.1.2.8-beta.

  o Major performance improvements (on 0.2.0.x):
    - Disable and refactor some debugging checks that forced a linear scan
      over the whole server-side DNS cache. These accounted for over 50%
      of CPU time on a relatively busy exit node's gprof profile. Found
      by Jacob.
    - Disable some debugging checks that appeared in exit node profile
      data.

  o Minor features:
    - Update to the "June 3 2009" ip-to-country file.
    - Do not have tor-resolve automatically refuse all .onion addresses;
      if AutomapHostsOnResolve is set in your torrc, this will work fine.

  o Minor bugfixes (on 0.2.0.x):
    - Log correct error messages for DNS-related network errors on
      Windows.
    - Fix a race condition that could cause crashes or memory corruption
      when running as a server with a controller listening for log
      messages.
    - Avoid crashing when we have a policy specified in a DirPolicy or
      SocksPolicy or ReachableAddresses option with ports set on it,
      and we re-load the policy. May fix bug 996.
    - Hidden service clients didn't use a cached service descriptor that
      was older than 15 minutes, but wouldn't fetch a new one either,
      because there was already one in the cache. Now, fetch a v2
      descriptor unless the same descriptor was added to the cache within
      the last 15 minutes. Fixes bug 997; reported by Marcus Griep.

  o Minor bugfixes (on 0.2.1.x):
    - Don't warn users about low port and hibernation mix when they
      provide a *ListenAddress directive to fix that. Bugfix on
      0.2.1.15-rc.
    - When switching back and forth between bridge mode, do not start
      gathering GeoIP data until two hours have passed.
    - Do not complain that the user has requested an excluded node as
      an exit when the node is not really an exit. This could happen
      because the circuit was for testing, or an introduction point.
      Fix for bug 984.


Changes in version 0.2.1.15-rc - 2009-05-25
  o Major bugfixes (on 0.2.0.x):
    - Fix a timing-dependent, allocator-dependent, DNS-related crash bug
      that would occur on some exit nodes when DNS failures and timeouts
      occurred in certain patterns. Fix for bug 957.

  o Minor bugfixes (on 0.2.0.x):
    - Actually return -1 in the error case for read_bandwidth_usage().
      Harmless bug, since we currently don't care about the return value
      anywhere. Bugfix on 0.2.0.9-alpha.
    - Provide a more useful log message if bug 977 (related to buffer
      freelists) ever reappears, and do not crash right away.
    - Fix an assertion failure on 64-bit platforms when we allocated
      memory right up to the end of a memarea, then realigned the memory
      one step beyond the end. Fixes a possible cause of bug 930.
    - Protect the count of open sockets with a mutex, so we can't
      corrupt it when two threads are closing or opening sockets at once.
      Fix for bug 939. Bugfix on 0.2.0.1-alpha.
    - Don't allow a bridge to publish its router descriptor to a
      non-bridge directory authority. Fixes part of bug 932.
    - When we change to or from being a bridge, reset our counts of
      client usage by country. Fixes bug 932.
    - Fix a bug that made stream bandwidth get misreported to the
      controller.
    - Stop using malloc_usable_size() to use more area than we had
      actually allocated: it was safe, but made valgrind really unhappy.
    - Fix a memory leak when v3 directory authorities load their keys
      and cert from disk. Bugfix on 0.2.0.1-alpha.

  o Minor bugfixes (on 0.2.1.x):
    - Fix use of freed memory when deciding to mark a non-addable
      descriptor as never-downloadable. Bugfix on 0.2.1.9-alpha.


Changes in version 0.2.1.14-rc - 2009-04-12
  Tor 0.2.1.14-rc marks the first release candidate for the 0.2.1.x
  series. It begins fixing some major performance problems, and also
  finally addresses the bug that was causing relays on dynamic IP
  addresses to fall out of the directory.

  o Major features:
    - Clients replace entry guards that were chosen more than a few months
      ago. This change should significantly improve client performance,
      especially once more people upgrade, since relays that have been
      a guard for a long time are currently overloaded.

  o Major bugfixes (on 0.2.0):
    - Finally fix the bug where dynamic-IP relays disappear when their
      IP address changes: directory mirrors were mistakenly telling
      them their old address if they asked via begin_dir, so they
      never got an accurate answer about their new address, so they
      just vanished after a day. For belt-and-suspenders, relays that
      don't set Address in their config now avoid using begin_dir for
      all direct connections. Should fix bugs 827, 883, and 900.
    - Relays were falling out of the networkstatus consensus for
      part of a day if they changed their local config but the
      authorities discarded their new descriptor as "not sufficiently
      different". Now directory authorities accept a descriptor as changed
      if bandwidthrate or bandwidthburst changed. Partial fix for bug 962;
      patch by Sebastian.
    - Avoid crashing in the presence of certain malformed descriptors.
      Found by lark, and by automated fuzzing.

  o Minor features:
    - When generating circuit events with verbose nicknames for
      controllers, try harder to look up nicknames for routers on a
      circuit. (Previously, we would look in the router descriptors we had
      for nicknames, but not in the consensus.) Partial fix for bug 941.
    - If the bridge config line doesn't specify a port, assume 443.
      This makes bridge lines a bit smaller and easier for users to
      understand.
    - Raise the minimum bandwidth to be a relay from 20000 bytes to 20480
      bytes (aka 20KB/s), to match our documentation. Also update
      directory authorities so they always assign the Fast flag to relays
      with 20KB/s of capacity. Now people running relays won't suddenly
      find themselves not seeing any use, if the network gets faster
      on average.
    - Update to the "April 3 2009" ip-to-country file.

  o Minor bugfixes:
    - Avoid trying to print raw memory to the logs when we decide to
      give up on downloading a given relay descriptor. Bugfix on
      0.2.1.9-alpha.
    - In tor-resolve, when the Tor client to use is specified by
      <hostname>:<port>, actually use the specified port rather than
      defaulting to 9050. Bugfix on 0.2.1.6-alpha.
    - Make directory usage recording work again. Bugfix on 0.2.1.6-alpha.
    - When starting with a cache over a few days old, do not leak
      memory for the obsolete router descriptors in it. Bugfix on
      0.2.0.33.
    - Avoid double-free on list of successfully uploaded hidden
      service discriptors. Fix for bug 948. Bugfix on 0.2.1.6-alpha.
    - Change memarea_strndup() implementation to work even when
      duplicating a string at the end of a page. This bug was
      harmless for now, but could have meant crashes later. Fix by
      lark. Bugfix on 0.2.1.1-alpha.
    - Limit uploaded directory documents to be 16M rather than 500K.
      The directory authorities were refusing v3 consensus votes from
      other authorities, since the votes are now 504K. Fixes bug 959;
      bugfix on 0.0.2pre17 (where we raised it from 50K to 500K ;).
    - Directory authorities should never send a 503 "busy" response to
      requests for votes or keys. Bugfix on 0.2.0.8-alpha; exposed by
      bug 959.


Changes in version 0.2.1.13-alpha - 2009-03-09
  Tor 0.2.1.13-alpha includes another big pile of minor bugfixes and
  cleanups. We're finally getting close to a release candidate.

  o Major bugfixes:
    - Correctly update the list of which countries we exclude as
      exits, when the GeoIP file is loaded or reloaded. Diagnosed by
      lark. Bugfix on 0.2.1.6-alpha.

  o Minor bugfixes (on 0.2.0.x and earlier):
    - Automatically detect MacOSX versions earlier than 10.4.0, and
      disable kqueue from inside Tor when running with these versions.
      We previously did this from the startup script, but that was no
      help to people who didn't use the startup script. Resolves bug 863.
    - When we had picked an exit node for a connection, but marked it as
      "optional", and it turned out we had no onion key for the exit,
      stop wanting that exit and try again. This situation may not
      be possible now, but will probably become feasible with proposal
      158. Spotted by rovv. Fixes another case of bug 752.
    - Clients no longer cache certificates for authorities they do not
      recognize. Bugfix on 0.2.0.9-alpha.
    - When we can't transmit a DNS request due to a network error, retry
      it after a while, and eventually transmit a failing response to
      the RESOLVED cell. Bugfix on 0.1.2.5-alpha.
    - If the controller claimed responsibility for a stream, but that
      stream never finished making its connection, it would live
      forever in circuit_wait state. Now we close it after SocksTimeout
      seconds. Bugfix on 0.1.2.7-alpha; reported by Mike Perry.
    - Drop begin cells to a hidden service if they come from the middle
      of a circuit. Patch from lark.
    - When we erroneously receive two EXTEND cells for the same circuit
      ID on the same connection, drop the second. Patch from lark.
    - Fix a crash that occurs on exit nodes when a nameserver request
      timed out. Bugfix on 0.1.2.1-alpha; our CLEAR debugging code had
      been suppressing the bug since 0.1.2.10-alpha. Partial fix for
      bug 929.
    - Do not assume that a stack-allocated character array will be
      64-bit aligned on platforms that demand that uint64_t access is
      aligned. Possible fix for bug 604.
    - Parse dates and IPv4 addresses in a locale- and libc-independent
      manner, to avoid platform-dependent behavior on malformed input.
    - Build correctly when configured to build outside the main source
      path. Patch from Michael Gold.
    - We were already rejecting relay begin cells with destination port
      of 0. Now also reject extend cells with destination port or address
      of 0. Suggested by lark.

  o Minor bugfixes (on 0.2.1.x):
    - Don't re-extend introduction circuits if we ran out of RELAY_EARLY
      cells. Bugfix on 0.2.1.3-alpha. Fixes more of bug 878.
    - If we're an exit node, scrub the IP address to which we are exiting
      in the logs. Bugfix on 0.2.1.8-alpha.

  o Minor features:
    - On Linux, use the prctl call to re-enable core dumps when the user
      is option is set.
    - New controller event NEWCONSENSUS that lists the networkstatus
      lines for every recommended relay. Now controllers like Torflow
      can keep up-to-date on which relays they should be using.
    - Update to the "February 26 2009" ip-to-country file.


Changes in version 0.2.0.34 - 2009-02-08
  Tor 0.2.0.34 features several more security-related fixes. You should
  upgrade, especially if you run an exit relay (remote crash) or a
  directory authority (remote infinite loop), or you're on an older
  (pre-XP) or not-recently-patched Windows (remote exploit).

  This release marks end-of-life for Tor 0.1.2.x. Those Tor versions
  have many known flaws, and nobody should be using them. You should
  upgrade. If you're using a Linux or BSD and its packages are obsolete,
  stop using those packages and upgrade anyway.

  o Security fixes:
    - Fix an infinite-loop bug on handling corrupt votes under certain
      circumstances. Bugfix on 0.2.0.8-alpha.
    - Fix a temporary DoS vulnerability that could be performed by
      a directory mirror. Bugfix on 0.2.0.9-alpha; reported by lark.
    - Avoid a potential crash on exit nodes when processing malformed
      input. Remote DoS opportunity. Bugfix on 0.2.0.33.
    - Do not accept incomplete ipv4 addresses (like 192.168.0) as valid.
      Spec conformance issue. Bugfix on Tor 0.0.2pre27.

  o Minor bugfixes:
    - Fix compilation on systems where time_t is a 64-bit integer.
      Patch from Matthias Drochner.
    - Don't consider expiring already-closed client connections. Fixes
      bug 893. Bugfix on 0.0.2pre20.


Changes in version 0.2.1.12-alpha - 2009-02-08
  Tor 0.2.1.12-alpha features several more security-related fixes. You
  should upgrade, especially if you run an exit relay (remote crash) or
  a directory authority (remote infinite loop), or you're on an older
  (pre-XP) or not-recently-patched Windows (remote exploit). It also
  includes a big pile of minor bugfixes and cleanups.

  o Security fixes:
    - Fix an infinite-loop bug on handling corrupt votes under certain
      circumstances. Bugfix on 0.2.0.8-alpha.
    - Fix a temporary DoS vulnerability that could be performed by
      a directory mirror. Bugfix on 0.2.0.9-alpha; reported by lark.
    - Avoid a potential crash on exit nodes when processing malformed
      input. Remote DoS opportunity. Bugfix on 0.2.1.7-alpha.

  o Minor bugfixes:
    - Let controllers actually ask for the "clients_seen" event for
      getting usage summaries on bridge relays. Bugfix on 0.2.1.10-alpha;
      reported by Matt Edman.
    - Fix a compile warning on OSX Panther. Fixes bug 913; bugfix against
      0.2.1.11-alpha.
    - Fix a bug in address parsing that was preventing bridges or hidden
      service targets from being at IPv6 addresses.
    - Solve a bug that kept hardware crypto acceleration from getting
      enabled when accounting was turned on. Fixes bug 907. Bugfix on
      0.0.9pre6.
    - Remove a bash-ism from configure.in to build properly on non-Linux
      platforms. Bugfix on 0.2.1.1-alpha.
    - Fix code so authorities _actually_ send back X-Descriptor-Not-New
      headers. Bugfix on 0.2.0.10-alpha.
    - Don't consider expiring already-closed client connections. Fixes
      bug 893. Bugfix on 0.0.2pre20.
    - Fix another interesting corner-case of bug 891 spotted by rovv:
      Previously, if two hosts had different amounts of clock drift, and
      one of them created a new connection with just the wrong timing,
      the other might decide to deprecate the new connection erroneously.
      Bugfix on 0.1.1.13-alpha.
    - Resolve a very rare crash bug that could occur when the user forced
      a nameserver reconfiguration during the middle of a nameserver
      probe. Fixes bug 526. Bugfix on 0.1.2.1-alpha.
    - Support changing value of ServerDNSRandomizeCase during SIGHUP.
      Bugfix on 0.2.1.7-alpha.
    - If we're using bridges and our network goes away, be more willing
      to forgive our bridges and try again when we get an application
      request. Bugfix on 0.2.0.x.

  o Minor features:
    - Support platforms where time_t is 64 bits long. (Congratulations,
      NetBSD!) Patch from Matthias Drochner.
    - Add a 'getinfo status/clients-seen' controller command, in case
      controllers want to hear clients_seen events but connect late.

  o Build changes:
    - Disable GCC's strict alias optimization by default, to avoid the
      likelihood of its introducing subtle bugs whenever our code violates
      the letter of C99's alias rules.


Changes in version 0.2.0.33 - 2009-01-21
  Tor 0.2.0.33 fixes a variety of bugs that were making relays less
  useful to users. It also finally fixes a bug where a relay or client
  that's been off for many days would take a long time to bootstrap.

  This update also fixes an important security-related bug reported by
  Ilja van Sprundel. You should upgrade. (We'll send out more details
  about the bug once people have had some time to upgrade.)

  o Security fixes:
    - Fix a heap-corruption bug that may be remotely triggerable on
      some platforms. Reported by Ilja van Sprundel.

  o Major bugfixes:
    - When a stream at an exit relay is in state "resolving" or
      "connecting" and it receives an "end" relay cell, the exit relay
      would silently ignore the end cell and not close the stream. If
      the client never closes the circuit, then the exit relay never
      closes the TCP connection. Bug introduced in Tor 0.1.2.1-alpha;
      reported by "wood".
    - When sending CREATED cells back for a given circuit, use a 64-bit
      connection ID to find the right connection, rather than an addr:port
      combination. Now that we can have multiple OR connections between
      the same ORs, it is no longer possible to use addr:port to uniquely
      identify a connection.
    - Bridge relays that had DirPort set to 0 would stop fetching
      descriptors shortly after startup, and then briefly resume
      after a new bandwidth test and/or after publishing a new bridge
      descriptor. Bridge users that try to bootstrap from them would
      get a recent networkstatus but would get descriptors from up to
      18 hours earlier, meaning most of the descriptors were obsolete
      already. Reported by Tas; bugfix on 0.2.0.13-alpha.
    - Prevent bridge relays from serving their 'extrainfo' document
      to anybody who asks, now that extrainfo docs include potentially
      sensitive aggregated client geoip summaries. Bugfix on
      0.2.0.13-alpha.
    - If the cached networkstatus consensus is more than five days old,
      discard it rather than trying to use it. In theory it could be
      useful because it lists alternate directory mirrors, but in practice
      it just means we spend many minutes trying directory mirrors that
      are long gone from the network. Also discard router descriptors as
      we load them if they are more than five days old, since the onion
      key is probably wrong by now. Bugfix on 0.2.0.x. Fixes bug 887.

  o Minor bugfixes:
    - Do not mark smartlist_bsearch_idx() function as ATTR_PURE. This bug
      could make gcc generate non-functional binary search code. Bugfix
      on 0.2.0.10-alpha.
    - Build correctly on platforms without socklen_t.
    - Compile without warnings on solaris.
    - Avoid potential crash on internal error during signature collection.
      Fixes bug 864. Patch from rovv.
    - Correct handling of possible malformed authority signing key
      certificates with internal signature types. Fixes bug 880.
      Bugfix on 0.2.0.3-alpha.
    - Fix a hard-to-trigger resource leak when logging credential status.
      CID 349.
    - When we can't initialize DNS because the network is down, do not
      automatically stop Tor from starting. Instead, we retry failed
      dns_init() every 10 minutes, and change the exit policy to reject
      *:* until one succeeds. Fixes bug 691.
    - Use 64 bits instead of 32 bits for connection identifiers used with
      the controller protocol, to greatly reduce risk of identifier reuse.
    - When we're choosing an exit node for a circuit, and we have
      no pending streams, choose a good general exit rather than one that
      supports "all the pending streams". Bugfix on 0.1.1.x. Fix by rovv.
    - Fix another case of assuming, when a specific exit is requested,
      that we know more than the user about what hosts it allows.
      Fixes one case of bug 752. Patch from rovv.
    - Clip the MaxCircuitDirtiness config option to a minimum of 10
      seconds. Warn the user if lower values are given in the
      configuration. Bugfix on 0.1.0.1-rc. Patch by Sebastian.
    - Clip the CircuitBuildTimeout to a minimum of 30 seconds. Warn the
      user if lower values are given in the configuration. Bugfix on
      0.1.1.17-rc. Patch by Sebastian.
    - Fix a memory leak when we decline to add a v2 rendezvous descriptor to
      the cache because we already had a v0 descriptor with the same ID.
      Bugfix on 0.2.0.18-alpha.
    - Fix a race condition when freeing keys shared between main thread
      and CPU workers that could result in a memory leak. Bugfix on
      0.1.0.1-rc. Fixes bug 889.
    - Send a valid END cell back when a client tries to connect to a
      nonexistent hidden service port. Bugfix on 0.1.2.15. Fixes bug
      840. Patch from rovv.
    - Check which hops rendezvous stream cells are associated with to
      prevent possible guess-the-streamid injection attacks from
      intermediate hops. Fixes another case of bug 446. Based on patch
      from rovv.
    - If a broken client asks a non-exit router to connect somewhere,
      do not even do the DNS lookup before rejecting the connection.
      Fixes another case of bug 619. Patch from rovv.
    - When a relay gets a create cell it can't decrypt (e.g. because it's
      using the wrong onion key), we were dropping it and letting the
      client time out. Now actually answer with a destroy cell. Fixes
      bug 904. Bugfix on 0.0.2pre8.

  o Minor bugfixes (hidden services):
    - Do not throw away existing introduction points on SIGHUP. Bugfix on
      0.0.6pre1. Patch by Karsten. Fixes bug 874.

  o Minor features:
    - Report the case where all signatures in a detached set are rejected
      differently than the case where there is an error handling the
      detached set.
    - When we realize that another process has modified our cached
      descriptors, print out a more useful error message rather than
      triggering an assertion. Fixes bug 885. Patch from Karsten.
    - Implement the 0x20 hack to better resist DNS poisoning: set the
      case on outgoing DNS requests randomly, and reject responses that do
      not match the case correctly. This logic can be disabled with the
      ServerDNSRamdomizeCase setting, if you are using one of the 0.3%
      of servers that do not reliably preserve case in replies. See
      "Increased DNS Forgery Resistance through 0x20-Bit Encoding"
      for more info.
    - Check DNS replies for more matching fields to better resist DNS
      poisoning.
    - Never use OpenSSL compression: it wastes RAM and CPU trying to
      compress cells, which are basically all encrypted, compressed, or
      both.


Changes in version 0.2.1.11-alpha - 2009-01-20
  Tor 0.2.1.11-alpha finishes fixing the "if your Tor is off for a
  week it will take a long time to bootstrap again" bug. It also fixes
  an important security-related bug reported by Ilja van Sprundel. You
  should upgrade. (We'll send out more details about the bug once people
  have had some time to upgrade.)

  o Security fixes:
    - Fix a heap-corruption bug that may be remotely triggerable on
      some platforms. Reported by Ilja van Sprundel.

  o Major bugfixes:
    - Discard router descriptors as we load them if they are more than
      five days old. Otherwise if Tor is off for a long time and then
      starts with cached descriptors, it will try to use the onion
      keys in those obsolete descriptors when building circuits. Bugfix
      on 0.2.0.x. Fixes bug 887.

  o Minor features:
    - Try to make sure that the version of Libevent we're running with
      is binary-compatible with the one we built with. May address bug
      897 and others.
    - Make setting ServerDNSRandomizeCase to 0 actually work. Bugfix
      for bug 905. Bugfix on 0.2.1.7-alpha.
    - Add a new --enable-local-appdata configuration switch to change
      the default location of the datadir on win32 from APPDATA to
      LOCAL_APPDATA. In the future, we should migrate to LOCAL_APPDATA
      entirely. Patch from coderman.

  o Minor bugfixes:
    - Make outbound DNS packets respect the OutboundBindAddress setting.
      Fixes the bug part of bug 798. Bugfix on 0.1.2.2-alpha.
    - When our circuit fails at the first hop (e.g. we get a destroy
      cell back), avoid using that OR connection anymore, and also
      tell all the one-hop directory requests waiting for it that they
      should fail. Bugfix on 0.2.1.3-alpha.
    - In the torify(1) manpage, mention that tsocks will leak your
      DNS requests.


Changes in version 0.2.1.10-alpha - 2009-01-06
  Tor 0.2.1.10-alpha fixes two major bugs in bridge relays (one that
  would make the bridge relay not so useful if it had DirPort set to 0,
  and one that could let an attacker learn a little bit of information
  about the bridge's users), and a bug that would cause your Tor relay
  to ignore a circuit create request it can't decrypt (rather than reply
  with an error). It also fixes a wide variety of other bugs.

  o Major bugfixes:
    - If the cached networkstatus consensus is more than five days old,
      discard it rather than trying to use it. In theory it could
      be useful because it lists alternate directory mirrors, but in
      practice it just means we spend many minutes trying directory
      mirrors that are long gone from the network. Helps bug 887 a bit;
      bugfix on 0.2.0.x.
    - Bridge relays that had DirPort set to 0 would stop fetching
      descriptors shortly after startup, and then briefly resume
      after a new bandwidth test and/or after publishing a new bridge
      descriptor. Bridge users that try to bootstrap from them would
      get a recent networkstatus but would get descriptors from up to
      18 hours earlier, meaning most of the descriptors were obsolete
      already. Reported by Tas; bugfix on 0.2.0.13-alpha.
    - Prevent bridge relays from serving their 'extrainfo' document
      to anybody who asks, now that extrainfo docs include potentially
      sensitive aggregated client geoip summaries. Bugfix on
      0.2.0.13-alpha.

  o Minor features:
    - New controller event "clients_seen" to report a geoip-based summary
      of which countries we've seen clients from recently. Now controllers
      like Vidalia can show bridge operators that they're actually making
      a difference.
    - Build correctly against versions of OpenSSL 0.9.8 or later built
      without support for deprecated functions.
    - Update to the "December 19 2008" ip-to-country file.

  o Minor bugfixes (on 0.2.0.x):
    - Authorities now vote for the Stable flag for any router whose
      weighted MTBF is at least 5 days, regardless of the mean MTBF.
    - Do not remove routers as too old if we do not have any consensus
      document. Bugfix on 0.2.0.7-alpha.
    - Do not accept incomplete ipv4 addresses (like 192.168.0) as valid.
      Spec conformance issue. Bugfix on Tor 0.0.2pre27.
    - When an exit relay resolves a stream address to a local IP address,
      do not just keep retrying that same exit relay over and
      over. Instead, just close the stream. Addresses bug 872. Bugfix
      on 0.2.0.32. Patch from rovv.
    - If a hidden service sends us an END cell, do not consider
      retrying the connection; just close it. Patch from rovv.
    - When we made bridge authorities stop serving bridge descriptors over
      unencrypted links, we also broke DirPort reachability testing for
      bridges. So bridges with a non-zero DirPort were printing spurious
      warns to their logs. Bugfix on 0.2.0.16-alpha. Fixes bug 709.
    - When a relay gets a create cell it can't decrypt (e.g. because it's
      using the wrong onion key), we were dropping it and letting the
      client time out. Now actually answer with a destroy cell. Fixes
      bug 904. Bugfix on 0.0.2pre8.
    - Squeeze 2-5% out of client performance (according to oprofile) by
      improving the implementation of some policy-manipulation functions.

  o Minor bugfixes (on 0.2.1.x):
    - Make get_interface_address() function work properly again; stop
      guessing the wrong parts of our address as our address.
    - Do not cannibalize a circuit if we're out of RELAY_EARLY cells to
      send on that circuit. Otherwise we might violate the proposal-110
      limit. Bugfix on 0.2.1.3-alpha. Partial fix for bug 878. Diagnosis
      thanks to Karsten.
    - When we're sending non-EXTEND cells to the first hop in a circuit,
      for example to use an encrypted directory connection, we don't need
      to use RELAY_EARLY cells: the first hop knows what kind of cell
      it is, and nobody else can even see the cell type. Conserving
      RELAY_EARLY cells makes it easier to cannibalize circuits like
      this later.
    - Stop logging nameserver addresses in reverse order.
    - If we are retrying a directory download slowly over and over, do
      not automatically give up after the 254th failure. Bugfix on
      0.2.1.9-alpha.
    - Resume reporting accurate "stream end" reasons to the local control
      port. They were lost in the changes for Proposal 148. Bugfix on
      0.2.1.9-alpha.

  o Deprecated and removed features:
    - The old "tor --version --version" command, which would print out
      the subversion "Id" of most of the source files, is now removed. It
      turned out to be less useful than we'd expected, and harder to
      maintain.

  o Code simplifications and refactoring:
    - Change our header file guard macros to be less likely to conflict
      with system headers. Adam Langley noticed that we were conflicting
      with log.h on Android.
    - Tool-assisted documentation cleanup. Nearly every function or
      static variable in Tor should have its own documentation now.


Changes in version 0.2.1.9-alpha - 2008-12-25
  Tor 0.2.1.9-alpha fixes many more bugs, some of them security-related.

  o New directory authorities:
    - gabelmoo (the authority run by Karsten Loesing) now has a new
      IP address.

  o Security fixes:
    - Never use a connection with a mismatched address to extend a
      circuit, unless that connection is canonical. A canonical
      connection is one whose address is authenticated by the router's
      identity key, either in a NETINFO cell or in a router descriptor.
    - Avoid a possible memory corruption bug when receiving hidden service
      descriptors. Bugfix on 0.2.1.6-alpha.

  o Major bugfixes:
    - Fix a logic error that would automatically reject all but the first
      configured DNS server. Bugfix on 0.2.1.5-alpha. Possible fix for
      part of bug 813/868. Bug spotted by coderman.
    - When a stream at an exit relay is in state "resolving" or
      "connecting" and it receives an "end" relay cell, the exit relay
      would silently ignore the end cell and not close the stream. If
      the client never closes the circuit, then the exit relay never
      closes the TCP connection. Bug introduced in 0.1.2.1-alpha;
      reported by "wood".
    - When we can't initialize DNS because the network is down, do not
      automatically stop Tor from starting. Instead, retry failed
      dns_init() every 10 minutes, and change the exit policy to reject
      *:* until one succeeds. Fixes bug 691.

  o Minor features:
    - Give a better error message when an overzealous init script says
      "sudo -u username tor --user username". Makes Bug 882 easier for
      users to diagnose.
    - When a directory authority gives us a new guess for our IP address,
      log which authority we used. Hopefully this will help us debug
      the recent complaints about bad IP address guesses.
    - Detect svn revision properly when we're using git-svn.
    - Try not to open more than one descriptor-downloading connection
      to an authority at once. This should reduce load on directory
      authorities. Fixes bug 366.
    - Add cross-certification to newly generated certificates, so that
      a signing key is enough information to look up a certificate.
      Partial implementation of proposal 157.
    - Start serving certificates by <identity digest, signing key digest>
      pairs. Partial implementation of proposal 157.
    - Clients now never report any stream end reason except 'MISC'.
      Implements proposal 148.
    - On platforms with a maximum syslog string length, truncate syslog
      messages to that length ourselves, rather than relying on the
      system to do it for us.
    - Optimize out calls to time(NULL) that occur for every IO operation,
      or for every cell. On systems where time() is a slow syscall,
      this fix will be slightly helpful.
    - Exit servers can now answer resolve requests for ip6.arpa addresses.
    - When we download a descriptor that we then immediately (as
      a directory authority) reject, do not retry downloading it right
      away. Should save some bandwidth on authorities. Fix for bug
      888. Patch by Sebastian Hahn.
    - When a download gets us zero good descriptors, do not notify
      Tor that new directory information has arrived.
    - Avoid some nasty corner cases in the logic for marking connections
      as too old or obsolete or noncanonical for circuits.  Partial
      bugfix on bug 891.

  o Minor features (controller):
    - New CONSENSUS_ARRIVED event to note when a new consensus has
      been fetched and validated.
    - When we realize that another process has modified our cached
      descriptors file, print out a more useful error message rather
      than triggering an assertion. Fixes bug 885. Patch from Karsten.
    - Add an internal-use-only __ReloadTorrcOnSIGHUP option for
      controllers to prevent SIGHUP from reloading the
      configuration. Fixes bug 856.

  o Minor bugfixes:
    - Resume using the correct "REASON=" stream when telling the
      controller why we closed a stream. Bugfix in 0.2.1.1-alpha.
    - When a canonical connection appears later in our internal list
      than a noncanonical one for a given OR ID, always use the
      canonical one. Bugfix on 0.2.0.12-alpha. Fixes bug 805.
      Spotted by rovv.
    - Clip the MaxCircuitDirtiness config option to a minimum of 10
      seconds. Warn the user if lower values are given in the
      configuration. Bugfix on 0.1.0.1-rc. Patch by Sebastian.
    - Clip the CircuitBuildTimeout to a minimum of 30 seconds. Warn the
      user if lower values are given in the configuration. Bugfix on
      0.1.1.17-rc. Patch by Sebastian.
    - Fix a race condition when freeing keys shared between main thread
      and CPU workers that could result in a memory leak. Bugfix on
      0.1.0.1-rc. Fixes bug 889.

  o Minor bugfixes (hidden services):
    - Do not throw away existing introduction points on SIGHUP (bugfix on
      0.0.6pre1); also, do not stall hidden services because we're
      throwing away introduction points; bugfix on 0.2.1.7-alpha. Spotted
      by John Brooks. Patch by Karsten. Fixes bug 874.
    - Fix a memory leak when we decline to add a v2 rendezvous
      descriptor to the cache because we already had a v0 descriptor
      with the same ID. Bugfix on 0.2.0.18-alpha.

  o Deprecated and removed features:
    - RedirectExits has been removed. It was deprecated since
      0.2.0.3-alpha.
    - Finally remove deprecated "EXTENDED_FORMAT" controller feature. It
      has been called EXTENDED_EVENTS since 0.1.2.4-alpha.
    - Cell pools are now always enabled; --disable-cell-pools is ignored.

  o Code simplifications and refactoring:
    - Rename the confusing or_is_obsolete field to the more appropriate
      is_bad_for_new_circs, and move it to or_connection_t where it
      belongs.
    - Move edge-only flags from connection_t to edge_connection_t: not
      only is this better coding, but on machines of plausible alignment,
      it should save 4-8 bytes per connection_t. "Every little bit helps."
    - Rename ServerDNSAllowBrokenResolvConf to ServerDNSAllowBrokenConfig
      for consistency; keep old option working for backward compatibility.
    - Simplify the code for finding connections to use for a circuit.


Changes in version 0.2.1.8-alpha - 2008-12-08
  Tor 0.2.1.8-alpha fixes some crash bugs in earlier alpha releases,
  builds better on unusual platforms like Solaris and old OS X, and
  fixes a variety of other issues.

  o Major features:
    - New DirPortFrontPage option that takes an html file and publishes
      it as "/" on the DirPort. Now relay operators can provide a
      disclaimer without needing to set up a separate webserver. There's
      a sample disclaimer in contrib/tor-exit-notice.html.

  o Security fixes:
    - When the client is choosing entry guards, now it selects at most
      one guard from a given relay family. Otherwise we could end up with
      all of our entry points into the network run by the same operator.
      Suggested by Camilo Viecco. Fix on 0.1.1.11-alpha.

  o Major bugfixes:
    - Fix a DOS opportunity during the voting signature collection process
      at directory authorities. Spotted by rovv. Bugfix on 0.2.0.x.
    - Fix a possible segfault when establishing an exit connection. Bugfix
      on 0.2.1.5-alpha.

  o Minor bugfixes:
    - Get file locking working on win32. Bugfix on 0.2.1.6-alpha. Fixes
      bug 859.
    - Made Tor a little less aggressive about deleting expired
      certificates. Partial fix for bug 854.
    - Stop doing unaligned memory access that generated bus errors on
      sparc64. Bugfix on 0.2.0.10-alpha. Fix for bug 862.
    - Fix a crash bug when changing EntryNodes from the controller. Bugfix
      on 0.2.1.6-alpha. Fix for bug 867. Patched by Sebastian.
    - Make USR2 log-level switch take effect immediately. Bugfix on
      0.1.2.8-beta.
    - If one win32 nameserver fails to get added, continue adding the
      rest, and don't automatically fail.
    - Use fcntl() for locking when flock() is not available. Should fix
      compilation on Solaris. Should fix Bug 873. Bugfix on 0.2.1.6-alpha.
    - Do not mark smartlist_bsearch_idx() function as ATTR_PURE. This bug
      could make gcc generate non-functional binary search code. Bugfix
      on 0.2.0.10-alpha.
    - Build correctly on platforms without socklen_t.
    - Avoid potential crash on internal error during signature collection.
      Fixes bug 864. Patch from rovv.
    - Do not use C's stdio library for writing to log files. This will
      improve logging performance by a minute amount, and will stop
      leaking fds when our disk is full. Fixes bug 861.
    - Stop erroneous use of O_APPEND in cases where we did not in fact
      want to re-seek to the end of a file before every last write().
    - Correct handling of possible malformed authority signing key
      certificates with internal signature types. Fixes bug 880. Bugfix
      on 0.2.0.3-alpha.
    - Fix a hard-to-trigger resource leak when logging credential status.
      CID 349.

  o Minor features:
    - Directory mirrors no longer fetch the v1 directory or
      running-routers files. They are obsolete, and nobody asks for them
      anymore. This is the first step to making v1 authorities obsolete.

  o Minor features (controller):
    - Return circuit purposes in response to GETINFO circuit-status. Fixes
      bug 858.


Changes in version 0.2.0.32 - 2008-11-20
  Tor 0.2.0.32 fixes a major security problem in Debian and Ubuntu
  packages (and maybe other packages) noticed by Theo de Raadt, fixes
  a smaller security flaw that might allow an attacker to access local
  services, further improves hidden service performance, and fixes a
  variety of other issues.

  o Security fixes:
    - The "User" and "Group" config options did not clear the
      supplementary group entries for the Tor process. The "User" option
      is now more robust, and we now set the groups to the specified
      user's primary group. The "Group" option is now ignored. For more
      detailed logging on credential switching, set CREDENTIAL_LOG_LEVEL
      in common/compat.c to LOG_NOTICE or higher. Patch by Jacob Appelbaum
      and Steven Murdoch. Bugfix on 0.0.2pre14. Fixes bug 848 and 857.
    - The "ClientDNSRejectInternalAddresses" config option wasn't being
      consistently obeyed: if an exit relay refuses a stream because its
      exit policy doesn't allow it, we would remember what IP address
      the relay said the destination address resolves to, even if it's
      an internal IP address. Bugfix on 0.2.0.7-alpha; patch by rovv.

  o Major bugfixes:
    - Fix a DOS opportunity during the voting signature collection process
      at directory authorities. Spotted by rovv. Bugfix on 0.2.0.x.

  o Major bugfixes (hidden services):
    - When fetching v0 and v2 rendezvous service descriptors in parallel,
      we were failing the whole hidden service request when the v0
      descriptor fetch fails, even if the v2 fetch is still pending and
      might succeed. Similarly, if the last v2 fetch fails, we were
      failing the whole hidden service request even if a v0 fetch is
      still pending. Fixes bug 814. Bugfix on 0.2.0.10-alpha.
    - When extending a circuit to a hidden service directory to upload a
      rendezvous descriptor using a BEGIN_DIR cell, almost 1/6 of all
      requests failed, because the router descriptor has not been
      downloaded yet. In these cases, do not attempt to upload the
      rendezvous descriptor, but wait until the router descriptor is
      downloaded and retry. Likewise, do not attempt to fetch a rendezvous
      descriptor from a hidden service directory for which the router
      descriptor has not yet been downloaded. Fixes bug 767. Bugfix
      on 0.2.0.10-alpha.

  o Minor bugfixes:
    - Fix several infrequent memory leaks spotted by Coverity.
    - When testing for libevent functions, set the LDFLAGS variable
      correctly. Found by Riastradh.
    - Avoid a bug where the FastFirstHopPK 0 option would keep Tor from
      bootstrapping with tunneled directory connections. Bugfix on
      0.1.2.5-alpha. Fixes bug 797. Found by Erwin Lam.
    - When asked to connect to A.B.exit:80, if we don't know the IP for A
      and we know that server B rejects most-but-not all connections to
      port 80, we would previously reject the connection. Now, we assume
      the user knows what they were asking for. Fixes bug 752. Bugfix
      on 0.0.9rc5. Diagnosed by BarkerJr.
    - If we overrun our per-second write limits a little, count this as
      having used up our write allocation for the second, and choke
      outgoing directory writes. Previously, we had only counted this when
      we had met our limits precisely. Fixes bug 824. Patch from by rovv.
      Bugfix on 0.2.0.x (??).
    - Remove the old v2 directory authority 'lefkada' from the default
      list. It has been gone for many months.
    - Stop doing unaligned memory access that generated bus errors on
      sparc64. Bugfix on 0.2.0.10-alpha. Fixes bug 862.
    - Make USR2 log-level switch take effect immediately. Bugfix on
      0.1.2.8-beta.

  o Minor bugfixes (controller):
    - Make DNS resolved events into "CLOSED", not "FAILED". Bugfix on
      0.1.2.5-alpha. Fix by Robert Hogan. Resolves bug 807.


Changes in version 0.2.1.7-alpha - 2008-11-08
  Tor 0.2.1.7-alpha fixes a major security problem in Debian and Ubuntu
  packages (and maybe other packages) noticed by Theo de Raadt, fixes
  a smaller security flaw that might allow an attacker to access local
  services, adds better defense against DNS poisoning attacks on exit
  relays, further improves hidden service performance, and fixes a
  variety of other issues.

  o Security fixes:
    - The "ClientDNSRejectInternalAddresses" config option wasn't being
      consistently obeyed: if an exit relay refuses a stream because its
      exit policy doesn't allow it, we would remember what IP address
      the relay said the destination address resolves to, even if it's
      an internal IP address. Bugfix on 0.2.0.7-alpha; patch by rovv.
    - The "User" and "Group" config options did not clear the
      supplementary group entries for the Tor process. The "User" option
      is now more robust, and we now set the groups to the specified
      user's primary group. The "Group" option is now ignored. For more
      detailed logging on credential switching, set CREDENTIAL_LOG_LEVEL
      in common/compat.c to LOG_NOTICE or higher. Patch by Jacob Appelbaum
      and Steven Murdoch. Bugfix on 0.0.2pre14. Fixes bug 848.
    - Do not use or believe expired v3 authority certificates. Patch
      from Karsten. Bugfix in 0.2.0.x. Fixes bug 851.

  o Minor features:
    - Now NodeFamily and MyFamily config options allow spaces in
      identity fingerprints, so it's easier to paste them in.
      Suggested by Lucky Green.
    - Implement the 0x20 hack to better resist DNS poisoning: set the
      case on outgoing DNS requests randomly, and reject responses that do
      not match the case correctly. This logic can be disabled with the
      ServerDNSRandomizeCase setting, if you are using one of the 0.3%
      of servers that do not reliably preserve case in replies. See
      "Increased DNS Forgery Resistance through 0x20-Bit Encoding"
      for more info.
    - Preserve case in replies to DNSPort requests in order to support
      the 0x20 hack for resisting DNS poisoning attacks.

  o Hidden service performance improvements:
    - When the client launches an introduction circuit, retry with a
      new circuit after 30 seconds rather than 60 seconds.
    - Launch a second client-side introduction circuit in parallel
      after a delay of 15 seconds (based on work by Christian Wilms).
    - Hidden services start out building five intro circuits rather
      than three, and when the first three finish they publish a service
      descriptor using those. Now we publish our service descriptor much
      faster after restart.

  o Minor bugfixes:
    - Minor fix in the warning messages when you're having problems
      bootstrapping; also, be more forgiving of bootstrap problems when
      we're still making incremental progress on a given bootstrap phase.
    - When we're choosing an exit node for a circuit, and we have
      no pending streams, choose a good general exit rather than one that
      supports "all the pending streams". Bugfix on 0.1.1.x. Fix by rovv.
    - Send a valid END cell back when a client tries to connect to a
      nonexistent hidden service port. Bugfix on 0.1.2.15. Fixes bug
      840. Patch from rovv.
    - If a broken client asks a non-exit router to connect somewhere,
      do not even do the DNS lookup before rejecting the connection.
      Fixes another case of bug 619. Patch from rovv.
    - Fix another case of assuming, when a specific exit is requested,
      that we know more than the user about what hosts it allows.
      Fixes another case of bug 752. Patch from rovv.
    - Check which hops rendezvous stream cells are associated with to
      prevent possible guess-the-streamid injection attacks from
      intermediate hops. Fixes another case of bug 446. Based on patch
      from rovv.
    - Avoid using a negative right-shift when comparing 32-bit
      addresses. Possible fix for bug 845 and bug 811.
    - Make the assert_circuit_ok() function work correctly on circuits that
      have already been marked for close.
    - Fix read-off-the-end-of-string error in unit tests when decoding
      introduction points.
    - Fix uninitialized size field for memory area allocation: may improve
      memory performance during directory parsing.
    - Treat duplicate certificate fetches as failures, so that we do
      not try to re-fetch an expired certificate over and over and over.
    - Do not say we're fetching a certificate when we'll in fact skip it
      because of a pending download.


Changes in version 0.2.1.6-alpha - 2008-09-30
  Tor 0.2.1.6-alpha further improves performance and robustness of
  hidden services, starts work on supporting per-country relay selection,
  and fixes a variety of smaller issues.

  o Major features:
    - Implement proposal 121: make it possible to build hidden services
      that only certain clients are allowed to connect to. This is
      enforced at several points, so that unauthorized clients are unable
      to send INTRODUCE cells to the service, or even (depending on the
      type of authentication) to learn introduction points. This feature
      raises the bar for certain kinds of active attacks against hidden
      services. Code by Karsten Loesing.
    - Relays now store and serve v2 hidden service descriptors by default,
      i.e., the new default value for HidServDirectoryV2 is 1. This is
      the last step in proposal 114, which aims to make hidden service
      lookups more reliable.
    - Start work to allow node restrictions to include country codes. The
      syntax to exclude nodes in a country with country code XX is
      "ExcludeNodes {XX}". Patch from Robert Hogan. It still needs some
      refinement to decide what config options should take priority if
      you ask to both use a particular node and exclude it.
    - Allow ExitNodes list to include IP ranges and country codes, just
      like the Exclude*Nodes lists. Patch from Robert Hogan.

  o Major bugfixes:
    - Fix a bug when parsing ports in tor_addr_port_parse() that caused
      Tor to fail to start if you had it configured to use a bridge
      relay. Fixes bug 809. Bugfix on 0.2.1.5-alpha.
    - When extending a circuit to a hidden service directory to upload a
      rendezvous descriptor using a BEGIN_DIR cell, almost 1/6 of all
      requests failed, because the router descriptor had not been
      downloaded yet. In these cases, we now wait until the router
      descriptor is downloaded, and then retry. Likewise, clients
      now skip over a hidden service directory if they don't yet have
      its router descriptor, rather than futilely requesting it and
      putting mysterious complaints in the logs. Fixes bug 767. Bugfix
      on 0.2.0.10-alpha.
    - When fetching v0 and v2 rendezvous service descriptors in parallel,
      we were failing the whole hidden service request when the v0
      descriptor fetch fails, even if the v2 fetch is still pending and
      might succeed. Similarly, if the last v2 fetch fails, we were
      failing the whole hidden service request even if a v0 fetch is
      still pending. Fixes bug 814. Bugfix on 0.2.0.10-alpha.
    - DNS replies need to have names matching their requests, but
      these names should be in the questions section, not necessarily
      in the answers section. Fixes bug 823. Bugfix on 0.2.1.5-alpha.

  o Minor features:
    - Update to the "September 1 2008" ip-to-country file.
    - Allow ports 465 and 587 in the default exit policy again. We had
      rejected them in 0.1.0.15, because back in 2005 they were commonly
      misconfigured and ended up as spam targets. We hear they are better
      locked down these days.
    - Use a lockfile to make sure that two Tor processes are not
      simultaneously running with the same datadir.
    - Serve the latest v3 networkstatus consensus via the control
      port. Use "getinfo dir/status-vote/current/consensus" to fetch it.
    - Better logging about stability/reliability calculations on directory
      servers.
    - Drop the requirement to have an open dir port for storing and
      serving v2 hidden service descriptors.
    - Directory authorities now serve a /tor/dbg-stability.txt URL to
      help debug WFU and MTBF calculations.
    - Implement most of Proposal 152: allow specialized servers to permit
      single-hop circuits, and clients to use those servers to build
      single-hop circuits when using a specialized controller. Patch
      from Josh Albrecht. Resolves feature request 768.
    - Add a -p option to tor-resolve for specifying the SOCKS port: some
      people find host:port too confusing.
    - Make TrackHostExit mappings expire a while after their last use, not
      after their creation. Patch from Robert Hogan.
    - Provide circuit purposes along with circuit events to the controller.

  o Minor bugfixes:
    - Fix compile on OpenBSD 4.4-current. Bugfix on 0.2.1.5-alpha.
      Reported by Tas.
    - Fixed some memory leaks -- some quite frequent, some almost
      impossible to trigger -- based on results from Coverity.
    - When testing for libevent functions, set the LDFLAGS variable
      correctly. Found by Riastradh.
    - Fix an assertion bug in parsing policy-related options; possible fix
      for bug 811.
    - Catch and report a few more bootstrapping failure cases when Tor
      fails to establish a TCP connection. Cleanup on 0.2.1.x.
    - Avoid a bug where the FastFirstHopPK 0 option would keep Tor from
      bootstrapping with tunneled directory connections. Bugfix on
      0.1.2.5-alpha. Fixes bug 797. Found by Erwin Lam.
    - When asked to connect to A.B.exit:80, if we don't know the IP for A
      and we know that server B rejects most-but-not all connections to
      port 80, we would previously reject the connection. Now, we assume
      the user knows what they were asking for. Fixes bug 752. Bugfix
      on 0.0.9rc5. Diagnosed by BarkerJr.
    - If we are not using BEGIN_DIR cells, don't attempt to contact hidden
      service directories if they have no advertised dir port. Bugfix
      on 0.2.0.10-alpha.
    - If we overrun our per-second write limits a little, count this as
      having used up our write allocation for the second, and choke
      outgoing directory writes. Previously, we had only counted this when
      we had met our limits precisely. Fixes bug 824. Patch by rovv.
      Bugfix on 0.2.0.x (??).
    - Avoid a "0 divided by 0" calculation when calculating router uptime
      at directory authorities. Bugfix on 0.2.0.8-alpha.
    - Make DNS resolved controller events into "CLOSED", not
      "FAILED". Bugfix on 0.1.2.5-alpha. Fix by Robert Hogan. Resolves
      bug 807.
    - Fix a bug where an unreachable relay would establish enough
      reachability testing circuits to do a bandwidth test -- if
      we already have a connection to the middle hop of the testing
      circuit, then it could establish the last hop by using the existing
      connection. Bugfix on 0.1.2.2-alpha, exposed when we made testing
      circuits no longer use entry guards in 0.2.1.3-alpha.
    - If we have correct permissions on $datadir, we complain to stdout
      and fail to start. But dangerous permissions on
      $datadir/cached-status/ would cause us to open a log and complain
      there. Now complain to stdout and fail to start in both cases. Fixes
      bug 820, reported by seeess.
    - Remove the old v2 directory authority 'lefkada' from the default
      list. It has been gone for many months.

  o Code simplifications and refactoring:
    - Revise the connection_new functions so that a more typesafe variant
      exists. This will work better with Coverity, and let us find any
      actual mistakes we're making here.
    - Refactor unit testing logic so that dmalloc can be used sensibly
      with unit tests to check for memory leaks.
    - Move all hidden-service related fields from connection and circuit
      structure to substructures: this way they won't eat so much memory.


Changes in version 0.2.0.31 - 2008-09-03
  Tor 0.2.0.31 addresses two potential anonymity issues, starts to fix
  a big bug we're seeing where in rare cases traffic from one Tor stream
  gets mixed into another stream, and fixes a variety of smaller issues.

  o Major bugfixes:
    - Make sure that two circuits can never exist on the same connection
      with the same circuit ID, even if one is marked for close. This
      is conceivably a bugfix for bug 779. Bugfix on 0.1.0.4-rc.
    - Relays now reject risky extend cells: if the extend cell includes
      a digest of all zeroes, or asks to extend back to the relay that
      sent the extend cell, tear down the circuit. Ideas suggested
      by rovv.
    - If not enough of our entry guards are available so we add a new
      one, we might use the new one even if it overlapped with the
      current circuit's exit relay (or its family). Anonymity bugfix
      pointed out by rovv.

  o Minor bugfixes:
    - Recover 3-7 bytes that were wasted per memory chunk. Fixes bug
      794; bug spotted by rovv. Bugfix on 0.2.0.1-alpha.
    - Correctly detect the presence of the linux/netfilter_ipv4.h header
      when building against recent kernels. Bugfix on 0.1.2.1-alpha.
    - Pick size of default geoip filename string correctly on windows.
      Fixes bug 806. Bugfix on 0.2.0.30.
    - Make the autoconf script accept the obsolete --with-ssl-dir
      option as an alias for the actually-working --with-openssl-dir
      option. Fix the help documentation to recommend --with-openssl-dir.
      Based on a patch by "Dave". Bugfix on 0.2.0.1-alpha.
    - When using the TransPort option on OpenBSD, and using the User
      option to change UID and drop privileges, make sure to open
      /dev/pf before dropping privileges. Fixes bug 782. Patch from
      Christopher Davis. Bugfix on 0.1.2.1-alpha.
    - Try to attach connections immediately upon receiving a RENDEZVOUS2
      or RENDEZVOUS_ESTABLISHED cell. This can save a second or two
      on the client side when connecting to a hidden service. Bugfix
      on 0.0.6pre1. Found and fixed by Christian Wilms; resolves bug 743.
    - When closing an application-side connection because its circuit is
      getting torn down, generate the stream event correctly. Bugfix on
      0.1.2.x. Anonymous patch.


Changes in version 0.2.1.5-alpha - 2008-08-31
  Tor 0.2.1.5-alpha moves us closer to handling IPv6 destinations, puts
  in a lot of the infrastructure for adding authorization to hidden
  services, lays the groundwork for having clients read their load
  balancing information out of the networkstatus consensus rather than
  the individual router descriptors, addresses two potential anonymity
  issues, and fixes a variety of smaller issues.

  o Major features:
    - Convert many internal address representations to optionally hold
      IPv6 addresses.
    - Generate and accept IPv6 addresses in many protocol elements.
    - Make resolver code handle nameservers located at ipv6 addresses.
    - Begin implementation of proposal 121 ("Client authorization for
      hidden services"): configure hidden services with client
      authorization, publish descriptors for them, and configure
      authorization data for hidden services at clients. The next
      step is to actually access hidden services that perform client
      authorization.
    - More progress toward proposal 141: Network status consensus
      documents and votes now contain bandwidth information for each
      router and a summary of that router's exit policy. Eventually this
      will be used by clients so that they do not have to download every
      known descriptor before building circuits.

  o Major bugfixes (on 0.2.0.x and before):
    - When sending CREATED cells back for a given circuit, use a 64-bit
      connection ID to find the right connection, rather than an addr:port
      combination. Now that we can have multiple OR connections between
      the same ORs, it is no longer possible to use addr:port to uniquely
      identify a connection.
    - Relays now reject risky extend cells: if the extend cell includes
      a digest of all zeroes, or asks to extend back to the relay that
      sent the extend cell, tear down the circuit. Ideas suggested
      by rovv.
    - If not enough of our entry guards are available so we add a new
      one, we might use the new one even if it overlapped with the
      current circuit's exit relay (or its family). Anonymity bugfix
      pointed out by rovv.

  o Minor bugfixes:
    - Recover 3-7 bytes that were wasted per memory chunk. Fixes bug
      794; bug spotted by rovv. Bugfix on 0.2.0.1-alpha.
    - When using the TransPort option on OpenBSD, and using the User
      option to change UID and drop privileges, make sure to open /dev/pf
      before dropping privileges. Fixes bug 782. Patch from Christopher
      Davis. Bugfix on 0.1.2.1-alpha.
    - Correctly detect the presence of the linux/netfilter_ipv4.h header
      when building against recent kernels. Bugfix on 0.1.2.1-alpha.
    - Add a missing safe_str() call for a debug log message.
    - Use 64 bits instead of 32 bits for connection identifiers used with
      the controller protocol, to greatly reduce risk of identifier reuse.
    - Make the autoconf script accept the obsolete --with-ssl-dir
      option as an alias for the actually-working --with-openssl-dir
      option. Fix the help documentation to recommend --with-openssl-dir.
      Based on a patch by "Dave". Bugfix on 0.2.0.1-alpha.

  o Minor features:
    - Rate-limit too-many-sockets messages: when they happen, they happen
      a lot. Resolves bug 748.
    - Resist DNS poisoning a little better by making sure that names in
      answer sections match.
    - Print the SOCKS5 error message string as well as the error code
      when a tor-resolve request fails. Patch from Jacob.


Changes in version 0.2.1.4-alpha - 2008-08-04
  Tor 0.2.1.4-alpha fixes a pair of crash bugs in 0.2.1.3-alpha.

  o Major bugfixes:
    - The address part of exit policies was not correctly written
      to router descriptors. This generated router descriptors that failed
      their self-checks. Noticed by phobos, fixed by Karsten. Bugfix
      on 0.2.1.3-alpha.
    - Tor triggered a false assert when extending a circuit to a relay
      but we already have a connection open to that relay. Noticed by
      phobos, fixed by Karsten. Bugfix on 0.2.1.3-alpha.

  o Minor bugfixes:
    - Fix a hidden service logging bug: in some edge cases, the router
      descriptor of a previously picked introduction point becomes
      obsolete and we need to give up on it rather than continually
      complaining that it has become obsolete. Observed by xiando. Bugfix
      on 0.2.1.3-alpha.

  o Removed features:
    - Take out the TestVia config option, since it was a workaround for
      a bug that was fixed in Tor 0.1.1.21.


Changes in version 0.2.1.3-alpha - 2008-08-03
  Tor 0.2.1.3-alpha implements most of the pieces to prevent
  infinite-length circuit attacks (see proposal 110); fixes a bug that
  might cause exit relays to corrupt streams they send back; allows
  address patterns (e.g. 255.128.0.0/16) to appear in ExcludeNodes and
  ExcludeExitNodes config options; and fixes a big pile of bugs.

  o Bootstrapping bugfixes (on 0.2.1.x-alpha):
    - Send a bootstrap problem "warn" event on the first problem if the
      reason is NO_ROUTE (that is, our network is down).

  o Major features:
    - Implement most of proposal 110: The first K cells to be sent
      along a circuit are marked as special "early" cells; only K "early"
      cells will be allowed. Once this code is universal, we can block
      certain kinds of DOS attack by requiring that EXTEND commands must
      be sent using an "early" cell.

  o Major bugfixes:
    - Try to attach connections immediately upon receiving a RENDEZVOUS2
      or RENDEZVOUS_ESTABLISHED cell. This can save a second or two
      on the client side when connecting to a hidden service. Bugfix
      on 0.0.6pre1. Found and fixed by Christian Wilms; resolves bug 743.
    - Ensure that two circuits can never exist on the same connection
      with the same circuit ID, even if one is marked for close. This
      is conceivably a bugfix for bug 779; fixes a bug on 0.1.0.4-rc.

  o Minor features:
    - When relays do their initial bandwidth measurement, don't limit
      to just our entry guards for the test circuits. Otherwise we tend
      to have multiple test circuits going through a single entry guard,
      which makes our bandwidth test less accurate. Fixes part of bug 654;
      patch contributed by Josh Albrecht.
    - Add an ExcludeExitNodes option so users can list a set of nodes
      that should be be excluded from the exit node position, but
      allowed elsewhere. Implements proposal 151.
    - Allow address patterns (e.g., 255.128.0.0/16) to appear in
      ExcludeNodes and ExcludeExitNodes lists.
    - Change the implementation of ExcludeNodes and ExcludeExitNodes to
      be more efficient. Formerly it was quadratic in the number of
      servers; now it should be linear. Fixes bug 509.
    - Save 16-22 bytes per open circuit by moving the n_addr, n_port,
      and n_conn_id_digest fields into a separate structure that's
      only needed when the circuit has not yet attached to an n_conn.

  o Minor bugfixes:
    - Change the contrib/tor.logrotate script so it makes the new
      logs as "_tor:_tor" rather than the default, which is generally
      "root:wheel". Fixes bug 676, reported by Serge Koksharov.
    - Stop using __attribute__((nonnull)) with GCC: it can give us useful
      warnings (occasionally), but it can also cause the compiler to
      eliminate error-checking code. Suggested by Peter Gutmann.
    - When a hidden service is giving up on an introduction point candidate
      that was not included in the last published rendezvous descriptor,
      don't reschedule publication of the next descriptor. Fixes bug 763.
      Bugfix on 0.0.9.3.
    - Mark RendNodes, RendExcludeNodes, HiddenServiceNodes, and
      HiddenServiceExcludeNodes as obsolete: they never worked properly,
      and nobody claims to be using them. Fixes bug 754. Bugfix on
      0.1.0.1-rc. Patch from Christian Wilms.
    - Fix a small alignment and memory-wasting bug on buffer chunks.
      Spotted by rovv.

  o Minor bugfixes (controller):
    - When closing an application-side connection because its circuit
      is getting torn down, generate the stream event correctly.
      Bugfix on 0.1.2.x. Anonymous patch.

  o Removed features:
    - Remove all backward-compatibility code to support relays running
      versions of Tor so old that they no longer work at all on the
      Tor network.


Changes in version 0.2.0.30 - 2008-07-15
  o Minor bugfixes:
    - Stop using __attribute__((nonnull)) with GCC: it can give us useful
      warnings (occasionally), but it can also cause the compiler to
      eliminate error-checking code. Suggested by Peter Gutmann.


Changes in version 0.2.0.29-rc - 2008-07-08
  Tor 0.2.0.29-rc fixes two big bugs with using bridges, fixes more
  hidden-service performance bugs, and fixes a bunch of smaller bugs.

  o Major bugfixes:
    - If you have more than one bridge but don't know their keys,
      you would only launch a request for the descriptor of the first one
      on your list. (Tor considered launching requests for the others, but
      found that it already had a connection on the way for $0000...0000
      so it didn't open another.) Bugfix on 0.2.0.x.
    - If you have more than one bridge but don't know their keys, and the
      connection to one of the bridges failed, you would cancel all
      pending bridge connections. (After all, they all have the same
      digest.) Bugfix on 0.2.0.x.
    - When a hidden service was trying to establish an introduction point,
      and Tor had built circuits preemptively for such purposes, we
      were ignoring all the preemptive circuits and launching a new one
      instead. Bugfix on 0.2.0.14-alpha.
    - When a hidden service was trying to establish an introduction point,
      and Tor *did* manage to reuse one of the preemptively built
      circuits, it didn't correctly remember which one it used,
      so it asked for another one soon after, until there were no
      more preemptive circuits, at which point it launched one from
      scratch. Bugfix on 0.0.9.x.
    - Make directory servers include the X-Your-Address-Is: http header in
      their responses even for begin_dir conns. Now clients who only
      ever use begin_dir connections still have a way to learn their IP
      address. Fixes bug 737; bugfix on 0.2.0.22-rc. Reported by goldy.

  o Minor bugfixes:
    - Fix a macro/CPP interaction that was confusing some compilers:
      some GCCs don't like #if/#endif pairs inside macro arguments.
      Fixes bug 707.
    - Fix macro collision between OpenSSL 0.9.8h and Windows headers.
      Fixes bug 704; fix from Steven Murdoch.
    - When opening /dev/null in finish_daemonize(), do not pass the
      O_CREAT flag. Fortify was complaining, and correctly so. Fixes
      bug 742; fix from Michael Scherer. Bugfix on 0.0.2pre19.
    - Correctly detect transparent proxy support on Linux hosts that
      require in.h to be included before netfilter_ipv4.h. Patch
      from coderman.
    - Disallow session resumption attempts during the renegotiation
      stage of the v2 handshake protocol. Clients should never be trying
      session resumption at this point, but apparently some did, in
      ways that caused the handshake to fail. Bugfix on 0.2.0.20-rc. Bug
      found by Geoff Goodell.


Changes in version 0.2.1.2-alpha - 2008-06-20
  Tor 0.2.1.2-alpha includes a new "TestingTorNetwork" config option to
  make it easier to set up your own private Tor network; fixes several
  big bugs with using more than one bridge relay; fixes a big bug with
  offering hidden services quickly after Tor starts; and uses a better
  API for reporting potential bootstrapping problems to the controller.

  o Major features:
    - New TestingTorNetwork config option to allow adjustment of
      previously constant values that, while reasonable, could slow
      bootstrapping. Implements proposal 135. Patch from Karsten.

  o Major bugfixes:
    - If you have more than one bridge but don't know their digests,
      you would only learn a request for the descriptor of the first one
      on your list. (Tor considered launching requests for the others, but
      found that it already had a connection on the way for $0000...0000
      so it didn't open another.) Bugfix on 0.2.0.x.
    - If you have more than one bridge but don't know their digests,
      and the connection to one of the bridges failed, you would cancel
      all pending bridge connections. (After all, they all have the
      same digest.) Bugfix on 0.2.0.x.
    - When establishing a hidden service, introduction points that
      originate from cannibalized circuits are completely ignored and not
      included in rendezvous service descriptors. This might be another
      reason for delay in making a hidden service available. Bugfix
      from long ago (0.0.9.x?)

  o Minor features:
    - Allow OpenSSL to use dynamic locks if it wants.
    - When building a consensus, do not include routers that are down.
      This will cut down 30% to 40% on consensus size. Implements
      proposal 138.
    - In directory authorities' approved-routers files, allow
      fingerprints with or without space.
    - Add a "GETINFO /status/bootstrap-phase" controller option, so the
      controller can query our current bootstrap state in case it attaches
      partway through and wants to catch up.
    - Send an initial "Starting" bootstrap status event, so we have a
      state to start out in.

  o Minor bugfixes:
    - Asking for a conditional consensus at .../consensus/<fingerprints>
      would crash a dirserver if it did not already have a
      consensus. Bugfix on 0.2.1.1-alpha.
    - Clean up some macro/CPP interactions: some GCC versions don't like
      #if/#endif pairs inside macro arguments. Fixes bug 707. Bugfix on
      0.2.0.x.

  o Bootstrapping bugfixes (on 0.2.1.1-alpha):
    - Directory authorities shouldn't complain about bootstrapping
      problems just because they do a lot of reachability testing and
      some of the connection attempts fail.
    - Start sending "count" and "recommendation" key/value pairs in
      bootstrap problem status events, so the controller can hear about
      problems even before Tor decides they're worth reporting for sure.
    - If you're using bridges, generate "bootstrap problem" warnings
      as soon as you run out of working bridges, rather than waiting
      for ten failures -- which will never happen if you have less than
      ten bridges.
    - If we close our OR connection because there's been a circuit
      pending on it for too long, we were telling our bootstrap status
      events "REASON=NONE". Now tell them "REASON=TIMEOUT".


Changes in version 0.2.1.1-alpha - 2008-06-13
  Tor 0.2.1.1-alpha fixes a lot of memory fragmentation problems that
  were making the Tor process bloat especially on Linux; makes our TLS
  handshake blend in better; sends "bootstrap phase" status events to
  the controller, so it can keep the user informed of progress (and
  problems) fetching directory information and establishing circuits;
  and adds a variety of smaller features.

  o Major features:
    - More work on making our TLS handshake blend in: modify the list
      of ciphers advertised by OpenSSL in client mode to even more
      closely resemble a common web browser. We cheat a little so that
      we can advertise ciphers that the locally installed OpenSSL doesn't
      know about.
    - Start sending "bootstrap phase" status events to the controller,
      so it can keep the user informed of progress fetching directory
      information and establishing circuits. Also inform the controller
      if we think we're stuck at a particular bootstrap phase. Implements
      proposal 137.
    - Resume using OpenSSL's RAND_poll() for better (and more portable)
      cross-platform entropy collection again. We used to use it, then
      stopped using it because of a bug that could crash systems that
      called RAND_poll when they had a lot of fds open. It looks like the
      bug got fixed in late 2006. Our new behavior is to call RAND_poll()
      at startup, and to call RAND_poll() when we reseed later only if
      we have a non-buggy OpenSSL version.

  o Major bugfixes:
    - When we choose to abandon a new entry guard because we think our
      older ones might be better, close any circuits pending on that
      new entry guard connection. This fix should make us recover much
      faster when our network is down and then comes back. Bugfix on
      0.1.2.8-beta; found by lodger.

  o Memory fixes and improvements:
    - Add a malloc_good_size implementation to OpenBSD_malloc_linux.c,
      to avoid unused RAM in buffer chunks and memory pools.
    - Speed up parsing and cut down on memory fragmentation by using
      stack-style allocations for parsing directory objects. Previously,
      this accounted for over 40% of allocations from within Tor's code
      on a typical directory cache.
    - Use a Bloom filter rather than a digest-based set to track which
      descriptors we need to keep around when we're cleaning out old
      router descriptors. This speeds up the computation significantly,
      and may reduce fragmentation.
    - Reduce the default smartlist size from 32 to 16; it turns out that
      most smartlists hold around 8-12 elements tops.
    - Make dumpstats() log the fullness and size of openssl-internal
      buffers.
    - If the user has applied the experimental SSL_MODE_RELEASE_BUFFERS
      patch to their OpenSSL, turn it on to save memory on servers. This
      patch will (with any luck) get included in a mainline distribution
      before too long.
    - Never use OpenSSL compression: it wastes RAM and CPU trying to
      compress cells, which are basically all encrypted, compressed,
      or both.

  o Minor bugfixes:
    - Stop reloading the router list from disk for no reason when we
      run out of reachable directory mirrors. Once upon a time reloading
      it would set the 'is_running' flag back to 1 for them. It hasn't
      done that for a long time.
    - In very rare situations new hidden service descriptors were
      published earlier than 30 seconds after the last change to the
      service. (We currently think that a hidden service descriptor
      that's been stable for 30 seconds is worth publishing.)

  o Minor features:
    - Allow separate log levels to be configured for different logging
      domains. For example, this allows one to log all notices, warnings,
      or errors, plus all memory management messages of level debug or
      higher, with: Log [MM] debug-err [*] notice-err file /var/log/tor.
    - Add a couple of extra warnings to --enable-gcc-warnings for GCC 4.3,
      and stop using a warning that had become unfixably verbose under
      GCC 4.3.
    - New --hush command-line option similar to --quiet. While --quiet
      disables all logging to the console on startup, --hush limits the
      output to messages of warning and error severity.
    - Servers support a new URL scheme for consensus downloads that
      allows the client to specify which authorities are trusted.
      The server then only sends the consensus if the client will trust
      it. Otherwise a 404 error is sent back. Clients use this
      new scheme when the server supports it (meaning it's running
      0.2.1.1-alpha or later). Implements proposal 134.
    - New configure/torrc options (--enable-geoip-stats,
      DirRecordUsageByCountry) to record how many IPs we've served
      directory info to in each country code, how many status documents
      total we've sent to each country code, and what share of the total
      directory requests we should expect to see.
    - Use the TLS1 hostname extension to more closely resemble browser
      behavior.
    - Lots of new unit tests.
    - Add a macro to implement the common pattern of iterating through
      two parallel lists in lockstep.


Changes in version 0.2.0.28-rc - 2008-06-13
  Tor 0.2.0.28-rc fixes an anonymity-related bug, fixes a hidden-service
  performance bug, and fixes a bunch of smaller bugs.

  o Anonymity fixes:
    - Fix a bug where, when we were choosing the 'end stream reason' to
      put in our relay end cell that we send to the exit relay, Tor
      clients on Windows were sometimes sending the wrong 'reason'. The
      anonymity problem is that exit relays may be able to guess whether
      the client is running Windows, thus helping partition the anonymity
      set. Down the road we should stop sending reasons to exit relays,
      or otherwise prevent future versions of this bug.

  o Major bugfixes:
    - While setting up a hidden service, some valid introduction circuits
      were overlooked and abandoned. This might be the reason for
      the long delay in making a hidden service available. Bugfix on
      0.2.0.14-alpha.

  o Minor features:
    - Update to the "June 9 2008" ip-to-country file.
    - Run 'make test' as part of 'make dist', so we stop releasing so
      many development snapshots that fail their unit tests.

  o Minor bugfixes:
    - When we're checking if we have enough dir info for each relay
      to begin establishing circuits, make sure that we actually have
      the descriptor listed in the consensus, not just any descriptor.
      Bugfix on 0.1.2.x.
    - Bridge relays no longer print "xx=0" in their extrainfo document
      for every single country code in the geoip db. Bugfix on
      0.2.0.27-rc.
    - Only warn when we fail to load the geoip file if we were planning to
      include geoip stats in our extrainfo document. Bugfix on 0.2.0.27-rc.
    - If we change our MaxAdvertisedBandwidth and then reload torrc,
      Tor won't realize it should publish a new relay descriptor. Fixes
      bug 688, reported by mfr. Bugfix on 0.1.2.x.
    - When we haven't had any application requests lately, don't bother
      logging that we have expired a bunch of descriptors. Bugfix
      on 0.1.2.x.
    - Make relay cells written on a connection count as non-padding when
      tracking how long a connection has been in use. Bugfix on
      0.2.0.1-alpha. Spotted by lodger.
    - Fix unit tests in 0.2.0.27-rc.
    - Fix compile on Windows.


Changes in version 0.2.0.27-rc - 2008-06-03
  Tor 0.2.0.27-rc adds a few features we left out of the earlier
  release candidates. In particular, we now include an IP-to-country
  GeoIP database, so controllers can easily look up what country a
  given relay is in, and so bridge relays can give us some sanitized
  summaries about which countries are making use of bridges. (See proposal
  126-geoip-fetching.txt for details.)

  o Major features:
    - Include an IP-to-country GeoIP file in the tarball, so bridge
      relays can report sanitized summaries of the usage they're seeing.

  o Minor features:
    - Add a "PURPOSE=" argument to "STREAM NEW" events, as suggested by
      Robert Hogan. Fixes the first part of bug 681.
    - Make bridge authorities never serve extrainfo docs.
    - Add support to detect Libevent versions in the 1.4.x series
      on mingw.
    - Fix build on gcc 4.3 with --enable-gcc-warnings set.
    - Include a new contrib/tor-exit-notice.html file that exit relay
      operators can put on their website to help reduce abuse queries.

  o Minor bugfixes:
    - When tunneling an encrypted directory connection, and its first
      circuit fails, do not leave it unattached and ask the controller
      to deal. Fixes the second part of bug 681.
    - Make bridge authorities correctly expire old extrainfo documents
      from time to time.


Changes in version 0.2.0.26-rc - 2008-05-13
  Tor 0.2.0.26-rc fixes a major security vulnerability caused by a bug
  in Debian's OpenSSL packages. All users running any 0.2.0.x version
  should upgrade, whether they're running Debian or not.

  o Major security fixes:
    - Use new V3 directory authority keys on the tor26, gabelmoo, and
      moria1 V3 directory authorities. The old keys were generated with
      a vulnerable version of Debian's OpenSSL package, and must be
      considered compromised. Other authorities' keys were not generated
      with an affected version of OpenSSL.

  o Major bugfixes:
    - List authority signatures as "unrecognized" based on DirServer
      lines, not on cert cache. Bugfix on 0.2.0.x.

  o Minor features:
    - Add a new V3AuthUseLegacyKey option to make it easier for
      authorities to change their identity keys if they have to.


Changes in version 0.2.0.25-rc - 2008-04-23
  Tor 0.2.0.25-rc makes Tor work again on OS X and certain BSDs.

  o Major bugfixes:
    - Remember to initialize threading before initializing logging.
      Otherwise, many BSD-family implementations will crash hard on
      startup. Fixes bug 671. Bugfix on 0.2.0.24-rc.

  o Minor bugfixes:
    - Authorities correctly free policies on bad servers on
      exit. Fixes bug 672. Bugfix on 0.2.0.x.


Changes in version 0.2.0.24-rc - 2008-04-22
  Tor 0.2.0.24-rc adds dizum (run by Alex de Joode) as the new sixth
  v3 directory authority, makes relays with dynamic IP addresses and no
  DirPort notice more quickly when their IP address changes, fixes a few
  rare crashes and memory leaks, and fixes a few other miscellaneous bugs.

  o New directory authorities:
    - Take lefkada out of the list of v3 directory authorities, since
      it has been down for months.
    - Set up dizum (run by Alex de Joode) as the new sixth v3 directory
      authority.

  o Major bugfixes:
    - Detect address changes more quickly on non-directory mirror
      relays. Bugfix on 0.2.0.18-alpha; fixes bug 652.

  o Minor features (security):
    - Reject requests for reverse-dns lookup of names that are in
      a private address space. Patch from lodger.
    - Non-exit relays no longer allow DNS requests. Fixes bug 619. Patch
      from lodger.

  o Minor bugfixes (crashes):
    - Avoid a rare assert that can trigger when Tor doesn't have much
      directory information yet and it tries to fetch a v2 hidden
      service descriptor. Fixes bug 651, reported by nwf.
    - Initialize log mutex before initializing dmalloc. Otherwise,
      running with dmalloc would crash. Bugfix on 0.2.0.x-alpha.
    - Use recursive pthread mutexes in order to avoid deadlock when
      logging debug-level messages to a controller. Bug spotted by nwf,
      bugfix on 0.2.0.16-alpha.

  o Minor bugfixes (resource management):
    - Keep address policies from leaking memory: start their refcount
      at 1, not 2. Bugfix on 0.2.0.16-alpha.
    - Free authority certificates on exit, so they don't look like memory
      leaks. Bugfix on 0.2.0.19-alpha.
    - Free static hashtables for policy maps and for TLS connections on
      shutdown, so they don't look like memory leaks. Bugfix on 0.2.0.x.
    - Avoid allocating extra space when computing consensuses on 64-bit
      platforms. Bug spotted by aakova.

  o Minor bugfixes (misc):
    - Do not read the configuration file when we've only been told to
      generate a password hash. Fixes bug 643. Bugfix on 0.0.9pre5. Fix
      based on patch from Sebastian Hahn.
    - Exit relays that are used as a client can now reach themselves
      using the .exit notation, rather than just launching an infinite
      pile of circuits. Fixes bug 641. Reported by Sebastian Hahn.
    - When attempting to open a logfile fails, tell us why.
    - Fix a dumb bug that was preventing us from knowing that we should
      preemptively build circuits to handle expected directory requests.
      Fixes bug 660. Bugfix on 0.1.2.x.
    - Warn less verbosely about clock skew from netinfo cells from
      untrusted sources. Fixes bug 663.
    - Make controller stream events for DNS requests more consistent,
      by adding "new stream" events for DNS requests, and removing
      spurious "stream closed" events" for cached reverse resolves.
      Patch from mwenge. Fixes bug 646.
    - Correctly notify one-hop connections when a circuit build has
      failed. Possible fix for bug 669. Found by lodger.


Changes in version 0.2.0.23-rc - 2008-03-24
  Tor 0.2.0.23-rc is the fourth release candidate for the 0.2.0 series. It
  makes bootstrapping faster if the first directory mirror you contact
  is down. The bundles also include the new Vidalia 0.1.2 release.

  o Major bugfixes:
    - When a tunneled directory request is made to a directory server
      that's down, notice after 30 seconds rather than 120 seconds. Also,
      fail any begindir streams that are pending on it, so they can
      retry elsewhere. This was causing multi-minute delays on bootstrap.


Changes in version 0.2.0.22-rc - 2008-03-18
  Tor 0.2.0.22-rc is the third release candidate for the 0.2.0 series. It
  enables encrypted directory connections by default for non-relays, fixes
  some broken TLS behavior we added in 0.2.0.20-rc, and resolves many
  other bugs. The bundles also include Vidalia 0.1.1 and Torbutton 1.1.17.

  o Major features:
    - Enable encrypted directory connections by default for non-relays,
      so censor tools that block Tor directory connections based on their
      plaintext patterns will no longer work. This means Tor works in
      certain censored countries by default again.

  o Major bugfixes:
    - Make sure servers always request certificates from clients during
      TLS renegotiation. Reported by lodger; bugfix on 0.2.0.20-rc.
    - Do not enter a CPU-eating loop when a connection is closed in
      the middle of client-side TLS renegotiation. Fixes bug 622. Bug
      diagnosed by lodger; bugfix on 0.2.0.20-rc.
    - Fix assertion failure that could occur when a blocked circuit
      became unblocked, and it had pending client DNS requests. Bugfix
      on 0.2.0.1-alpha. Fixes bug 632.

  o Minor bugfixes (on 0.1.2.x):
    - Generate "STATUS_SERVER" events rather than misspelled
      "STATUS_SEVER" events. Caught by mwenge.
    - When counting the number of bytes written on a TLS connection,
      look at the BIO actually used for writing to the network, not
      at the BIO used (sometimes) to buffer data for the network.
      Looking at different BIOs could result in write counts on the
      order of ULONG_MAX. Fixes bug 614.
    - On Windows, correctly detect errors when listing the contents of
      a directory. Fix from lodger.

  o Minor bugfixes (on 0.2.0.x):
    - Downgrade "sslv3 alert handshake failure" message to INFO.
    - If we set RelayBandwidthRate and RelayBandwidthBurst very high but
      left BandwidthRate and BandwidthBurst at the default, we would be
      silently limited by those defaults. Now raise them to match the
      RelayBandwidth* values.
    - Fix the SVK version detection logic to work correctly on a branch.
    - Make --enable-openbsd-malloc work correctly on Linux with alpha
      CPUs. Fixes bug 625.
    - Logging functions now check that the passed severity is sane.
    - Use proper log levels in the testsuite call of
      get_interface_address6().
    - When using a nonstandard malloc, do not use the platform values for
      HAVE_MALLOC_GOOD_SIZE or HAVE_MALLOC_USABLE_SIZE.
    - Make the openbsd malloc code use 8k pages on alpha CPUs and
      16k pages on ia64.
    - Detect mismatched page sizes when using --enable-openbsd-malloc.
    - Avoid double-marked-for-close warning when certain kinds of invalid
      .in-addr.arpa addresses are passed to the DNSPort. Part of a fix
      for bug 617. Bugfix on 0.2.0.1-alpha.
    - Make sure that the "NULL-means-reject *:*" convention is followed by
      all the policy manipulation functions, avoiding some possible crash
      bugs. Bug found by lodger. Bugfix on 0.2.0.16-alpha.
    - Fix the implementation of ClientDNSRejectInternalAddresses so that it
      actually works, and doesn't warn about every single reverse lookup.
      Fixes the other part of bug 617.  Bugfix on 0.2.0.1-alpha.

  o Minor features:
    - Only log guard node status when guard node status has changed.
    - Downgrade the 3 most common "INFO" messages to "DEBUG". This will
      make "INFO" 75% less verbose.


Changes in version 0.2.0.21-rc - 2008-03-02
  Tor 0.2.0.21-rc is the second release candidate for the 0.2.0 series. It
  makes Tor work well with Vidalia again, fixes a rare assert bug,
  and fixes a pair of more minor bugs. The bundles also include Vidalia
  0.1.0 and Torbutton 1.1.16.

  o Major bugfixes:
    - The control port should declare that it requires password auth
      when HashedControlSessionPassword is set too. Patch from Matt Edman;
      bugfix on 0.2.0.20-rc. Fixes bug 615.
    - Downgrade assert in connection_buckets_decrement() to a log message.
      This may help us solve bug 614, and in any case will make its
      symptoms less severe. Bugfix on 0.2.0.20-rc. Reported by fredzupy.
    - We were sometimes miscounting the number of bytes read from the
      network, causing our rate limiting to not be followed exactly.
      Bugfix on 0.2.0.16-alpha. Reported by lodger.

  o Minor bugfixes:
    - Fix compilation with OpenSSL 0.9.8 and 0.9.8a. All other supported
      OpenSSL versions should have been working fine. Diagnosis and patch
      from lodger, Karsten Loesing, and Sebastian Hahn. Fixes bug 616.
      Bugfix on 0.2.0.20-rc.


Changes in version 0.2.0.20-rc - 2008-02-24
  Tor 0.2.0.20-rc is the first release candidate for the 0.2.0 series. It
  makes more progress towards normalizing Tor's TLS handshake, makes
  hidden services work better again, helps relays bootstrap if they don't
  know their IP address, adds optional support for linking in openbsd's
  allocator or tcmalloc, allows really fast relays to scale past 15000
  sockets, and fixes a bunch of minor bugs reported by Veracode.

  o Major features:
    - Enable the revised TLS handshake based on the one designed by
      Steven Murdoch in proposal 124, as revised in proposal 130. It
      includes version negotiation for OR connections as described in
      proposal 105. The new handshake is meant to be harder for censors
      to fingerprint, and it adds the ability to detect certain kinds of
      man-in-the-middle traffic analysis attacks. The version negotiation
      feature will allow us to improve Tor's link protocol more safely
      in the future.
    - Choose which bridge to use proportional to its advertised bandwidth,
      rather than uniformly at random. This should speed up Tor for
      bridge users. Also do this for people who set StrictEntryNodes.
    - When a TrackHostExits-chosen exit fails too many times in a row,
      stop using it. Bugfix on 0.1.2.x; fixes bug 437.

  o Major bugfixes:
    - Resolved problems with (re-)fetching hidden service descriptors.
      Patch from Karsten Loesing; fixes problems with 0.2.0.18-alpha
      and 0.2.0.19-alpha.
    - If we only ever used Tor for hidden service lookups or posts, we
      would stop building circuits and start refusing connections after
      24 hours, since we falsely believed that Tor was dormant. Reported
      by nwf; bugfix on 0.1.2.x.
    - Servers that don't know their own IP address should go to the
      authorities for their first directory fetch, even if their DirPort
      is off or if they don't know they're reachable yet. This will help
      them bootstrap better. Bugfix on 0.2.0.18-alpha; fixes bug 609.
    - When counting the number of open sockets, count not only the number
      of sockets we have received from the socket() call, but also
      the number we've gotten from accept() and socketpair(). This bug
      made us fail to count all sockets that we were using for incoming
      connections. Bugfix on 0.2.0.x.
    - Fix code used to find strings within buffers, when those strings
      are not in the first chunk of the buffer. Bugfix on 0.2.0.x.
    - Fix potential segfault when parsing HTTP headers. Bugfix on 0.2.0.x.
    - Add a new __HashedControlSessionPassword option for controllers
      to use for one-off session password hashes that shouldn't get
      saved to disk by SAVECONF --- Vidalia users were accumulating a
      pile of HashedControlPassword lines in their torrc files, one for
      each time they had restarted Tor and then clicked Save. Make Tor
      automatically convert "HashedControlPassword" to this new option but
      only when it's given on the command line. Partial fix for bug 586.

  o Minor features (performance):
    - Tune parameters for cell pool allocation to minimize amount of
      RAM overhead used.
    - Add OpenBSD malloc code from phk as an optional malloc
      replacement on Linux: some glibc libraries do very poorly
      with Tor's memory allocation patterns. Pass
      --enable-openbsd-malloc to get the replacement malloc code.
    - Add a --with-tcmalloc option to the configure script to link
      against tcmalloc (if present). Does not yet search for
      non-system include paths.
    - Stop imposing an arbitrary maximum on the number of file descriptors
      used for busy servers. Bug reported by Olaf Selke; patch from
      Sebastian Hahn.

  o Minor features (other):
    - When SafeLogging is disabled, log addresses along with all TLS
      errors.
    - When building with --enable-gcc-warnings, check for whether Apple's
      warning "-Wshorten-64-to-32" is available.
    - Add a --passphrase-fd argument to the tor-gencert command for
      scriptability.

  o Minor bugfixes (memory leaks and code problems):
    - We were leaking a file descriptor if Tor started with a zero-length
      cached-descriptors file. Patch by freddy77; bugfix on 0.1.2.
    - Detect size overflow in zlib code. Reported by Justin Ferguson and
      Dan Kaminsky.
    - We were comparing the raw BridgePassword entry with a base64'ed
      version of it, when handling a "/tor/networkstatus-bridges"
      directory request. Now compare correctly. Noticed by Veracode.
    - Recover from bad tracked-since value in MTBF-history file.
      Should fix bug 537.
    - Alter the code that tries to recover from unhandled write
      errors, to not try to flush onto a socket that's given us
      unhandled errors. Bugfix on 0.1.2.x.
    - Make Unix controlsockets work correctly on OpenBSD. Patch from
      tup. Bugfix on 0.2.0.3-alpha.

  o Minor bugfixes (other):
    - If we have an extra-info document for our server, always make
      it available on the control port, even if we haven't gotten
      a copy of it from an authority yet. Patch from mwenge.
    - Log the correct memory chunk sizes for empty RAM chunks in mempool.c.
    - Directory mirrors no longer include a guess at the client's IP
      address if the connection appears to be coming from the same /24
      network; it was producing too many wrong guesses.
    - Make the new hidden service code respect the SafeLogging setting.
      Bugfix on 0.2.0.x. Patch from Karsten.
    - When starting as an authority, do not overwrite all certificates
      cached from other authorities. Bugfix on 0.2.0.x. Fixes bug 606.
    - If we're trying to flush the last bytes on a connection (for
      example, when answering a directory request), reset the
      time-to-give-up timeout every time we manage to write something
      on the socket. Bugfix on 0.1.2.x.
    - Change the behavior of "getinfo status/good-server-descriptor"
      so it doesn't return failure when any authority disappears.
    - Even though the man page said that "TrackHostExits ." should
      work, nobody had ever implemented it. Bugfix on 0.1.0.x.
    - Report TLS "zero return" case as a "clean close" and "IO error"
      as a "close". Stop calling closes "unexpected closes": existing
      Tors don't use SSL_close(), so having a connection close without
      the TLS shutdown handshake is hardly unexpected.
    - Send NAMESERVER_STATUS messages for a single failed nameserver
      correctly.

  o Code simplifications and refactoring:
    - Remove the tor_strpartition function: its logic was confused,
      and it was only used for one thing that could be implemented far
      more easily.


Changes in version 0.2.0.19-alpha - 2008-02-09
  Tor 0.2.0.19-alpha makes more progress towards normalizing Tor's TLS
  handshake, makes path selection for relays more secure and IP address
  guessing more robust, and generally fixes a lot of bugs in preparation
  for calling the 0.2.0 branch stable.

  o Major features:
    - Do not include recognizeable strings in the commonname part of
      Tor's x509 certificates.

  o Major bugfixes:
    - If we're a relay, avoid picking ourselves as an introduction point,
      a rendezvous point, or as the final hop for internal circuits. Bug
      reported by taranis and lodger. Bugfix on 0.1.2.x.
    - Patch from "Andrew S. Lists" to catch when we contact a directory
      mirror at IP address X and he says we look like we're coming from
      IP address X. Bugfix on 0.1.2.x.

  o Minor features (security):
    - Be more paranoid about overwriting sensitive memory on free(),
      as a defensive programming tactic to ensure forward secrecy.

  o Minor features (directory authority):
    - Actually validate the options passed to AuthDirReject,
      AuthDirInvalid, AuthDirBadDir, and AuthDirBadExit.
    - Reject router descriptors with out-of-range bandwidthcapacity or
      bandwidthburst values.

  o Minor features (controller):
    - Reject controller commands over 1MB in length.  This keeps rogue
      processes from running us out of memory.

  o Minor features (misc):
    - Give more descriptive well-formedness errors for out-of-range
      hidden service descriptor/protocol versions.
    - Make memory debugging information describe more about history
      of cell allocation, so we can help reduce our memory use.

  o Deprecated features (controller):
    - The status/version/num-versioning and status/version/num-concurring
      GETINFO options are no longer useful in the v3 directory protocol:
      treat them as deprecated, and warn when they're used.

  o Minor bugfixes:
    - When our consensus networkstatus has been expired for a while, stop
      being willing to build circuits using it. Fixes bug 401. Bugfix
      on 0.1.2.x.
    - Directory caches now fetch certificates from all authorities
      listed in a networkstatus consensus, even when they do not
      recognize them. Fixes bug 571. Bugfix on 0.2.0.x.
    - When connecting to a bridge without specifying its key, insert
      the connection into the identity-to-connection map as soon as
      a key is learned. Fixes bug 574. Bugfix on 0.2.0.x.
    - Detect versions of OS X where malloc_good_size() is present in the
      library but never actually declared. Resolves bug 587. Bugfix
      on 0.2.0.x.
    - Stop incorrectly truncating zlib responses to directory authority
      signature download requests. Fixes bug 593. Bugfix on 0.2.0.x.
    - Stop recommending that every server operator send mail to tor-ops.
      Resolves bug 597. Bugfix on 0.1.2.x.
    - Don't trigger an assert if we start a directory authority with a
      private IP address (like 127.0.0.1).
    - Avoid possible failures when generating a directory with routers
      with over-long versions strings, or too many flags set. Bugfix
      on 0.1.2.x.
    - If an attempt to launch a DNS resolve request over the control
      port fails because we have overrun the limit on the number of
      connections, tell the controller that the request has failed.
    - Avoid using too little bandwidth when our clock skips a few
      seconds. Bugfix on 0.1.2.x.
    - Fix shell error when warning about missing packages in configure
      script, on Fedora or Red Hat machines. Bugfix on 0.2.0.x.
    - Do not become confused when receiving a spurious VERSIONS-like
      cell from a confused v1 client.  Bugfix on 0.2.0.x.
    - Re-fetch v2 (as well as v0) rendezvous descriptors when all
      introduction points for a hidden service have failed. Patch from
      Karsten Loesing. Bugfix on 0.2.0.x.

  o Code simplifications and refactoring:
    - Remove some needless generality from cpuworker code, for improved
      type-safety.
    - Stop overloading the circuit_t.onionskin field for both "onionskin
      from a CREATE cell that we are waiting for a cpuworker to be
      assigned" and "onionskin from an EXTEND cell that we are going to
      send to an OR as soon as we are connected". Might help with bug 600.
    - Add an in-place version of aes_crypt() so that we can avoid doing a
      needless memcpy() call on each cell payload.


Changes in version 0.2.0.18-alpha - 2008-01-25
  Tor 0.2.0.18-alpha adds a sixth v3 directory authority run by CCC,
  fixes a big memory leak in 0.2.0.17-alpha, and adds new config options
  that can warn or reject connections to ports generally associated with
  vulnerable-plaintext protocols.

  o New directory authorities:
    - Set up dannenberg (run by CCC) as the sixth v3 directory
      authority.

  o Major bugfixes:
    - Fix a major memory leak when attempting to use the v2 TLS
      handshake code. Bugfix on 0.2.0.x; fixes bug 589.
    - We accidentally enabled the under-development v2 TLS handshake
      code, which was causing log entries like "TLS error while
      renegotiating handshake". Disable it again. Resolves bug 590.
    - We were computing the wrong Content-Length: header for directory
      responses that need to be compressed on the fly, causing clients
      asking for those items to always fail. Bugfix on 0.2.0.x; partially
      fixes bug 593.

  o Major features:
    - Avoid going directly to the directory authorities even if you're a
      relay, if you haven't found yourself reachable yet or if you've
      decided not to advertise your dirport yet. Addresses bug 556.
    - If we've gone 12 hours since our last bandwidth check, and we
      estimate we have less than 50KB bandwidth capacity but we could
      handle more, do another bandwidth test.
    - New config options WarnPlaintextPorts and RejectPlaintextPorts so
      Tor can warn and/or refuse connections to ports commonly used with
      vulnerable-plaintext protocols. Currently we warn on ports 23,
      109, 110, and 143, but we don't reject any.

  o Minor bugfixes:
    - When we setconf ClientOnly to 1, close any current OR and Dir
      listeners. Reported by mwenge.
    - When we get a consensus that's been signed by more people than
      we expect, don't log about it; it's not a big deal. Reported
      by Kyle Williams.

  o Minor features:
    - Don't answer "/tor/networkstatus-bridges" directory requests if
      the request isn't encrypted.
    - Make "ClientOnly 1" config option disable directory ports too.
    - Patches from Karsten Loesing to make v2 hidden services more
      robust: work even when there aren't enough HSDir relays available;
      retry when a v2 rend desc fetch fails; but don't retry if we
      already have a usable v0 rend desc.


Changes in version 0.2.0.17-alpha - 2008-01-17
  Tor 0.2.0.17-alpha makes the tarball build cleanly again (whoops).

  o Compile fixes:
    - Make the tor-gencert man page get included correctly in the tarball.


Changes in version 0.2.0.16-alpha - 2008-01-17
  Tor 0.2.0.16-alpha adds a fifth v3 directory authority run by Karsten
  Loesing, and generally cleans up a lot of features and minor bugs.

  o New directory authorities:
    - Set up gabelmoo (run by Karsten Loesing) as the fifth v3 directory
      authority.

  o Major performance improvements:
    - Switch our old ring buffer implementation for one more like that
      used by free Unix kernels. The wasted space in a buffer with 1mb
      of data will now be more like 8k than 1mb. The new implementation
      also avoids realloc();realloc(); patterns that can contribute to
      memory fragmentation.

  o Minor features:
    - Configuration files now accept C-style strings as values. This
      helps encode characters not allowed in the current configuration
      file format, such as newline or #. Addresses bug 557.
    - Although we fixed bug 539 (where servers would send HTTP status 503
      responses _and_ send a body too), there are still servers out
      there that haven't upgraded. Therefore, make clients parse such
      bodies when they receive them.
    - When we're not serving v2 directory information, there is no reason
      to actually keep any around. Remove the obsolete files and directory
      on startup if they are very old and we aren't going to serve them.

  o Minor performance improvements:
    - Reference-count and share copies of address policy entries; only 5%
      of them were actually distinct.
    - Never walk through the list of logs if we know that no log is
      interested in a given message.

  o Minor bugfixes:
    - When an authority has not signed a consensus, do not try to
      download a nonexistent "certificate with key 00000000". Bugfix
      on 0.2.0.x. Fixes bug 569.
    - Fix a rare assert error when we're closing one of our threads:
      use a mutex to protect the list of logs, so we never write to the
      list as it's being freed. Bugfix on 0.1.2.x. Fixes the very rare
      bug 575, which is kind of the revenge of bug 222.
    - Patch from Karsten Loesing to complain less at both the client
      and the relay when a relay used to have the HSDir flag but doesn't
      anymore, and we try to upload a hidden service descriptor.
    - Stop leaking one cert per TLS context. Fixes bug 582. Bugfix on
      0.2.0.15-alpha.
    - Do not try to download missing certificates until we have tried
      to check our fallback consensus. Fixes bug 583.
    - Make bridges round reported GeoIP stats info up to the nearest
      estimate, not down. Now we can distinguish between "0 people from
      this country" and "1 person from this country".
    - Avoid a spurious free on base64 failure. Bugfix on 0.1.2.
    - Avoid possible segfault if key generation fails in
      crypto_pk_hybrid_encrypt. Bugfix on 0.2.0.
    - Avoid segfault in the case where a badly behaved v2 versioning
      directory sends a signed networkstatus with missing client-versions.
      Bugfix on 0.1.2.
    - Avoid segfaults on certain complex invocations of
      router_get_by_hexdigest(). Bugfix on 0.1.2.
    - Correct bad index on array access in parse_http_time(). Bugfix
      on 0.2.0.
    - Fix possible bug in vote generation when server versions are present
      but client versions are not.
    - Fix rare bug on REDIRECTSTREAM control command when called with no
      port set: it could erroneously report an error when none had
      happened.
    - Avoid bogus crash-prone, leak-prone tor_realloc when we're
      compressing large objects and find ourselves with more than 4k
      left over. Bugfix on 0.2.0.
    - Fix a small memory leak when setting up a hidden service.
    - Fix a few memory leaks that could in theory happen under bizarre
      error conditions.
    - Fix an assert if we post a general-purpose descriptor via the
      control port but that descriptor isn't mentioned in our current
      network consensus. Bug reported by Jon McLachlan; bugfix on
      0.2.0.9-alpha.

  o Minor features (controller):
    - Get NS events working again. Patch from tup.
    - The GETCONF command now escapes and quotes configuration values
      that don't otherwise fit into the torrc file.
    - The SETCONF command now handles quoted values correctly.

  o Minor features (directory authorities):
    - New configuration options to override default maximum number of
      servers allowed on a single IP address. This is important for
      running a test network on a single host.
    - Actually implement the -s option to tor-gencert.
    - Add a manual page for tor-gencert.

  o Minor features (bridges):
    - Bridge authorities no longer serve bridge descriptors over
      unencrypted connections.

  o Minor features (other):
    - Add hidden services and DNSPorts to the list of things that make
      Tor accept that it has running ports. Change starting Tor with no
      ports from a fatal error to a warning; we might change it back if
      this turns out to confuse anybody. Fixes bug 579.


Changes in version 0.1.2.19 - 2008-01-17
  Tor 0.1.2.19 fixes a huge memory leak on exit relays, makes the default
  exit policy a little bit more conservative so it's safer to run an
  exit relay on a home system, and fixes a variety of smaller issues.

  o Security fixes:
    - Exit policies now reject connections that are addressed to a
      relay's public (external) IP address too, unless
      ExitPolicyRejectPrivate is turned off. We do this because too
      many relays are running nearby to services that trust them based
      on network address.

  o Major bugfixes:
    - When the clock jumps forward a lot, do not allow the bandwidth
      buckets to become negative. Fixes bug 544.
    - Fix a memory leak on exit relays; we were leaking a cached_resolve_t
      on every successful resolve. Reported by Mike Perry.
    - Purge old entries from the "rephist" database and the hidden
      service descriptor database even when DirPort is zero.
    - Stop thinking that 0.1.2.x directory servers can handle "begin_dir"
      requests. Should ease bugs 406 and 419 where 0.1.2.x relays are
      crashing or mis-answering these requests.
    - When we decide to send a 503 response to a request for servers, do
      not then also send the server descriptors: this defeats the whole
      purpose. Fixes bug 539.

  o Minor bugfixes:
    - Changing the ExitPolicyRejectPrivate setting should cause us to
      rebuild our server descriptor.
    - Fix handling of hex nicknames when answering controller requests for
      networkstatus by name, or when deciding whether to warn about
      unknown routers in a config option. (Patch from mwenge.)
    - Fix a couple of hard-to-trigger autoconf problems that could result
      in really weird results on platforms whose sys/types.h files define
      nonstandard integer types.
    - Don't try to create the datadir when running --verify-config or
      --hash-password. Resolves bug 540.
    - If we were having problems getting a particular descriptor from the
      directory caches, and then we learned about a new descriptor for
      that router, we weren't resetting our failure count. Reported
      by lodger.
    - Although we fixed bug 539 (where servers would send HTTP status 503
      responses _and_ send a body too), there are still servers out there
      that haven't upgraded. Therefore, make clients parse such bodies
      when they receive them.
    - Run correctly on systems where rlim_t is larger than unsigned long.
      This includes some 64-bit systems.
    - Run correctly on platforms (like some versions of OS X 10.5) where
      the real limit for number of open files is OPEN_FILES, not rlim_max
      from getrlimit(RLIMIT_NOFILES).
    - Avoid a spurious free on base64 failure.
    - Avoid segfaults on certain complex invocations of
      router_get_by_hexdigest().
    - Fix rare bug on REDIRECTSTREAM control command when called with no
      port set: it could erroneously report an error when none had
      happened.


Changes in version 0.2.0.15-alpha - 2007-12-25
  Tor 0.2.0.14-alpha and 0.2.0.15-alpha fix a bunch of bugs with the
  features added in 0.2.0.13-alpha.

  o Major bugfixes:
    - Fix several remotely triggerable asserts based on DirPort requests
      for a v2 or v3 networkstatus object before we were prepared. This
      was particularly bad for 0.2.0.13 and later bridge relays, who
      would never have a v2 networkstatus and would thus always crash
      when used. Bugfixes on 0.2.0.x.
    - Estimate the v3 networkstatus size more accurately, rather than
      estimating it at zero bytes and giving it artificially high priority
      compared to other directory requests. Bugfix on 0.2.0.x.

  o Minor bugfixes:
    - Fix configure.in logic for cross-compilation.
    - When we load a bridge descriptor from the cache, and it was
      previously unreachable, mark it as retriable so we won't just
      ignore it. Also, try fetching a new copy immediately. Bugfixes
      on 0.2.0.13-alpha.
    - The bridge GeoIP stats were counting other relays, for example
      self-reachability and authority-reachability tests.

  o Minor features:
    - Support compilation to target iPhone; patch from cjacker huang.
      To build for iPhone, pass the --enable-iphone option to configure.


Changes in version 0.2.0.14-alpha - 2007-12-23
  o Major bugfixes:
    - Fix a crash on startup if you install Tor 0.2.0.13-alpha fresh
      without a datadirectory from a previous Tor install. Reported
      by Zax.
    - Fix a crash when we fetch a descriptor that turns out to be
      unexpected (it used to be in our networkstatus when we started
      fetching it, but it isn't in our current networkstatus), and we
      aren't using bridges. Bugfix on 0.2.0.x.
    - Fix a crash when accessing hidden services: it would work the first
      time you use a given introduction point for your service, but
      on subsequent requests we'd be using garbage memory. Fixed by
      Karsten Loesing. Bugfix on 0.2.0.13-alpha.
    - Fix a crash when we load a bridge descriptor from disk but we don't
      currently have a Bridge line for it in our torrc. Bugfix on
      0.2.0.13-alpha.

  o Major features:
    - If bridge authorities set BridgePassword, they will serve a
      snapshot of known bridge routerstatuses from their DirPort to
      anybody who knows that password. Unset by default.

  o Minor bugfixes:
    - Make the unit tests build again.
    - Make "GETINFO/desc-annotations/id/<OR digest>" actually work.
    - Make PublishServerDescriptor default to 1, so the default doesn't
      have to change as we invent new directory protocol versions.
    - Fix test for rlim_t on OSX 10.3: sys/resource.h doesn't want to
      be included unless sys/time.h is already included.  Fixes
      bug 553.  Bugfix on 0.2.0.x.
    - If we receive a general-purpose descriptor and then receive an
      identical bridge-purpose descriptor soon after, don't discard
      the next one as a duplicate.

  o Minor features:
    - If BridgeRelay is set to 1, then the default for
      PublishServerDescriptor is now "bridge" rather than "v2,v3".
    - If the user sets RelayBandwidthRate but doesn't set
      RelayBandwidthBurst, then make them equal rather than erroring out.


Changes in version 0.2.0.13-alpha - 2007-12-21
  Tor 0.2.0.13-alpha adds a fourth v3 directory authority run by Geoff
  Goodell, fixes many more bugs, and adds a lot of infrastructure for
  upcoming features.

  o New directory authorities:
    - Set up lefkada (run by Geoff Goodell) as the fourth v3 directory
      authority.

  o Major bugfixes:
    - Only update guard status (usable / not usable) once we have
      enough directory information. This was causing us to always pick
      two new guards on startup (bugfix on 0.2.0.9-alpha), and it was
      causing us to discard all our guards on startup if we hadn't been
      running for a few weeks (bugfix on 0.1.2.x). Fixes bug 448.
    - Purge old entries from the "rephist" database and the hidden
      service descriptor databases even when DirPort is zero. Bugfix
      on 0.1.2.x.
    - We were ignoring our RelayBandwidthRate for the first 30 seconds
      after opening a circuit -- even a relayed circuit. Bugfix on
      0.2.0.3-alpha.
    - Stop thinking that 0.1.2.x directory servers can handle "begin_dir"
      requests. Should ease bugs 406 and 419 where 0.1.2.x relays are
      crashing or mis-answering these types of requests.
    - Relays were publishing their server descriptor to v1 and v2
      directory authorities, but they didn't try publishing to v3-only
      authorities. Fix this; and also stop publishing to v1 authorities.
      Bugfix on 0.2.0.x.
    - When we were reading router descriptors from cache, we were ignoring
      the annotations -- so for example we were reading in bridge-purpose
      descriptors as general-purpose descriptors. Bugfix on 0.2.0.8-alpha.
    - When we decided to send a 503 response to a request for servers, we
      were then also sending the server descriptors: this defeats the
      whole purpose. Fixes bug 539; bugfix on 0.1.2.x.

  o Major features:
    - Bridge relays now behave like clients with respect to time
      intervals for downloading new consensus documents -- otherwise they
      stand out. Bridge users now wait until the end of the interval,
      so their bridge relay will be sure to have a new consensus document.
    - Three new config options (AlternateDirAuthority,
      AlternateBridgeAuthority, and AlternateHSAuthority) that let the
      user selectively replace the default directory authorities by type,
      rather than the all-or-nothing replacement that DirServer offers.
    - Tor can now be configured to read a GeoIP file from disk in one
      of two formats. This can be used by controllers to map IP addresses
      to countries. Eventually, it may support exit-by-country.
    - When possible, bridge relays remember which countries users
      are coming from, and report aggregate information in their
      extra-info documents, so that the bridge authorities can learn
      where Tor is blocked.
    - Bridge directory authorities now do reachability testing on the
      bridges they know. They provide router status summaries to the
      controller via "getinfo ns/purpose/bridge", and also dump summaries
      to a file periodically.
    - Stop fetching directory info so aggressively if your DirPort is
      on but your ORPort is off; stop fetching v2 dir info entirely.
      You can override these choices with the new FetchDirInfoEarly
      config option.

  o Minor bugfixes:
    - The fix in 0.2.0.12-alpha cleared the "hsdir" flag in v3 network
      consensus documents when there are too many relays at a single
      IP address. Now clear it in v2 network status documents too, and
      also clear it in routerinfo_t when the relay is no longer listed
      in the relevant networkstatus document.
    - Don't crash if we get an unexpected value for the
      PublishServerDescriptor config option. Reported by Matt Edman;
      bugfix on 0.2.0.9-alpha.
    - Our new v2 hidden service descriptor format allows descriptors
      that have no introduction points. But Tor crashed when we tried
      to build a descriptor with no intro points (and it would have
      crashed if we had tried to parse one). Bugfix on 0.2.0.x; patch
      by Karsten Loesing.
    - Fix building with dmalloc 5.5.2 with glibc.
    - Reject uploaded descriptors and extrainfo documents if they're
      huge. Otherwise we'll cache them all over the network and it'll
      clog everything up. Reported by Aljosha Judmayer.
    - Check for presence of s6_addr16 and s6_addr32 fields in in6_addr
      via autoconf. Should fix compile on solaris. Bugfix on 0.2.0.x.
    - When the DANGEROUS_VERSION controller status event told us we're
      running an obsolete version, it used the string "OLD" to describe
      it. Yet the "getinfo" interface used the string "OBSOLETE". Now use
      "OBSOLETE" in both cases. Bugfix on 0.1.2.x.
    - If we can't expand our list of entry guards (e.g. because we're
      using bridges or we have StrictEntryNodes set), don't mark relays
      down when they fail a directory request. Otherwise we're too quick
      to mark all our entry points down. Bugfix on 0.1.2.x.
    - Fix handling of hex nicknames when answering controller requests for
      networkstatus by name, or when deciding whether to warn about unknown
      routers in a config option. Bugfix on 0.1.2.x. (Patch from mwenge.)
    - Fix a couple of hard-to-trigger autoconf problems that could result
      in really weird results on platforms whose sys/types.h files define
      nonstandard integer types. Bugfix on 0.1.2.x.
    - Fix compilation with --disable-threads set. Bugfix on 0.2.0.x.
    - Don't crash on name lookup when we have no current consensus.  Fixes
      bug 538; bugfix on 0.2.0.x.
    - Only Tors that want to mirror the v2 directory info should
      create the "cached-status" directory in their datadir. (All Tors
      used to create it.) Bugfix on 0.2.0.9-alpha.
    - Directory authorities should only automatically download Extra Info
      documents if they're v1, v2, or v3 authorities. Bugfix on 0.1.2.x.

  o Minor features:
    - On the USR1 signal, when dmalloc is in use, log the top 10 memory
      consumers. (We already do this on HUP.)
    - Authorities and caches fetch the v2 networkstatus documents
      less often, now that v3 is encouraged.
    - Add a new config option BridgeRelay that specifies you want to
      be a bridge relay. Right now the only difference is that it makes
      you answer begin_dir requests, and it makes you cache dir info,
      even if your DirPort isn't on.
    - Add "GETINFO/desc-annotations/id/<OR digest>" so controllers can
      ask about source, timestamp of arrival, purpose, etc. We need
      something like this to help Vidalia not do GeoIP lookups on bridge
      addresses.
    - Allow multiple HashedControlPassword config lines, to support
      multiple controller passwords.
    - Authorities now decide whether they're authoritative for a given
      router based on the router's purpose.
    - New config options AuthDirBadDir and AuthDirListBadDirs for
      authorities to mark certain relays as "bad directories" in the
      networkstatus documents. Also supports the "!baddir" directive in
      the approved-routers file.


Changes in version 0.2.0.12-alpha - 2007-11-16
  This twelfth development snapshot fixes some more build problems as
  well as a few minor bugs.

  o Compile fixes:
    - Make it build on OpenBSD again. Patch from tup.
    - Substitute BINDIR and LOCALSTATEDIR in scripts. Fixes
      package-building for Red Hat, OS X, etc.

  o Minor bugfixes (on 0.1.2.x):
    - Changing the ExitPolicyRejectPrivate setting should cause us to
      rebuild our server descriptor.

  o Minor bugfixes (on 0.2.0.x):
    - When we're lacking a consensus, don't try to perform rendezvous
      operations. Reported by Karsten Loesing.
    - Fix a small memory leak whenever we decide against using a
      newly picked entry guard. Reported by Mike Perry.
    - When authorities detected more than two relays running on the same
      IP address, they were clearing all the status flags but forgetting
      to clear the "hsdir" flag. So clients were being told that a
      given relay was the right choice for a v2 hsdir lookup, yet they
      never had its descriptor because it was marked as 'not running'
      in the consensus.
    - If we're trying to fetch a bridge descriptor and there's no way
      the bridge authority could help us (for example, we don't know
      a digest, or there is no bridge authority), don't be so eager to
      fall back to asking the bridge authority.
    - If we're using bridges or have strictentrynodes set, and our
      chosen exit is in the same family as all our bridges/entry guards,
      then be flexible about families.

  o Minor features:
    - When we negotiate a v2 link-layer connection (not yet implemented),
      accept RELAY_EARLY cells and turn them into RELAY cells if we've
      negotiated a v1 connection for their next step. Initial code for
      proposal 110.


Changes in version 0.2.0.11-alpha - 2007-11-12
  This eleventh development snapshot fixes some build problems with
  the previous snapshot. It also includes a more secure-by-default exit
  policy for relays, fixes an enormous memory leak for exit relays, and
  fixes another bug where servers were falling out of the directory list.

  o Security fixes:
    - Exit policies now reject connections that are addressed to a
      relay's public (external) IP address too, unless
      ExitPolicyRejectPrivate is turned off. We do this because too
      many relays are running nearby to services that trust them based
      on network address. Bugfix on 0.1.2.x.

  o Major bugfixes:
    - Fix a memory leak on exit relays; we were leaking a cached_resolve_t
      on every successful resolve. Reported by Mike Perry; bugfix
      on 0.1.2.x.
    - On authorities, never downgrade to old router descriptors simply
      because they're listed in the consensus. This created a catch-22
      where we wouldn't list a new descriptor because there was an
      old one in the consensus, and we couldn't get the new one in the
      consensus because we wouldn't list it. Possible fix for bug 548.
      Also, this might cause bug 543 to appear on authorities; if so,
      we'll need a band-aid for that. Bugfix on 0.2.0.9-alpha.

  o Packaging fixes on 0.2.0.10-alpha:
    - We were including instructions about what to do with the
      src/config/fallback-consensus file, but we weren't actually
      including it in the tarball. Disable all of that for now.

  o Minor features:
    - Allow people to say PreferTunnelledDirConns rather than
      PreferTunneledDirConns, for those alternate-spellers out there.

  o Minor bugfixes:
    - Don't reevaluate all the information from our consensus document
      just because we've downloaded a v2 networkstatus that we intend
      to cache. Fixes bug 545; bugfix on 0.2.0.x.


Changes in version 0.2.0.10-alpha - 2007-11-10
  This tenth development snapshot adds a third v3 directory authority
  run by Mike Perry, adds most of Karsten Loesing's new hidden service
  descriptor format, fixes a bad crash bug and new bridge bugs introduced
  in 0.2.0.9-alpha, fixes many bugs with the v3 directory implementation,
  fixes some minor memory leaks in previous 0.2.0.x snapshots, and
  addresses many more minor issues.

  o New directory authorities:
    - Set up ides (run by Mike Perry) as the third v3 directory authority.

  o Major features:
    - Allow tunnelled directory connections to ask for an encrypted
      "begin_dir" connection or an anonymized "uses a full Tor circuit"
      connection independently. Now we can make anonymized begin_dir
      connections for (e.g.) more secure hidden service posting and
      fetching.
    - More progress on proposal 114: code from Karsten Loesing to
      implement new hidden service descriptor format.
    - Raise the default BandwidthRate/BandwidthBurst to 5MB/10MB, to
      accommodate the growing number of servers that use the default
      and are reaching it.
    - Directory authorities use a new formula for selecting which nodes
      to advertise as Guards: they must be in the top 7/8 in terms of
      how long we have known about them, and above the median of those
      nodes in terms of weighted fractional uptime.
    - Make "not enough dir info yet" warnings describe *why* Tor feels
      it doesn't have enough directory info yet.

  o Major bugfixes:
    - Stop servers from crashing if they set a Family option (or
      maybe in other situations too). Bugfix on 0.2.0.9-alpha; reported
      by Fabian Keil.
    - Make bridge users work again -- the move to v3 directories in
      0.2.0.9-alpha had introduced a number of bugs that made bridges
      no longer work for clients.
    - When the clock jumps forward a lot, do not allow the bandwidth
      buckets to become negative. Bugfix on 0.1.2.x; fixes bug 544.

  o Major bugfixes (v3 dir, bugfixes on 0.2.0.9-alpha):
    - When the consensus lists a router descriptor that we previously were
      mirroring, but that we considered non-canonical, reload the
      descriptor as canonical. This fixes bug 543 where Tor servers
      would start complaining after a few days that they don't have
      enough directory information to build a circuit.
    - Consider replacing the current consensus when certificates arrive
      that make the pending consensus valid. Previously, we were only
      considering replacement when the new certs _didn't_ help.
    - Fix an assert error on startup if we didn't already have the
      consensus and certs cached in our datadirectory: we were caching
      the consensus in consensus_waiting_for_certs but then free'ing it
      right after.
    - Avoid sending a request for "keys/fp" (for which we'll get a 400 Bad
      Request) if we need more v3 certs but we've already got pending
      requests for all of them.
    - Correctly back off from failing certificate downloads. Fixes
      bug 546.
    - Authorities don't vote on the Running flag if they have been running
      for less than 30 minutes themselves. Fixes bug 547, where a newly
      started authority would vote that everyone was down.

  o New requirements:
    - Drop support for OpenSSL version 0.9.6. Just about nobody was using
      it, it had no AES, and it hasn't seen any security patches since
      2004.

  o Minor features:
    - Clients now hold circuitless TLS connections open for 1.5 times
      MaxCircuitDirtiness (15 minutes), since it is likely that they'll
      rebuild a new circuit over them within that timeframe. Previously,
      they held them open only for KeepalivePeriod (5 minutes).
    - Use "If-Modified-Since" to avoid retrieving consensus
      networkstatuses that we already have.
    - When we have no consensus, check FallbackNetworkstatusFile (defaults
      to $PREFIX/share/tor/fallback-consensus) for a consensus.  This way
      we start knowing some directory caches.
    - When we receive a consensus from the future, warn about skew.
    - Improve skew reporting: try to give the user a better log message
      about how skewed they are, and how much this matters.
    - When we have a certificate for an authority, believe that
      certificate's claims about the authority's IP address.
    - New --quiet command-line option to suppress the default console log.
      Good in combination with --hash-password.
    - Authorities send back an X-Descriptor-Not-New header in response to
      an accepted-but-discarded descriptor upload.  Partially implements
      fix for bug 535.
    - Make the log message for "tls error. breaking." more useful.
    - Better log messages about certificate downloads, to attempt to
      track down the second incarnation of bug 546.

  o Minor features (bridges):
    - If bridge users set UpdateBridgesFromAuthority, but the digest
      they ask for is a 404 from the bridge authority, they now fall
      back to trying the bridge directly.
    - Bridges now use begin_dir to publish their server descriptor to
      the bridge authority, even when they haven't set TunnelDirConns.

  o Minor features (controller):
    - When reporting clock skew, and we know that the clock is _at least
      as skewed_ as some value, but we don't know the actual value,
      report the value as a "minimum skew."

  o Utilities:
    - Update linux-tor-prio.sh script to allow QoS based on the uid of
      the Tor process. Patch from Marco Bonetti with tweaks from Mike
      Perry.

  o Minor bugfixes:
    - Refuse to start if both ORPort and UseBridges are set. Bugfix
      on 0.2.0.x, suggested by Matt Edman.
    - Don't stop fetching descriptors when FetchUselessDescriptors is
      set, even if we stop asking for circuits. Bugfix on 0.1.2.x;
      reported by tup and ioerror.
    - Better log message on vote from unknown authority.
    - Don't log "Launching 0 request for 0 router" message.

  o Minor bugfixes (memory leaks):
    - Stop leaking memory every time we parse a v3 certificate. Bugfix
      on 0.2.0.1-alpha.
    - Stop leaking memory every time we load a v3 certificate. Bugfix
      on 0.2.0.1-alpha. Fixes bug 536.
    - Stop leaking a cached networkstatus on exit.  Bugfix on
      0.2.0.3-alpha.
    - Stop leaking voter information every time we free a consensus.
      Bugfix on 0.2.0.3-alpha.
    - Stop leaking signed data every time we check a voter signature.
      Bugfix on 0.2.0.3-alpha.
    - Stop leaking a signature every time we fail to parse a consensus or
      a vote.  Bugfix on 0.2.0.3-alpha.
    - Stop leaking v2_download_status_map on shutdown.  Bugfix on
      0.2.0.9-alpha.
    - Stop leaking conn->nickname every time we make a connection to a
      Tor relay without knowing its expected identity digest (e.g. when
      using bridges). Bugfix on 0.2.0.3-alpha.

  - Minor bugfixes (portability):
    - Run correctly on platforms where rlim_t is larger than unsigned
      long, and/or where the real limit for number of open files is
      OPEN_FILES, not rlim_max from getrlimit(RLIMIT_NOFILES). In
      particular, these may be needed for OS X 10.5.


Changes in version 0.1.2.18 - 2007-10-28
  Tor 0.1.2.18 fixes many problems including crash bugs, problems with
  hidden service introduction that were causing huge delays, and a big
  bug that was causing some servers to disappear from the network status
  lists for a few hours each day.

  o Major bugfixes (crashes):
    - If a connection is shut down abruptly because of something that
      happened inside connection_flushed_some(), do not call
      connection_finished_flushing(). Should fix bug 451:
      "connection_stop_writing: Assertion conn->write_event failed"
      Bugfix on 0.1.2.7-alpha.
    - Fix possible segfaults in functions called from
      rend_process_relay_cell().

  o Major bugfixes (hidden services):
    - Hidden services were choosing introduction points uniquely by
      hexdigest, but when constructing the hidden service descriptor
      they merely wrote the (potentially ambiguous) nickname.
    - Clients now use the v2 intro format for hidden service
      connections: they specify their chosen rendezvous point by identity
      digest rather than by (potentially ambiguous) nickname. These
      changes could speed up hidden service connections dramatically.

  o Major bugfixes (other):
    - Stop publishing a new server descriptor just because we get a
      HUP signal. This led (in a roundabout way) to some servers getting
      dropped from the networkstatus lists for a few hours each day.
    - When looking for a circuit to cannibalize, consider family as well
      as identity. Fixes bug 438. Bugfix on 0.1.0.x (which introduced
      circuit cannibalization).
    - When a router wasn't listed in a new networkstatus, we were leaving
      the flags for that router alone -- meaning it remained Named,
      Running, etc -- even though absence from the networkstatus means
      that it shouldn't be considered to exist at all anymore. Now we
      clear all the flags for routers that fall out of the networkstatus
      consensus. Fixes bug 529.

  o Minor bugfixes:
    - Don't try to access (or alter) the state file when running
      --list-fingerprint or --verify-config or --hash-password. Resolves
      bug 499.
    - When generating information telling us how to extend to a given
      router, do not try to include the nickname if it is
      absent. Resolves bug 467.
    - Fix a user-triggerable segfault in expand_filename(). (There isn't
      a way to trigger this remotely.)
    - When sending a status event to the controller telling it that an
      OR address is reachable, set the port correctly. (Previously we
      were reporting the dir port.)
    - Fix a minor memory leak whenever a controller sends the PROTOCOLINFO
      command. Bugfix on 0.1.2.17.
    - When loading bandwidth history, do not believe any information in
      the future. Fixes bug 434.
    - When loading entry guard information, do not believe any information
      in the future.
    - When we have our clock set far in the future and generate an
      onion key, then re-set our clock to be correct, we should not stop
      the onion key from getting rotated.
    - On some platforms, accept() can return a broken address. Detect
      this more quietly, and deal accordingly. Fixes bug 483.
    - It's not actually an error to find a non-pending entry in the DNS
      cache when canceling a pending resolve. Don't log unless stuff
      is fishy. Resolves bug 463.
    - Don't reset trusted dir server list when we set a configuration
      option. Patch from Robert Hogan.
    - Don't try to create the datadir when running --verify-config or
      --hash-password. Resolves bug 540.


Changes in version 0.2.0.9-alpha - 2007-10-24
  This ninth development snapshot switches clients to the new v3 directory
  system; allows servers to be listed in the network status even when they
  have the same nickname as a registered server; and fixes many other
  bugs including a big one that was causing some servers to disappear
  from the network status lists for a few hours each day.

  o Major features (directory system):
    - Clients now download v3 consensus networkstatus documents instead
      of v2 networkstatus documents. Clients and caches now base their
      opinions about routers on these consensus documents. Clients only
      download router descriptors listed in the consensus.
    - Authorities now list servers who have the same nickname as
      a different named server, but list them with a new flag,
      "Unnamed". Now we can list servers that happen to pick the same
      nickname as a server that registered two years ago and then
      disappeared. Partially implements proposal 122.
    - If the consensus lists a router as "Unnamed", the name is assigned
      to a different router: do not identify the router by that name.
      Partially implements proposal 122.
    - Authorities can now come to a consensus on which method to use to
      compute the consensus. This gives us forward compatibility.

  o Major bugfixes:
    - Stop publishing a new server descriptor just because we HUP or
      when we find our DirPort to be reachable but won't actually publish
      it. New descriptors without any real changes are dropped by the
      authorities, and can screw up our "publish every 18 hours" schedule.
      Bugfix on 0.1.2.x.
    - When a router wasn't listed in a new networkstatus, we were leaving
      the flags for that router alone -- meaning it remained Named,
      Running, etc -- even though absence from the networkstatus means
      that it shouldn't be considered to exist at all anymore. Now we
      clear all the flags for routers that fall out of the networkstatus
      consensus. Fixes bug 529; bugfix on 0.1.2.x.
    - Fix awful behavior in DownloadExtraInfo option where we'd fetch
      extrainfo documents and then discard them immediately for not
      matching the latest router. Bugfix on 0.2.0.1-alpha.

  o Minor features (v3 directory protocol):
    - Allow tor-gencert to generate a new certificate without replacing
      the signing key.
    - Allow certificates to include an address.
    - When we change our directory-cache settings, reschedule all voting
      and download operations.
    - Reattempt certificate downloads immediately on failure, as long as
      we haven't failed a threshold number of times yet.
    - Delay retrying consensus downloads while we're downloading
      certificates to verify the one we just got.  Also, count getting a
      consensus that we already have (or one that isn't valid) as a failure,
      and count failing to get the certificates after 20 minutes as a
      failure.
    - Build circuits and download descriptors even if our consensus is a
      little expired. (This feature will go away once authorities are
      more reliable.)

  o Minor features (router descriptor cache):
    - If we find a cached-routers file that's been sitting around for more
      than 28 days unmodified, then most likely it's a leftover from
      when we upgraded to 0.2.0.8-alpha. Remove it. It has no good
      routers anyway.
    - When we (as a cache) download a descriptor because it was listed
      in a consensus, remember when the consensus was supposed to expire,
      and don't expire the descriptor until then.

  o Minor features (performance):
    - Call routerlist_remove_old_routers() much less often. This should
      speed startup, especially on directory caches.
    - Don't try to launch new descriptor downloads quite so often when we
      already have enough directory information to build circuits.
    - Base64 decoding was actually showing up on our profile when parsing
      the initial descriptor file; switch to an in-process all-at-once
      implementation that's about 3.5x times faster than calling out to
      OpenSSL.

  o Minor features (compilation):
    - Detect non-ASCII platforms (if any still exist) and refuse to
      build there: some of our code assumes that 'A' is 65 and so on.

  o Minor bugfixes (v3 directory authorities, bugfixes on 0.2.0.x):
    - Make the "next period" votes into "current period" votes immediately
      after publishing the consensus; avoid a heisenbug that made them
      stick around indefinitely.
    - When we discard a vote as a duplicate, do not report this as
      an error.
    - Treat missing v3 keys or certificates as an error when running as a
      v3 directory authority.
    - When we're configured to be a v3 authority, but we're only listed
      as a non-v3 authority in our DirServer line for ourself, correct
      the listing.
    - If an authority doesn't have a qualified hostname, just put
      its address in the vote. This fixes the problem where we referred to
      "moria on moria:9031."
    - Distinguish between detached signatures for the wrong period, and
      detached signatures for a divergent vote.
    - Fix a small memory leak when computing a consensus.
    - When there's no concensus, we were forming a vote every 30
      minutes, but writing the "valid-after" line in our vote based
      on our configured V3AuthVotingInterval: so unless the intervals
      matched up, we immediately rejected our own vote because it didn't
      start at the voting interval that caused us to construct a vote.

  o Minor bugfixes (v3 directory protocol, bugfixes on 0.2.0.x):
    - Delete unverified-consensus when the real consensus is set.
    - Consider retrying a consensus networkstatus fetch immediately
      after one fails: don't wait 60 seconds to notice.
    - When fetching a consensus as a cache, wait until a newer consensus
      should exist before trying to replace the current one.
    - Use a more forgiving schedule for retrying failed consensus
      downloads than for other types.

  o Minor bugfixes (other directory issues):
    - Correct the implementation of "download votes by digest." Bugfix on
      0.2.0.8-alpha.
    - Authorities no longer send back "400 you're unreachable please fix
      it" errors to Tor servers that aren't online all the time. We're
      supposed to tolerate these servers now. Bugfix on 0.1.2.x.

  o Minor bugfixes (controller):
    - Don't reset trusted dir server list when we set a configuration
      option. Patch from Robert Hogan; bugfix on 0.1.2.x.
    - Respond to INT and TERM SIGNAL commands before we execute the
      signal, in case the signal shuts us down. We had a patch in
      0.1.2.1-alpha that tried to do this by queueing the response on
      the connection's buffer before shutting down, but that really
      isn't the same thing at all. Bug located by Matt Edman.

  o Minor bugfixes (misc):
    - Correctly check for bad options to the "PublishServerDescriptor"
      config option. Bugfix on 0.2.0.1-alpha; reported by Matt Edman.
    - Stop leaking memory on failing case of base32_decode, and make
      it accept upper-case letters. Bugfixes on 0.2.0.7-alpha.
    - Don't try to download extrainfo documents when we're trying to
      fetch enough directory info to build a circuit: having enough
      info should get priority. Bugfix on 0.2.0.x.
    - Don't complain that "your server has not managed to confirm that its
      ports are reachable" if we haven't been able to build any circuits
      yet. Bug found by spending four hours without a v3 consensus. Bugfix
      on 0.1.2.x.
    - Detect the reason for failing to mmap a descriptor file we just
      wrote, and give a more useful log message.  Fixes bug 533. Bugfix
      on 0.1.2.x.

  o Code simplifications and refactoring:
    - Remove support for the old bw_accounting file: we've been storing
      bandwidth accounting information in the state file since
      0.1.2.5-alpha.  This may result in bandwidth accounting errors
      if you try to upgrade from 0.1.1.x or earlier, or if you try to
      downgrade to 0.1.1.x or earlier.
    - New convenience code to locate a file within the DataDirectory.
    - Move non-authority functionality out of dirvote.c.
    - Refactor the arguments for router_pick_{directory_|trusteddir}server
      so that they all take the same named flags.

  o Utilities
    - Include the "tor-ctrl.sh" bash script by Stefan Behte to provide
      Unix users an easy way to script their Tor process (e.g. by
      adjusting bandwidth based on the time of the day).


Changes in version 0.2.0.8-alpha - 2007-10-12
  This eighth development snapshot fixes a crash bug that's been bothering
  us since February 2007, lets bridge authorities store a list of bridge
  descriptors they've seen, gets v3 directory voting closer to working,
  starts caching v3 directory consensus documents on directory mirrors,
  and fixes a variety of smaller issues including some minor memory leaks.

  o Major features (router descriptor cache):
    - Store routers in a file called cached-descriptors instead of in
      cached-routers. Initialize cached-descriptors from cached-routers
      if the old format is around. The new format allows us to store
      annotations along with descriptors.
    - Use annotations to record the time we received each descriptor, its
      source, and its purpose.
    - Disable the SETROUTERPURPOSE controller command: it is now
      obsolete.
    - Controllers should now specify cache=no or cache=yes when using
      the +POSTDESCRIPTOR command.
    - Bridge authorities now write bridge descriptors to disk, meaning
      we can export them to other programs and begin distributing them
      to blocked users.

  o Major features (directory authorities):
    - When a v3 authority is missing votes or signatures, it now tries
      to fetch them.
    - Directory authorities track weighted fractional uptime as well as
      weighted mean-time-between failures.  WFU is suitable for deciding
      whether a node is "usually up", while MTBF is suitable for deciding
      whether a node is "likely to stay up."  We need both, because
      "usually up" is a good requirement for guards, while "likely to
      stay up" is a good requirement for long-lived connections.

  o Major features (v3 directory system):
    - Caches now download v3 network status documents as needed,
      and download the descriptors listed in them.
    - All hosts now attempt to download and keep fresh v3 authority
      certificates, and re-attempt after failures.
    - More internal-consistency checks for vote parsing.

  o Major bugfixes (crashes):
    - If a connection is shut down abruptly because of something that
      happened inside connection_flushed_some(), do not call
      connection_finished_flushing(). Should fix bug 451. Bugfix on
      0.1.2.7-alpha.

  o Major bugfixes (performance):
    - Fix really bad O(n^2) performance when parsing a long list of
      routers: Instead of searching the entire list for an "extra-info "
      string which usually wasn't there, once for every routerinfo
      we read, just scan lines forward until we find one we like.
      Bugfix on 0.2.0.1.
    - When we add data to a write buffer in response to the data on that
      write buffer getting low because of a flush, do not consider the
      newly added data as a candidate for immediate flushing, but rather
      make it wait until the next round of writing. Otherwise, we flush
      and refill recursively, and a single greedy TLS connection can
      eat all of our bandwidth. Bugfix on 0.1.2.7-alpha.

  o Minor features (v3 authority system):
    - Add more ways for tools to download the votes that lead to the
      current consensus.
    - Send a 503 when low on bandwidth and a vote, consensus, or
      certificate is requested.
    - If-modified-since is now implemented properly for all kinds of
      certificate requests.

  o Minor bugfixes (network statuses):
    - Tweak the implementation of proposal 109 slightly: allow at most
      two Tor servers on the same IP address, except if it's the location
      of a directory authority, in which case allow five. Bugfix on
      0.2.0.3-alpha.

  o Minor bugfixes (controller):
    - When sending a status event to the controller telling it that an
      OR address is reachable, set the port correctly. (Previously we
      were reporting the dir port.) Bugfix on 0.1.2.x.

  o Minor bugfixes (v3 directory system):
    - Fix logic to look up a cert by its signing key digest. Bugfix on
      0.2.0.7-alpha.
    - Only change the reply to a vote to "OK" if it's not already
      set. This gets rid of annoying "400 OK" log messages, which may
      have been masking some deeper issue. Bugfix on 0.2.0.7-alpha.
    - When we get a valid consensus, recompute the voting schedule.
    - Base the valid-after time of a vote on the consensus voting
      schedule, not on our preferred schedule.
    - Make the return values and messages from signature uploads and
      downloads more sensible.
    - Fix a memory leak when serving votes and consensus documents, and
      another when serving certificates.

  o Minor bugfixes (performance):
    - Use a slightly simpler string hashing algorithm (copying Python's
      instead of Java's) and optimize our digest hashing algorithm to take
      advantage of 64-bit platforms and to remove some possibly-costly
      voodoo.
    - Fix a minor memory leak whenever we parse guards from our state
      file. Bugfix on 0.2.0.7-alpha.
    - Fix a minor memory leak whenever we write out a file. Bugfix on
      0.2.0.7-alpha.
    - Fix a minor memory leak whenever a controller sends the PROTOCOLINFO
      command. Bugfix on 0.2.0.5-alpha.

  o Minor bugfixes (portability):
    - On some platforms, accept() can return a broken address. Detect
      this more quietly, and deal accordingly. Fixes bug 483.
    - Stop calling tor_strlower() on uninitialized memory in some cases.
      Bugfix in 0.2.0.7-alpha.

  o Minor bugfixes (usability):
    - Treat some 403 responses from directory servers as INFO rather than
      WARN-severity events.
    - It's not actually an error to find a non-pending entry in the DNS
      cache when canceling a pending resolve. Don't log unless stuff is
      fishy. Resolves bug 463.

  o Minor bugfixes (anonymity):
    - Never report that we've used more bandwidth than we're willing to
      relay: it leaks how much non-relay traffic we're using. Resolves
      bug 516.
    - When looking for a circuit to cannibalize, consider family as well
      as identity. Fixes bug 438. Bugfix on 0.1.0.x (which introduced
      circuit cannibalization).

  o Code simplifications and refactoring:
    - Make a bunch of functions static. Remove some dead code.
    - Pull out about a third of the really big routerlist.c; put it in a
      new module, networkstatus.c.
    - Merge the extra fields in local_routerstatus_t back into
      routerstatus_t: we used to need one routerstatus_t for each
      authority's opinion, plus a local_routerstatus_t for the locally
      computed consensus opinion. To save space, we put the locally
      modified fields into local_routerstatus_t, and only the common
      stuff into routerstatus_t. But once v3 directories are in use,
      clients and caches will no longer need to hold authority opinions;
      thus, the rationale for keeping the types separate is now gone.
    - Make the code used to reschedule and reattempt downloads more
      uniform.
    - Turn all 'Are we a directory server/mirror?' logic into a call to
      dirserver_mode().
    - Remove the code to generate the oldest (v1) directory format.
      The code has been disabled since 0.2.0.5-alpha.


Changes in version 0.2.0.7-alpha - 2007-09-21
  This seventh development snapshot makes bridges work again, makes bridge
  authorities work for the first time, fixes two huge performance flaws
  in hidden services, and fixes a variety of minor issues.

  o New directory authorities:
    - Set up moria1 and tor26 as the first v3 directory authorities. See
      doc/spec/dir-spec.txt for details on the new directory design.

  o Major bugfixes (crashes):
    - Fix possible segfaults in functions called from
      rend_process_relay_cell(). Bugfix on 0.1.2.x.

  o Major bugfixes (bridges):
    - Fix a bug that made servers send a "404 Not found" in response to
      attempts to fetch their server descriptor. This caused Tor servers
      to take many minutes to establish reachability for their DirPort,
      and it totally crippled bridges. Bugfix on 0.2.0.5-alpha.
    - Make "UpdateBridgesFromAuthority" torrc option work: when bridge
      users configure that and specify a bridge with an identity
      fingerprint, now they will lookup the bridge descriptor at the
      default bridge authority via a one-hop tunnel, but once circuits
      are established they will switch to a three-hop tunnel for later
      connections to the bridge authority. Bugfix in 0.2.0.3-alpha.

  o Major bugfixes (hidden services):
    - Hidden services were choosing introduction points uniquely by
      hexdigest, but when constructing the hidden service descriptor
      they merely wrote the (potentially ambiguous) nickname.
    - Clients now use the v2 intro format for hidden service
      connections: they specify their chosen rendezvous point by identity
      digest rather than by (potentially ambiguous) nickname. Both
      are bugfixes on 0.1.2.x, and they could speed up hidden service
      connections dramatically. Thanks to Karsten Loesing.

  o Minor features (security):
    - As a client, do not believe any server that tells us that an
      address maps to an internal address space.
    - Make it possible to enable HashedControlPassword and
      CookieAuthentication at the same time.

  o Minor features (guard nodes):
    - Tag every guard node in our state file with the version that
      we believe added it, or with our own version if we add it. This way,
      if a user temporarily runs an old version of Tor and then switches
      back to a new one, she doesn't automatically lose her guards.

  o Minor features (speed):
    - When implementing AES counter mode, update only the portions of the
      counter buffer that need to change, and don't keep separate
      network-order and host-order counters when they are the same (i.e.,
      on big-endian hosts.)

  o Minor features (controller):
    - Accept LF instead of CRLF on controller, since some software has a
      hard time generating real Internet newlines.
    - Add GETINFO values for the server status events
      "REACHABILITY_SUCCEEDED" and "GOOD_SERVER_DESCRIPTOR". Patch from
      Robert Hogan.

  o Removed features:
     - Routers no longer include bandwidth-history lines in their
       descriptors; this information is already available in extra-info
       documents, and including it in router descriptors took up 60%
       (!) of compressed router descriptor downloads. Completes
       implementation of proposal 104.
     - Remove the contrib scripts ExerciseServer.py, PathDemo.py,
       and TorControl.py, as they use the old v0 controller protocol,
       and are obsoleted by TorFlow anyway.
     - Drop support for v1 rendezvous descriptors, since we never used
       them anyway, and the code has probably rotted by now. Based on
       patch from Karsten Loesing.
     - On OSX, stop warning the user that kqueue support in libevent is
      "experimental", since it seems to have worked fine for ages.

  o Minor bugfixes:
    - When generating information telling us how to extend to a given
      router, do not try to include the nickname if it is absent. Fixes
      bug 467. Bugfix on 0.2.0.3-alpha.
    - Fix a user-triggerable (but not remotely-triggerable) segfault
      in expand_filename(). Bugfix on 0.1.2.x.
    - Fix a memory leak when freeing incomplete requests from DNSPort.
      Found by Niels Provos with valgrind. Bugfix on 0.2.0.1-alpha.
    - Don't try to access (or alter) the state file when running
      --list-fingerprint or --verify-config or --hash-password. (Resolves
      bug 499.) Bugfix on 0.1.2.x.
    - Servers used to decline to publish their DirPort if their
      BandwidthRate, RelayBandwidthRate, or MaxAdvertisedBandwidth
      were below a threshold. Now they only look at BandwidthRate and
      RelayBandwidthRate. Bugfix on 0.1.2.x.
    - Remove an optimization in the AES counter-mode code that assumed
      that the counter never exceeded 2^68. When the counter can be set
      arbitrarily as an IV (as it is by Karsten's new hidden services
      code), this assumption no longer holds. Bugfix on 0.1.2.x.
    - Resume listing "AUTHORITY" flag for authorities in network status.
      Bugfix on 0.2.0.3-alpha; reported by Alex de Joode.

  o Code simplifications and refactoring:
    - Revamp file-writing logic so we don't need to have the entire
      contents of a file in memory at once before we write to disk. Tor,
      meet stdio.
    - Turn "descriptor store" into a full-fledged type.
    - Move all NT services code into a separate source file.
    - Unify all code that computes medians, percentile elements, etc.
    - Get rid of a needless malloc when parsing address policies.


Changes in version 0.1.2.17 - 2007-08-30
  Tor 0.1.2.17 features a new Vidalia version in the Windows and OS
  X bundles. Vidalia 0.0.14 makes authentication required for the
  ControlPort in the default configuration, which addresses important
  security risks. Everybody who uses Vidalia (or another controller)
  should upgrade.

  In addition, this Tor update fixes major load balancing problems with
  path selection, which should speed things up a lot once many people
  have upgraded.

  o Major bugfixes (security):
    - We removed support for the old (v0) control protocol. It has been
      deprecated since Tor 0.1.1.1-alpha, and keeping it secure has
      become more of a headache than it's worth.

  o Major bugfixes (load balancing):
    - When choosing nodes for non-guard positions, weight guards
      proportionally less, since they already have enough load. Patch
      from Mike Perry.
    - Raise the "max believable bandwidth" from 1.5MB/s to 10MB/s. This
      will allow fast Tor servers to get more attention.
    - When we're upgrading from an old Tor version, forget our current
      guards and pick new ones according to the new weightings. These
      three load balancing patches could raise effective network capacity
      by a factor of four. Thanks to Mike Perry for measurements.

  o Major bugfixes (stream expiration):
    - Expire not-yet-successful application streams in all cases if
      they've been around longer than SocksTimeout. Right now there are
      some cases where the stream will live forever, demanding a new
      circuit every 15 seconds. Fixes bug 454; reported by lodger.

  o Minor features (controller):
    - Add a PROTOCOLINFO controller command. Like AUTHENTICATE, it
      is valid before any authentication has been received. It tells
      a controller what kind of authentication is expected, and what
      protocol is spoken. Implements proposal 119.

  o Minor bugfixes (performance):
    - Save on most routerlist_assert_ok() calls in routerlist.c, thus
      greatly speeding up loading cached-routers from disk on startup.
    - Disable sentinel-based debugging for buffer code: we squashed all
      the bugs that this was supposed to detect a long time ago, and now
      its only effect is to change our buffer sizes from nice powers of
      two (which platform mallocs tend to like) to values slightly over
      powers of two (which make some platform mallocs sad).

  o Minor bugfixes (misc):
    - If exit bandwidth ever exceeds one third of total bandwidth, then
      use the correct formula to weight exit nodes when choosing paths.
      Based on patch from Mike Perry.
    - Choose perfectly fairly among routers when choosing by bandwidth and
      weighting by fraction of bandwidth provided by exits. Previously, we
      would choose with only approximate fairness, and correct ourselves
      if we ran off the end of the list.
    - If we require CookieAuthentication but we fail to write the
      cookie file, we would warn but not exit, and end up in a state
      where no controller could authenticate. Now we exit.
    - If we require CookieAuthentication, stop generating a new cookie
      every time we change any piece of our config.
    - Refuse to start with certain directory authority keys, and
      encourage people using them to stop.
    - Terminate multi-line control events properly. Original patch
      from tup.
    - Fix a minor memory leak when we fail to find enough suitable
      servers to choose a circuit.
    - Stop leaking part of the descriptor when we run into a particularly
      unparseable piece of it.


Changes in version 0.2.0.6-alpha - 2007-08-26
  This sixth development snapshot features a new Vidalia version in the
  Windows and OS X bundles. Vidalia 0.0.14 makes authentication required for
  the ControlPort in the default configuration, which addresses important
  security risks.

  In addition, this snapshot fixes major load balancing problems
  with path selection, which should speed things up a lot once many
  people have upgraded. The directory authorities also use a new
  mean-time-between-failure approach to tracking which servers are stable,
  rather than just looking at the most recent uptime.

  o New directory authorities:
    - Set up Tonga as the default bridge directory authority.

  o Major features:
    - Directory authorities now track servers by weighted
      mean-times-between-failures. When we have 4 or more days of data,
      use measured MTBF rather than declared uptime to decide whether
      to call a router Stable. Implements proposal 108.

  o Major bugfixes (load balancing):
    - When choosing nodes for non-guard positions, weight guards
      proportionally less, since they already have enough load. Patch
      from Mike Perry.
    - Raise the "max believable bandwidth" from 1.5MB/s to 10MB/s. This
      will allow fast Tor servers to get more attention.
    - When we're upgrading from an old Tor version, forget our current
      guards and pick new ones according to the new weightings. These
      three load balancing patches could raise effective network capacity
      by a factor of four. Thanks to Mike Perry for measurements.

  o Major bugfixes (descriptor parsing):
    - Handle unexpected whitespace better in malformed descriptors. Bug
      found using Benedikt Boss's new Tor fuzzer! Bugfix on 0.2.0.x.

  o Minor features:
    - There is now an ugly, temporary "desc/all-recent-extrainfo-hack"
      GETINFO for Torstat to use until it can switch to using extrainfos.
    - Optionally (if built with -DEXPORTMALLINFO) export the output
      of mallinfo via http, as tor/mallinfo.txt. Only accessible
      from localhost.

  o Minor bugfixes:
    - Do not intermix bridge routers with controller-added
      routers. (Bugfix on 0.2.0.x)
    - Do not fail with an assert when accept() returns an unexpected
      address family. Addresses but does not wholly fix bug 483. (Bugfix
      on 0.2.0.x)
    - Let directory authorities startup even when they can't generate
      a descriptor immediately, e.g. because they don't know their
      address.
    - Stop putting the authentication cookie in a file called "0"
      in your working directory if you don't specify anything for the
      new CookieAuthFile option. Reported by Matt Edman.
    - Make it possible to read the PROTOCOLINFO response in a way that
      conforms to our control-spec. Reported by Matt Edman.
    - Fix a minor memory leak when we fail to find enough suitable
      servers to choose a circuit. Bugfix on 0.1.2.x.
    - Stop leaking part of the descriptor when we run into a particularly
      unparseable piece of it. Bugfix on 0.1.2.x.
    - Unmap the extrainfo cache file on exit.


Changes in version 0.2.0.5-alpha - 2007-08-19
  This fifth development snapshot fixes compilation on Windows again;
  fixes an obnoxious client-side bug that slowed things down and put
  extra load on the network; gets us closer to using the v3 directory
  voting scheme; makes it easier for Tor controllers to use cookie-based
  authentication; and fixes a variety of other bugs.

  o Removed features:
    - Version 1 directories are no longer generated in full. Instead,
      authorities generate and serve "stub" v1 directories that list
      no servers. This will stop Tor versions 0.1.0.x and earlier from
      working, but (for security reasons) nobody should be running those
      versions anyway.

  o Major bugfixes (compilation, 0.2.0.x):
    - Try to fix Win32 compilation again: improve checking for IPv6 types.
    - Try to fix MSVC compilation: build correctly on platforms that do
      not define s6_addr16 or s6_addr32.
    - Fix compile on platforms without getaddrinfo: bug found by Li-Hui
      Zhou.

  o Major bugfixes (stream expiration):
    - Expire not-yet-successful application streams in all cases if
      they've been around longer than SocksTimeout. Right now there are
      some cases where the stream will live forever, demanding a new
      circuit every 15 seconds. Bugfix on 0.1.2.7-alpha; fixes bug 454;
      reported by lodger.

  o Minor features (directory servers):
    - When somebody requests a list of statuses or servers, and we have
      none of those, return a 404 rather than an empty 200.

  o Minor features (directory voting):
    - Store v3 consensus status consensuses on disk, and reload them
      on startup.

  o Minor features (security):
    - Warn about unsafe ControlPort configurations.
    - Refuse to start with certain directory authority keys, and
      encourage people using them to stop.

  o Minor features (controller):
    - Add a PROTOCOLINFO controller command. Like AUTHENTICATE, it
      is valid before any authentication has been received. It tells
      a controller what kind of authentication is expected, and what
      protocol is spoken. Implements proposal 119.
    - New config option CookieAuthFile to choose a new location for the
      cookie authentication file, and config option
      CookieAuthFileGroupReadable to make it group-readable.

  o Minor features (unit testing):
    - Add command-line arguments to unit-test executable so that we can
      invoke any chosen test from the command line rather than having
      to run the whole test suite at once; and so that we can turn on
      logging for the unit tests.

  o Minor bugfixes (on 0.1.2.x):
    - If we require CookieAuthentication but we fail to write the
      cookie file, we would warn but not exit, and end up in a state
      where no controller could authenticate. Now we exit.
    - If we require CookieAuthentication, stop generating a new cookie
      every time we change any piece of our config.
    - When loading bandwidth history, do not believe any information in
      the future.  Fixes bug 434.
    - When loading entry guard information, do not believe any information
      in the future.
    - When we have our clock set far in the future and generate an
      onion key, then re-set our clock to be correct, we should not stop
      the onion key from getting rotated.
    - Clean up torrc sample config file.
    - Do not automatically run configure from autogen.sh. This
      non-standard behavior tended to annoy people who have built other
      programs.

  o Minor bugfixes (on 0.2.0.x):
    - Fix a bug with AutomapHostsOnResolve that would always cause
      the second request to fail. Bug reported by Kate. Bugfix on
      0.2.0.3-alpha.
    - Fix a bug in ADDRMAP controller replies that would sometimes
      try to print a NULL. Patch from tup.
    - Read v3 directory authority keys from the right location.
    - Numerous bugfixes to directory voting code.


Changes in version 0.1.2.16 - 2007-08-01
  Tor 0.1.2.16 fixes a critical security vulnerability that allows a
  remote attacker in certain situations to rewrite the user's torrc
  configuration file. This can completely compromise anonymity of users
  in most configurations, including those running the Vidalia bundles,
  TorK, etc. Or worse.

  o Major security fixes:
    - Close immediately after missing authentication on control port;
      do not allow multiple authentication attempts.


Changes in version 0.2.0.4-alpha - 2007-08-01
  This fourth development snapshot fixes a critical security vulnerability
  for most users, specifically those running Vidalia, TorK, etc. Everybody
  should upgrade to either 0.1.2.16 or 0.2.0.4-alpha.

  o Major security fixes:
    - Close immediately after missing authentication on control port;
      do not allow multiple authentication attempts.

  o Major bugfixes (compilation):
    - Fix win32 compilation: apparently IN_ADDR and IN6_ADDR are already
      defined there.

  o Minor features (performance):
    - Be even more aggressive about releasing RAM from small
      empty buffers. Thanks to our free-list code, this shouldn't be too
      performance-intensive.
    - Disable sentinel-based debugging for buffer code: we squashed all
      the bugs that this was supposed to detect a long time ago, and
      now its only effect is to change our buffer sizes from nice
      powers of two (which platform mallocs tend to like) to values
      slightly over powers of two (which make some platform mallocs sad).
    - Log malloc statistics from mallinfo() on platforms where it
      exists.


Changes in version 0.2.0.3-alpha - 2007-07-29
  This third development snapshot introduces new experimental
  blocking-resistance features and a preliminary version of the v3
  directory voting design, and includes many other smaller features
  and bugfixes.

  o Major features:
    - The first pieces of our "bridge" design for blocking-resistance
      are implemented. People can run bridge directory authorities;
      people can run bridges; and people can configure their Tor clients
      with a set of bridges to use as the first hop into the Tor network.
      See http://archives.seul.org/or/talk/Jul-2007/msg00249.html for
      details.
    - Create listener connections before we setuid to the configured
      User and Group. Now non-Windows users can choose port values
      under 1024, start Tor as root, and have Tor bind those ports
      before it changes to another UID. (Windows users could already
      pick these ports.)
    - Added a new ConstrainedSockets config option to set SO_SNDBUF and
      SO_RCVBUF on TCP sockets. Hopefully useful for Tor servers running
      on "vserver" accounts. (Patch from coderman.)
    - Be even more aggressive about separating local traffic from relayed
      traffic when RelayBandwidthRate is set. (Refines proposal 111.)

  o Major features (experimental):
    - First cut of code for "v3 dir voting": directory authorities will
      vote on a common network status document rather than each publishing
      their own opinion. This code needs more testing and more corner-case
      handling before it's ready for use.

  o Security fixes:
    - Directory authorities now call routers Fast if their bandwidth is
      at least 100KB/s, and consider their bandwidth adequate to be a
      Guard if it is at least 250KB/s, no matter the medians. This fix
      complements proposal 107. [Bugfix on 0.1.2.x]
    - Directory authorities now never mark more than 3 servers per IP as
      Valid and Running. (Implements proposal 109, by Kevin Bauer and
      Damon McCoy.)
    - Minor change to organizationName and commonName generation
      procedures in TLS certificates during Tor handshakes, to invalidate
      some earlier censorware approaches. This is not a long-term
      solution, but applying it will give us a bit of time to look into
      the epidemiology of countermeasures as they spread.

  o Major bugfixes (directory):
    - Rewrite directory tokenization code to never run off the end of
      a string. Fixes bug 455. Patch from croup. [Bugfix on 0.1.2.x]

  o Minor features (controller):
    - Add a SOURCE_ADDR field to STREAM NEW events so that controllers can
      match requests to applications. (Patch from Robert Hogan.)
    - Report address and port correctly on connections to DNSPort. (Patch
      from Robert Hogan.)
    - Add a RESOLVE command to launch hostname lookups. (Original patch
      from Robert Hogan.)
    - Add GETINFO status/enough-dir-info to let controllers tell whether
      Tor has downloaded sufficient directory information. (Patch
      from Tup.)
    - You can now use the ControlSocket option to tell Tor to listen for
      controller connections on Unix domain sockets on systems that
      support them. (Patch from Peter Palfrader.)
    - STREAM NEW events are generated for DNSPort requests and for
      tunneled directory connections. (Patch from Robert Hogan.)
    - New "GETINFO address-mappings/*" command to get address mappings
      with expiry information. "addr-mappings/*" is now deprecated.
      (Patch from Tup.)

  o Minor features (misc):
    - Merge in some (as-yet-unused) IPv6 address manipulation code. (Patch
      from croup.)
    - The tor-gencert tool for v3 directory authorities now creates all
      files as readable to the file creator only, and write-protects
      the authority identity key.
    - When dumping memory usage, list bytes used in buffer memory
      free-lists.
    - When running with dmalloc, dump more stats on hup and on exit.
    - Directory authorities now fail quickly and (relatively) harmlessly
      if they generate a network status document that is somehow
      malformed.

  o Traffic load balancing improvements:
    - If exit bandwidth ever exceeds one third of total bandwidth, then
      use the correct formula to weight exit nodes when choosing paths.
      (Based on patch from Mike Perry.)
    - Choose perfectly fairly among routers when choosing by bandwidth and
      weighting by fraction of bandwidth provided by exits. Previously, we
      would choose with only approximate fairness, and correct ourselves
      if we ran off the end of the list. [Bugfix on 0.1.2.x]

  o Performance improvements:
    - Be more aggressive with freeing buffer RAM or putting it on the
      memory free lists.
    - Use Critical Sections rather than Mutexes for synchronizing threads
      on win32; Mutexes are heavier-weight, and designed for synchronizing
      between processes.

  o Deprecated and removed features:
    - RedirectExits is now deprecated.
    - Stop allowing address masks that do not correspond to bit prefixes.
      We have warned about these for a really long time; now it's time
      to reject them. (Patch from croup.)

  o Minor bugfixes (directory):
    - Fix another crash bug related to extra-info caching. (Bug found by
      Peter Palfrader.) [Bugfix on 0.2.0.2-alpha]
    - Directories no longer return a "304 not modified" when they don't
      have the networkstatus the client asked for. Also fix a memory
      leak when returning 304 not modified. [Bugfixes on 0.2.0.2-alpha]
    - We had accidentally labelled 0.1.2.x directory servers as not
      suitable for begin_dir requests, and had labelled no directory
      servers as suitable for uploading extra-info documents. [Bugfix
      on 0.2.0.1-alpha]

  o Minor bugfixes (dns):
    - Fix a crash when DNSPort is set more than once. (Patch from Robert
      Hogan.) [Bugfix on 0.2.0.2-alpha]
    - Add DNSPort connections to the global connection list, so that we
      can time them out correctly. (Bug found by Robert Hogan.) [Bugfix
      on 0.2.0.2-alpha]
    - Fix a dangling reference that could lead to a crash when DNSPort is
      changed or closed (Patch from Robert Hogan.) [Bugfix on
      0.2.0.2-alpha]

  o Minor bugfixes (controller):
    - Provide DNS expiry times in GMT, not in local time. For backward
      compatibility, ADDRMAP events only provide GMT expiry in an extended
      field. "GETINFO address-mappings" always does the right thing.
    - Use CRLF line endings properly in NS events.
    - Terminate multi-line control events properly. (Original patch
      from tup.) [Bugfix on 0.1.2.x-alpha]
    - Do not include spaces in SOURCE_ADDR fields in STREAM
      events. Resolves bug 472. [Bugfix on 0.2.0.x-alpha]


Changes in version 0.1.2.15 - 2007-07-17
  Tor 0.1.2.15 fixes several crash bugs, fixes some anonymity-related
  problems, fixes compilation on BSD, and fixes a variety of other
  bugs. Everybody should upgrade.

  o Major bugfixes (compilation):
    - Fix compile on FreeBSD/NetBSD/OpenBSD. Oops.

  o Major bugfixes (crashes):
    - Try even harder not to dereference the first character after
      an mmap(). Reported by lodger.
    - Fix a crash bug in directory authorities when we re-number the
      routerlist while inserting a new router.
    - When the cached-routers file is an even multiple of the page size,
      don't run off the end and crash. (Fixes bug 455; based on idea
      from croup.)
    - Fix eventdns.c behavior on Solaris: It is critical to include
      orconfig.h _before_ sys/types.h, so that we can get the expected
      definition of _FILE_OFFSET_BITS.

  o Major bugfixes (security):
    - Fix a possible buffer overrun when using BSD natd support. Bug
      found by croup.
    - When sending destroy cells from a circuit's origin, don't include
      the reason for tearing down the circuit. The spec says we didn't,
      and now we actually don't. Reported by lodger.
    - Keep streamids from different exits on a circuit separate. This
      bug may have allowed other routers on a given circuit to inject
      cells into streams. Reported by lodger; fixes bug 446.
    - If there's a never-before-connected-to guard node in our list,
      never choose any guards past it. This way we don't expand our
      guard list unless we need to.

  o Minor bugfixes (guard nodes):
    - Weight guard selection by bandwidth, so that low-bandwidth nodes
      don't get overused as guards.

  o Minor bugfixes (directory):
    - Correctly count the number of authorities that recommend each
      version. Previously, we were under-counting by 1.
    - Fix a potential crash bug when we load many server descriptors at
      once and some of them make others of them obsolete. Fixes bug 458.

  o Minor bugfixes (hidden services):
    - Stop tearing down the whole circuit when the user asks for a
      connection to a port that the hidden service didn't configure.
      Resolves bug 444.

  o Minor bugfixes (misc):
    - On Windows, we were preventing other processes from reading
      cached-routers while Tor was running. Reported by janbar.
    - Fix a possible (but very unlikely) bug in picking routers by
      bandwidth. Add a log message to confirm that it is in fact
      unlikely. Patch from lodger.
    - Backport a couple of memory leak fixes.
    - Backport miscellaneous cosmetic bugfixes.


Changes in version 0.2.0.2-alpha - 2007-06-02
  o Major bugfixes on 0.2.0.1-alpha:
    - Fix an assertion failure related to servers without extra-info digests.
      Resolves bugs 441 and 442.

  o Minor features (directory):
    - Support "If-Modified-Since" when answering HTTP requests for
      directories, running-routers documents, and network-status documents.
      (There's no need to support it for router descriptors, since those
      are downloaded by descriptor digest.)

  o Minor build issues:
    - Clear up some MIPSPro compiler warnings.
    - When building from a tarball on a machine that happens to have SVK
      installed, report the micro-revision as whatever version existed
      in the tarball, not as "x".


Changes in version 0.2.0.1-alpha - 2007-06-01
  This early development snapshot provides new features for people running
  Tor as both a client and a server (check out the new RelayBandwidth
  config options); lets Tor run as a DNS proxy; and generally moves us
  forward on a lot of fronts.

  o Major features, server usability:
    - New config options RelayBandwidthRate and RelayBandwidthBurst:
      a separate set of token buckets for relayed traffic. Right now
      relayed traffic is defined as answers to directory requests, and
      OR connections that don't have any local circuits on them.

  o Major features, client usability:
    - A client-side DNS proxy feature to replace the need for
      dns-proxy-tor: Just set "DNSPort 9999", and Tor will now listen
      for DNS requests on port 9999, use the Tor network to resolve them
      anonymously, and send the reply back like a regular DNS server.
      The code still only implements a subset of DNS.
    - Make PreferTunneledDirConns and TunnelDirConns work even when
      we have no cached directory info. This means Tor clients can now
      do all of their connections protected by TLS.

  o Major features, performance and efficiency:
    - Directory authorities accept and serve "extra info" documents for
      routers. These documents contain fields from router descriptors
      that aren't usually needed, and that use a lot of excess
      bandwidth. Once these fields are removed from router descriptors,
      the bandwidth savings should be about 60%. [Partially implements
      proposal 104.]
    - Servers upload extra-info documents to any authority that accepts
      them. Authorities (and caches that have been configured to download
      extra-info documents) download them as needed. [Partially implements
      proposal 104.]
    - Change the way that Tor buffers data that it is waiting to write.
      Instead of queueing data cells in an enormous ring buffer for each
      client->OR or OR->OR connection, we now queue cells on a separate
      queue for each circuit.  This lets us use less slack memory, and
      will eventually let us be smarter about prioritizing different kinds
      of traffic.
    - Use memory pools to allocate cells with better speed and memory
      efficiency, especially on platforms where malloc() is inefficient.
    - Stop reading on edge connections when their corresponding circuit
      buffers are full; start again as the circuits empty out.

  o Major features, other:
    - Add an HSAuthorityRecordStats option that hidden service authorities
      can use to track statistics of overall hidden service usage without
      logging information that would be very useful to an attacker.
    - Start work implementing multi-level keys for directory authorities:
      Add a standalone tool to generate key certificates. (Proposal 103.)

  o Security fixes:
    - Directory authorities now call routers Stable if they have an
      uptime of at least 30 days, even if that's not the median uptime
      in the network. Implements proposal 107, suggested by Kevin Bauer
      and Damon McCoy.

  o Minor fixes (resource management):
    - Count the number of open sockets separately from the number
      of active connection_t objects. This will let us avoid underusing
      our allocated connection limit.
    - We no longer use socket pairs to link an edge connection to an
      anonymous directory connection or a DirPort test connection.
      Instead, we track the link internally and transfer the data
      in-process. This saves two sockets per "linked" connection (at the
      client and at the server), and avoids the nasty Windows socketpair()
      workaround.
    - Keep unused 4k and 16k buffers on free lists, rather than wasting 8k
      for every single inactive connection_t. Free items from the
      4k/16k-buffer free lists when they haven't been used for a while.

  o Minor features (build):
    - Make autoconf search for libevent, openssl, and zlib consistently.
    - Update deprecated macros in configure.in.
    - When warning about missing headers, tell the user to let us
      know if the compile succeeds anyway, so we can downgrade the
      warning.
    - Include the current subversion revision as part of the version
      string: either fetch it directly if we're in an SVN checkout, do
      some magic to guess it if we're in an SVK checkout, or use
      the last-detected version if we're building from a .tar.gz.
      Use this version consistently in log messages.

  o Minor features (logging):
    - Always prepend "Bug: " to any log message about a bug.
    - Put a platform string (e.g. "Linux i686") in the startup log
      message, so when people paste just their logs, we know if it's
      OpenBSD or Windows or what.
    - When logging memory usage, break down memory used in buffers by
      buffer type.

  o Minor features (directory system):
    - New config option V2AuthoritativeDirectory that all directory
      authorities should set. This will let future authorities choose
      not to serve V2 directory information.
    - Directory authorities allow multiple router descriptors and/or extra
      info documents to be uploaded in a single go.  This will make
      implementing proposal 104 simpler.

  o Minor features (controller):
    - Add a new config option __DisablePredictedCircuits designed for
      use by the controller, when we don't want Tor to build any circuits
      preemptively.
    - Let the controller specify HOP=%d as an argument to ATTACHSTREAM,
      so we can exit from the middle of the circuit.
    - Implement "getinfo status/circuit-established".
    - Implement "getinfo status/version/..." so a controller can tell
      whether the current version is recommended, and whether any versions
      are good, and how many authorities agree. (Patch from shibz.)

  o Minor features (hidden services):
    - Allow multiple HiddenServicePort directives with the same virtual
      port; when they occur, the user is sent round-robin to one
      of the target ports chosen at random.  Partially fixes bug 393 by
      adding limited ad-hoc round-robining.

  o Minor features (other):
    - More unit tests.
    - Add a new AutomapHostsOnResolve option: when it is enabled, any
      resolve request for hosts matching a given pattern causes Tor to
      generate an internal virtual address mapping for that host.  This
      allows DNSPort to work sensibly with hidden service users.  By
      default, .exit and .onion addresses are remapped; the list of
      patterns can be reconfigured with AutomapHostsSuffixes.
    - Add an "-F" option to tor-resolve to force a resolve for a .onion
      address. Thanks to the AutomapHostsOnResolve option, this is no
      longer a completely silly thing to do.
    - If Tor is invoked from something that isn't a shell (e.g. Vidalia),
      now we expand "-f ~/.tor/torrc" correctly. Suggested by Matt Edman.
    - Treat "2gb" when given in torrc for a bandwidth as meaning 2gb,
      minus 1 byte: the actual maximum declared bandwidth.

  o Removed features:
    - Removed support for the old binary "version 0" controller protocol.
      This has been deprecated since 0.1.1, and warnings have been issued
      since 0.1.2.  When we encounter a v0 control message, we now send
      back an error and close the connection.
    - Remove the old "dns worker" server DNS code: it hasn't been default
      since 0.1.2.2-alpha, and all the servers seem to be using the new
      eventdns code.

  o Minor bugfixes (portability):
    - Even though Windows is equally happy with / and \ as path separators,
      try to use \ consistently on Windows and / consistently on Unix: it
      makes the log messages nicer.
    - Correctly report platform name on Windows 95 OSR2 and Windows 98 SE.
    - Read resolv.conf files correctly on platforms where read() returns
      partial results on small file reads.

  o Minor bugfixes (directory):
    - Correctly enforce that elements of directory objects do not appear
      more often than they are allowed to appear.
    - When we are reporting the DirServer line we just parsed, we were
      logging the second stanza of the key fingerprint, not the first.

  o Minor bugfixes (logging):
    - When we hit an EOF on a log (probably because we're shutting down),
      don't try to remove the log from the list: just mark it as
      unusable.  (Bulletproofs against bug 222.)

  o Minor bugfixes (other):
    - In the exitlist script, only consider the most recently published
      server descriptor for each server. Also, when the user requests
      a list of servers that _reject_ connections to a given address,
      explicitly exclude the IPs that also have servers that accept
      connections to that address. (Resolves bug 405.)
    - Stop allowing hibernating servers to be "stable" or "fast".
    - On Windows, we were preventing other processes from reading
      cached-routers while Tor was running.  (Reported by janbar)
    - Make the NodeFamilies config option work. (Reported by
      lodger -- it has never actually worked, even though we added it
      in Oct 2004.)
    - Check return values from pthread_mutex functions.
    - Don't save non-general-purpose router descriptors to the disk cache,
      because we have no way of remembering what their purpose was when
      we restart.
    - Add even more asserts to hunt down bug 417.
    - Build without verbose warnings even on (not-yet-released) gcc 4.2.
    - Fix a possible (but very unlikely) bug in picking routers by bandwidth.
      Add a log message to confirm that it is in fact unlikely.

  o Minor bugfixes (controller):
    - Make 'getinfo fingerprint' return a 551 error if we're not a
      server, so we match what the control spec claims we do. Reported
      by daejees.
    - Fix a typo in an error message when extendcircuit fails that
      caused us to not follow the \r\n-based delimiter protocol. Reported
      by daejees.

  o Code simplifications and refactoring:
    - Stop passing around circuit_t and crypt_path_t pointers that are
      implicit in other procedure arguments.
    - Drop the old code to choke directory connections when the
      corresponding OR connections got full: thanks to the cell queue
      feature, OR conns don't get full any more.
    - Make dns_resolve() handle attaching connections to circuits
      properly, so the caller doesn't have to.
    - Rename wants_to_read and wants_to_write to read/write_blocked_on_bw.
    - Keep the connection array as a dynamic smartlist_t, rather than as
      a fixed-sized array. This is important, as the number of connections
      is becoming increasingly decoupled from the number of sockets.


Changes in version 0.1.2.14 - 2007-05-25
  Tor 0.1.2.14 changes the addresses of two directory authorities (this
  change especially affects those who serve or use hidden services),
  and fixes several other crash- and security-related bugs.

  o Directory authority changes:
    - Two directory authorities (moria1 and moria2) just moved to new
      IP addresses. This change will particularly affect those who serve
      or use hidden services.

  o Major bugfixes (crashes):
    - If a directory server runs out of space in the connection table
      as it's processing a begin_dir request, it will free the exit stream
      but leave it attached to the circuit, leading to unpredictable
      behavior. (Reported by seeess, fixes bug 425.)
    - Fix a bug in dirserv_remove_invalid() that would cause authorities
      to corrupt memory under some really unlikely scenarios.
    - Tighten router parsing rules. (Bugs reported by Benedikt Boss.)
    - Avoid segfaults when reading from mmaped descriptor file. (Reported
      by lodger.)

  o Major bugfixes (security):
    - When choosing an entry guard for a circuit, avoid using guards
      that are in the same family as the chosen exit -- not just guards
      that are exactly the chosen exit. (Reported by lodger.)

  o Major bugfixes (resource management):
    - If a directory authority is down, skip it when deciding where to get
      networkstatus objects or descriptors. Otherwise we keep asking
      every 10 seconds forever. Fixes bug 384.
    - Count it as a failure if we fetch a valid network-status but we
      don't want to keep it. Otherwise we'll keep fetching it and keep
      not wanting to keep it. Fixes part of bug 422.
    - If all of our dirservers have given us bad or no networkstatuses
      lately, then stop hammering them once per minute even when we
      think they're failed. Fixes another part of bug 422.

  o Minor bugfixes:
    - Actually set the purpose correctly for descriptors inserted with
      purpose=controller.
    - When we have k non-v2 authorities in our DirServer config,
      we ignored the last k authorities in the list when updating our
      network-statuses.
    - Correctly back-off from requesting router descriptors that we are
      having a hard time downloading.
    - Read resolv.conf files correctly on platforms where read() returns
      partial results on small file reads.
    - Don't rebuild the entire router store every time we get 32K of
      routers: rebuild it when the journal gets very large, or when
      the gaps in the store get very large.

  o Minor features:
    - When routers publish SVN revisions in their router descriptors,
      authorities now include those versions correctly in networkstatus
      documents.
    - Warn when using a version of libevent before 1.3b to run a server on
      OSX or BSD: these versions interact badly with userspace threads.


Changes in version 0.1.2.13 - 2007-04-24
  This release features some major anonymity fixes, such as safer path
  selection; better client performance; faster bootstrapping, better
  address detection, and better DNS support for servers; write limiting as
  well as read limiting to make servers easier to run; and a huge pile of
  other features and bug fixes. The bundles also ship with Vidalia 0.0.11.

  Tor 0.1.2.13 is released in memory of Rob Levin (1955-2006), aka lilo
  of the Freenode IRC network, remembering his patience and vision for
  free speech on the Internet.

  o Minor fixes:
    - Fix a memory leak when we ask for "all" networkstatuses and we
      get one we don't recognize.
    - Add more asserts to hunt down bug 417.
    - Disable kqueue on OS X 10.3 and earlier, to fix bug 371.


Changes in version 0.1.2.12-rc - 2007-03-16
  o Major bugfixes:
    - Fix an infinite loop introduced in 0.1.2.7-alpha when we serve
      directory information requested inside Tor connections (i.e. via
      begin_dir cells). It only triggered when the same connection was
      serving other data at the same time. Reported by seeess.

  o Minor bugfixes:
    - When creating a circuit via the controller, send a 'launched'
      event when we're done, so we follow the spec better.


Changes in version 0.1.2.11-rc - 2007-03-15
  o Minor bugfixes (controller), reported by daejees:
    - Correct the control spec to match how the code actually responds
      to 'getinfo addr-mappings/*'.
    - The control spec described a GUARDS event, but the code
      implemented a GUARD event. Standardize on GUARD, but let people
      ask for GUARDS too.


Changes in version 0.1.2.10-rc - 2007-03-07
  o Major bugfixes (Windows):
    - Do not load the NT services library functions (which may not exist)
      just to detect if we're a service trying to shut down. Now we run
      on Win98 and friends again.

  o Minor bugfixes (other):
    - Clarify a couple of log messages.
    - Fix a misleading socks5 error number.


Changes in version 0.1.2.9-rc - 2007-03-02
  o Major bugfixes (Windows):
    - On MinGW, use "%I64u" to printf/scanf 64-bit integers, instead
      of the usual GCC "%llu". This prevents a bug when saving 64-bit
      int configuration values: the high-order 32 bits would get
      truncated. In particular, we were being bitten by the default
      MaxAdvertisedBandwidth of 128 TB turning into 0. (Fixes bug 400
      and maybe also bug 397.)

  o Minor bugfixes (performance):
    - Use OpenSSL's AES implementation on platforms where it's faster.
      This could save us as much as 10% CPU usage.

  o Minor bugfixes (server):
    - Do not rotate onion key immediately after setting it for the first
      time.

  o Minor bugfixes (directory authorities):
    - Stop calling servers that have been hibernating for a long time
      "stable". Also, stop letting hibernating or obsolete servers affect
      uptime and bandwidth cutoffs.
    - Stop listing hibernating servers in the v1 directory.

  o Minor bugfixes (hidden services):
    - Upload hidden service descriptors slightly less often, to reduce
      load on authorities.

  o Minor bugfixes (other):
    - Fix an assert that could trigger if a controller quickly set then
      cleared EntryNodes.  (Bug found by Udo van den Heuvel.)
    - On architectures where sizeof(int)>4, still clamp declarable bandwidth
      to INT32_MAX.
    - Fix a potential race condition in the rpm installer.  Found by
      Stefan Nordhausen.
    - Try to fix eventdns warnings once and for all: do not treat a dns rcode
      of 2 as indicating that the server is completely bad; it sometimes
      means that the server is just bad for the request in question. (may fix
      the last of bug 326.)
    - Disable encrypted directory connections when we don't have a server
      descriptor for the destination. We'll get this working again in
      the 0.2.0 branch.


Changes in version 0.1.2.8-beta - 2007-02-26
  o Major bugfixes (crashes):
    - Stop crashing when the controller asks us to resetconf more than
      one config option at once. (Vidalia 0.0.11 does this.)
    - Fix a crash that happened on Win98 when we're given command-line
      arguments: don't try to load NT service functions from advapi32.dll
      except when we need them. (Bug introduced in 0.1.2.7-alpha;
      resolves bug 389.)
    - Fix a longstanding obscure crash bug that could occur when
      we run out of DNS worker processes. (Resolves bug 390.)

  o Major bugfixes (hidden services):
    - Correctly detect whether hidden service descriptor downloads are
      in-progress. (Suggested by Karsten Loesing; fixes bug 399.)

  o Major bugfixes (accounting):
    - When we start during an accounting interval before it's time to wake
      up, remember to wake up at the correct time. (May fix bug 342.)

  o Minor bugfixes (controller):
    - Give the controller END_STREAM_REASON_DESTROY events _before_ we
      clear the corresponding on_circuit variable, and remember later
      that we don't need to send a redundant CLOSED event.  (Resolves part
      3 of bug 367.)
    - Report events where a resolve succeeded or where we got a socks
      protocol error correctly, rather than calling both of them
      "INTERNAL".
    - Change reported stream target addresses to IP consistently when
      we finally get the IP from an exit node.
    - Send log messages to the controller even if they happen to be very
      long.

  o Minor bugfixes (other):
    - Display correct results when reporting which versions are
      recommended, and how recommended they are. (Resolves bug 383.)
    - Improve our estimates for directory bandwidth to be less random:
      guess that an unrecognized directory will have the average bandwidth
      from all known directories, not that it will have the average
      bandwidth from those directories earlier than it on the list.
    - If we start a server with ClientOnly 1, then set ClientOnly to 0
      and hup, stop triggering an assert based on an empty onion_key.
    - On platforms with no working mmap() equivalent, don't warn the
      user when cached-routers doesn't exist.
    - Warn the user when mmap() [or its equivalent] fails for some reason
      other than file-not-found.
    - Don't warn the user when cached-routers.new doesn't exist: that's
      perfectly fine when starting up for the first time.
    - When EntryNodes are configured, rebuild the guard list to contain,
      in order: the EntryNodes that were guards before; the rest of the
      EntryNodes; the nodes that were guards before.
    - Mask out all signals in sub-threads; only the libevent signal
      handler should be processing them. This should prevent some crashes
      on some machines using pthreads. (Patch from coderman.)
    - Fix switched arguments on memset in the implementation of
      tor_munmap() for systems with no mmap() call.
    - When Tor receives a router descriptor that it asked for, but
      no longer wants (because it has received fresh networkstatuses
      in the meantime), do not warn the user.  Cache the descriptor if
      we're a cache; drop it if we aren't.
    - Make earlier entry guards _really_ get retried when the network
      comes back online.
    - On a malformed DNS reply, always give an error to the corresponding
      DNS request.
    - Build with recent libevents on platforms that do not define the
      nonstandard types "u_int8_t" and friends.

  o Minor features (controller):
    - Warn the user when an application uses the obsolete binary v0
      control protocol.  We're planning to remove support for it during
      the next development series, so it's good to give people some
      advance warning.
    - Add STREAM_BW events to report per-entry-stream bandwidth
      use. (Patch from Robert Hogan.)
    - Rate-limit SIGNEWNYM signals in response to controllers that
      impolitely generate them for every single stream. (Patch from
      mwenge; closes bug 394.)
    - Make REMAP stream events have a SOURCE (cache or exit), and
      make them generated in every case where we get a successful
      connected or resolved cell.

  o Minor bugfixes (performance):
    - Call router_have_min_dir_info half as often. (This is showing up in
      some profiles, but not others.)
    - When using GCC, make log_debug never get called at all, and its
      arguments never get evaluated, when no debug logs are configured.
      (This is showing up in some profiles, but not others.)

  o Minor features:
    - Remove some never-implemented options.  Mark PathlenCoinWeight as
      obsolete.
    - Implement proposal 106: Stop requiring clients to have well-formed
      certificates; stop checking nicknames in certificates. (Clients
      have certificates so that they can look like Tor servers, but in
      the future we might want to allow them to look like regular TLS
      clients instead. Nicknames in certificates serve no purpose other
      than making our protocol easier to recognize on the wire.)
    - Revise messages on handshake failure again to be even more clear about
      which are incoming connections and which are outgoing.
    - Discard any v1 directory info that's over 1 month old (for
      directories) or over 1 week old (for running-routers lists).
    - Do not warn when individual nodes in the configuration's EntryNodes,
      ExitNodes, etc are down: warn only when all possible nodes
      are down. (Fixes bug 348.)
    - Always remove expired routers and networkstatus docs before checking
      whether we have enough information to build circuits. (Fixes
      bug 373.)
    - Put a lower-bound on MaxAdvertisedBandwidth.


Changes in version 0.1.2.7-alpha - 2007-02-06
  o Major bugfixes (rate limiting):
    - Servers decline directory requests much more aggressively when
      they're low on bandwidth. Otherwise they end up queueing more and
      more directory responses, which can't be good for latency.
    - But never refuse directory requests from local addresses.
    - Fix a memory leak when sending a 503 response for a networkstatus
      request.
    - Be willing to read or write on local connections (e.g. controller
      connections) even when the global rate limiting buckets are empty.
    - If our system clock jumps back in time, don't publish a negative
      uptime in the descriptor. Also, don't let the global rate limiting
      buckets go absurdly negative.
    - Flush local controller connection buffers periodically as we're
      writing to them, so we avoid queueing 4+ megabytes of data before
      trying to flush.

  o Major bugfixes (NT services):
    - Install as NT_AUTHORITY\LocalService rather than as SYSTEM; add a
      command-line flag so that admins can override the default by saying
      "tor --service install --user "SomeUser"".  This will not affect
      existing installed services.  Also, warn the user that the service
      will look for its configuration file in the service user's
      %appdata% directory.  (We can't do the 'hardwire the user's appdata
      directory' trick any more, since we may not have read access to that
      directory.)

  o Major bugfixes (other):
    - Previously, we would cache up to 16 old networkstatus documents
      indefinitely, if they came from nontrusted authorities. Now we
      discard them if they are more than 10 days old.
    - Fix a crash bug in the presence of DNS hijacking (reported by Andrew
      Del Vecchio).
    - Detect and reject malformed DNS responses containing circular
      pointer loops.
    - If exits are rare enough that we're not marking exits as guards,
      ignore exit bandwidth when we're deciding the required bandwidth
      to become a guard.
    - When we're handling a directory connection tunneled over Tor,
      don't fill up internal memory buffers with all the data we want
      to tunnel; instead, only add it if the OR connection that will
      eventually receive it has some room for it. (This can lead to
      slowdowns in tunneled dir connections; a better solution will have
      to wait for 0.2.0.)

  o Minor bugfixes (dns):
    - Add some defensive programming to eventdns.c in an attempt to catch
      possible memory-stomping bugs.
    - Detect and reject DNS replies containing IPv4 or IPv6 records with
      an incorrect number of bytes. (Previously, we would ignore the
      extra bytes.)
    - Fix as-yet-unused reverse IPv6 lookup code so it sends nybbles
      in the correct order, and doesn't crash.
    - Free memory held in recently-completed DNS lookup attempts on exit.
      This was not a memory leak, but may have been hiding memory leaks.
    - Handle TTL values correctly on reverse DNS lookups.
    - Treat failure to parse resolv.conf as an error.

  o Minor bugfixes (other):
    - Fix crash with "tor --list-fingerprint" (reported by seeess).
    - When computing clock skew from directory HTTP headers, consider what
      time it was when we finished asking for the directory, not what
      time it is now.
    - Expire socks connections if they spend too long waiting for the
      handshake to finish. Previously we would let them sit around for
      days, if the connecting application didn't close them either.
    - And if the socks handshake hasn't started, don't send a
      "DNS resolve socks failed" handshake reply; just close it.
    - Stop using C functions that OpenBSD's linker doesn't like.
    - Don't launch requests for descriptors unless we have networkstatuses
      from at least half of the authorities.  This delays the first
      download slightly under pathological circumstances, but can prevent
      us from downloading a bunch of descriptors we don't need.
    - Do not log IPs with TLS failures for incoming TLS
      connections. (Fixes bug 382.)
    - If the user asks to use invalid exit nodes, be willing to use
      unstable ones.
    - Stop using the reserved ac_cv namespace in our configure script.
    - Call stat() slightly less often; use fstat() when possible.
    - Refactor the way we handle pending circuits when an OR connection
      completes or fails, in an attempt to fix a rare crash bug.
    - Only rewrite a conn's address based on X-Forwarded-For: headers
      if it's a parseable public IP address; and stop adding extra quotes
      to the resulting address.

  o Major features:
    - Weight directory requests by advertised bandwidth. Now we can
      let servers enable write limiting but still allow most clients to
      succeed at their directory requests. (We still ignore weights when
      choosing a directory authority; I hope this is a feature.)

  o Minor features:
    - Create a new file ReleaseNotes which was the old ChangeLog. The
      new ChangeLog file now includes the summaries for all development
      versions too.
    - Check for addresses with invalid characters at the exit as well
      as at the client, and warn less verbosely when they fail. You can
      override this by setting ServerDNSAllowNonRFC953Addresses to 1.
    - Adapt a patch from goodell to let the contrib/exitlist script
      take arguments rather than require direct editing.
    - Inform the server operator when we decide not to advertise a
      DirPort due to AccountingMax enabled or a low BandwidthRate. It
      was confusing Zax, so now we're hopefully more helpful.
    - Bring us one step closer to being able to establish an encrypted
      directory tunnel without knowing a descriptor first. Still not
      ready yet. As part of the change, now assume we can use a
      create_fast cell if we don't know anything about a router.
    - Allow exit nodes to use nameservers running on ports other than 53.
    - Servers now cache reverse DNS replies.
    - Add an --ignore-missing-torrc command-line option so that we can
      get the "use sensible defaults if the configuration file doesn't
      exist" behavior even when specifying a torrc location on the command
      line.

  o Minor features (controller):
    - Track reasons for OR connection failure; make these reasons
      available via the controller interface. (Patch from Mike Perry.)
    - Add a SOCKS_BAD_HOSTNAME client status event so controllers
      can learn when clients are sending malformed hostnames to Tor.
    - Clean up documentation for controller status events.
    - Add a REMAP status to stream events to note that a stream's
      address has changed because of a cached address or a MapAddress
      directive.


Changes in version 0.1.2.6-alpha - 2007-01-09
  o Major bugfixes:
    - Fix an assert error introduced in 0.1.2.5-alpha: if a single TLS
      connection handles more than 4 gigs in either direction, we crash.
    - Fix an assert error introduced in 0.1.2.5-alpha: if we're an
      advertised exit node, somebody might try to exit from us when
      we're bootstrapping and before we've built our descriptor yet.
      Refuse the connection rather than crashing.

  o Minor bugfixes:
    - Warn if we (as a server) find that we've resolved an address that we
      weren't planning to resolve.
    - Warn that using select() on any libevent version before 1.1 will be
      unnecessarily slow (even for select()).
    - Flush ERR-level controller status events just like we currently
      flush ERR-level log events, so that a Tor shutdown doesn't prevent
      the controller from learning about current events.

  o Minor features (more controller status events):
    - Implement EXTERNAL_ADDRESS server status event so controllers can
      learn when our address changes.
    - Implement BAD_SERVER_DESCRIPTOR server status event so controllers
      can learn when directories reject our descriptor.
    - Implement SOCKS_UNKNOWN_PROTOCOL client status event so controllers
      can learn when a client application is speaking a non-socks protocol
      to our SocksPort.
    - Implement DANGEROUS_SOCKS client status event so controllers
      can learn when a client application is leaking DNS addresses.
    - Implement BUG general status event so controllers can learn when
      Tor is unhappy about its internal invariants.
    - Implement CLOCK_SKEW general status event so controllers can learn
      when Tor thinks the system clock is set incorrectly.
    - Implement GOOD_SERVER_DESCRIPTOR and ACCEPTED_SERVER_DESCRIPTOR
      server status events so controllers can learn when their descriptors
      are accepted by a directory.
    - Implement CHECKING_REACHABILITY and REACHABILITY_{SUCCEEDED|FAILED}
      server status events so controllers can learn about Tor's progress in
      deciding whether it's reachable from the outside.
    - Implement BAD_LIBEVENT general status event so controllers can learn
      when we have a version/method combination in libevent that needs to
      be changed.
    - Implement NAMESERVER_STATUS, NAMESERVER_ALL_DOWN, DNS_HIJACKED,
      and DNS_USELESS server status events so controllers can learn
      about changes to DNS server status.

  o Minor features (directory):
    - Authorities no longer recommend exits as guards if this would shift
      too much load to the exit nodes.


Changes in version 0.1.2.5-alpha - 2007-01-06
  o Major features:
    - Enable write limiting as well as read limiting. Now we sacrifice
      capacity if we're pushing out lots of directory traffic, rather
      than overrunning the user's intended bandwidth limits.
    - Include TLS overhead when counting bandwidth usage; previously, we
      would count only the bytes sent over TLS, but not the bytes used
      to send them.
    - Support running the Tor service with a torrc not in the same
      directory as tor.exe and default to using the torrc located in
      the %appdata%\Tor\ of the user who installed the service. Patch
      from Matt Edman.
    - Servers now check for the case when common DNS requests are going to
      wildcarded addresses (i.e. all getting the same answer), and change
      their exit policy to reject *:* if it's happening.
    - Implement BEGIN_DIR cells, so we can connect to the directory
      server via TLS to do encrypted directory requests rather than
      plaintext. Enable via the TunnelDirConns and PreferTunneledDirConns
      config options if you like.

  o Minor features (config and docs):
    - Start using the state file to store bandwidth accounting data:
      the bw_accounting file is now obsolete. We'll keep generating it
      for a while for people who are still using 0.1.2.4-alpha.
    - Try to batch changes to the state file so that we do as few
      disk writes as possible while still storing important things in
      a timely fashion.
    - The state file and the bw_accounting file get saved less often when
      the AvoidDiskWrites config option is set.
    - Make PIDFile work on Windows (untested).
    - Add internal descriptions for a bunch of configuration options:
      accessible via controller interface and in comments in saved
      options files.
    - Reject *:563 (NNTPS) in the default exit policy. We already reject
      NNTP by default, so this seems like a sensible addition.
    - Clients now reject hostnames with invalid characters. This should
      avoid some inadvertent info leaks. Add an option
      AllowNonRFC953Hostnames to disable this behavior, in case somebody
      is running a private network with hosts called @, !, and #.
    - Add a maintainer script to tell us which options are missing
      documentation: "make check-docs".
    - Add a new address-spec.txt document to describe our special-case
      addresses: .exit, .onion, and .noconnnect.

  o Minor features (DNS):
    - Ongoing work on eventdns infrastructure: now it has dns server
      and ipv6 support. One day Tor will make use of it.
    - Add client-side caching for reverse DNS lookups.
    - Add support to tor-resolve tool for reverse lookups and SOCKS5.
    - When we change nameservers or IP addresses, reset and re-launch
      our tests for DNS hijacking.

  o Minor features (directory):
    - Authorities now specify server versions in networkstatus. This adds
      about 2% to the size of compressed networkstatus docs, and allows
      clients to tell which servers support BEGIN_DIR and which don't.
      The implementation is forward-compatible with a proposed future
      protocol version scheme not tied to Tor versions.
    - DirServer configuration lines now have an orport= option so
      clients can open encrypted tunnels to the authorities without
      having downloaded their descriptors yet. Enabled for moria1,
      moria2, tor26, and lefkada now in the default configuration.
    - Directory servers are more willing to send a 503 "busy" if they
      are near their write limit, especially for v1 directory requests.
      Now they can use their limited bandwidth for actual Tor traffic.
    - Clients track responses with status 503 from dirservers. After a
      dirserver has given us a 503, we try not to use it until an hour has
      gone by, or until we have no dirservers that haven't given us a 503.
    - When we get a 503 from a directory, and we're not a server, we don't
      count the failure against the total number of failures allowed
      for the thing we're trying to download.
    - Report X-Your-Address-Is correctly from tunneled directory
      connections; don't report X-Your-Address-Is when it's an internal
      address; and never believe reported remote addresses when they're
      internal.
    - Protect against an unlikely DoS attack on directory servers.
    - Add a BadDirectory flag to network status docs so that authorities
      can (eventually) tell clients about caches they believe to be
      broken.

  o Minor features (controller):
    - Have GETINFO dir/status/* work on hosts with DirPort disabled.
    - Reimplement GETINFO so that info/names stays in sync with the
      actual keys.
    - Implement "GETINFO fingerprint".
    - Implement "SETEVENTS GUARD" so controllers can get updates on
      entry guard status as it changes.

  o Minor features (clean up obsolete pieces):
    - Remove some options that have been deprecated since at least
      0.1.0.x: AccountingMaxKB, LogFile, DebugLogFile, LogLevel, and
      SysLog. Use AccountingMax instead of AccountingMaxKB, and use Log
      to set log options.
    - We no longer look for identity and onion keys in "identity.key" and
      "onion.key" -- these were replaced by secret_id_key and
      secret_onion_key in 0.0.8pre1.
    - We no longer require unrecognized directory entries to be
      preceded by "opt".

  o Major bugfixes (security):
    - Stop sending the HttpProxyAuthenticator string to directory
      servers when directory connections are tunnelled through Tor.
    - Clients no longer store bandwidth history in the state file.
    - Do not log introduction points for hidden services if SafeLogging
      is set.
    - When generating bandwidth history, round down to the nearest
      1k. When storing accounting data, round up to the nearest 1k.
    - When we're running as a server, remember when we last rotated onion
      keys, so that we will rotate keys once they're a week old even if
      we never stay up for a week ourselves.

  o Major bugfixes (other):
    - Fix a longstanding bug in eventdns that prevented the count of
      timed-out resolves from ever being reset. This bug caused us to
      give up on a nameserver the third time it timed out, and try it
      10 seconds later... and to give up on it every time it timed out
      after that.
    - Take out the '5 second' timeout from the connection retry
      schedule. Now the first connect attempt will wait a full 10
      seconds before switching to a new circuit. Perhaps this will help
      a lot. Based on observations from Mike Perry.
    - Fix a bug on the Windows implementation of tor_mmap_file() that
      would prevent the cached-routers file from ever loading. Reported
      by John Kimble.

  o Minor bugfixes:
    - Fix an assert failure when a directory authority sets
      AuthDirRejectUnlisted and then receives a descriptor from an
      unlisted router. Reported by seeess.
    - Avoid a double-free when parsing malformed DirServer lines.
    - Fix a bug when a BSD-style PF socket is first used. Patch from
      Fabian Keil.
    - Fix a bug in 0.1.2.2-alpha that prevented clients from asking
      to resolve an address at a given exit node even when they ask for
      it by name.
    - Servers no longer ever list themselves in their "family" line,
      even if configured to do so. This makes it easier to configure
      family lists conveniently.
    - When running as a server, don't fall back to 127.0.0.1 when no
      nameservers are configured in /etc/resolv.conf; instead, make the
      user fix resolv.conf or specify nameservers explicitly. (Resolves
      bug 363.)
    - Stop accepting certain malformed ports in configured exit policies.
    - Don't re-write the fingerprint file every restart, unless it has
      changed.
    - Stop warning when a single nameserver fails: only warn when _all_ of
      our nameservers have failed. Also, when we only have one nameserver,
      raise the threshold for deciding that the nameserver is dead.
    - Directory authorities now only decide that routers are reachable
      if their identity keys are as expected.
    - When the user uses bad syntax in the Log config line, stop
      suggesting other bad syntax as a replacement.
    - Correctly detect ipv6 DNS capability on OpenBSD.

  o Minor bugfixes (controller):
    - Report the circuit number correctly in STREAM CLOSED events. Bug
      reported by Mike Perry.
    - Do not report bizarre values for results of accounting GETINFOs
      when the last second's write or read exceeds the allotted bandwidth.
    - Report "unrecognized key" rather than an empty string when the
      controller tries to fetch a networkstatus that doesn't exist.


Changes in version 0.1.1.26 - 2006-12-14
  o Security bugfixes:
    - Stop sending the HttpProxyAuthenticator string to directory
      servers when directory connections are tunnelled through Tor.
    - Clients no longer store bandwidth history in the state file.
    - Do not log introduction points for hidden services if SafeLogging
      is set.

  o Minor bugfixes:
    - Fix an assert failure when a directory authority sets
      AuthDirRejectUnlisted and then receives a descriptor from an
      unlisted router (reported by seeess).


Changes in version 0.1.2.4-alpha - 2006-12-03
  o Major features:
    - Add support for using natd; this allows FreeBSDs earlier than
      5.1.2 to have ipfw send connections through Tor without using
      SOCKS. (Patch from Zajcev Evgeny with tweaks from tup.)

  o Minor features:
    - Make all connections to addresses of the form ".noconnect"
      immediately get closed. This lets application/controller combos
      successfully test whether they're talking to the same Tor by
      watching for STREAM events.
    - Make cross.sh cross-compilation script work even when autogen.sh
      hasn't been run. (Patch from Michael Mohr.)
    - Statistics dumped by -USR2 now include a breakdown of public key
      operations, for profiling.

  o Major bugfixes:
    - Fix a major leak when directory authorities parse their
      approved-routers list, a minor memory leak when we fail to pick
      an exit node, and a few rare leaks on errors.
    - Handle TransPort connections even when the server sends data before
      the client sends data. Previously, the connection would just hang
      until the client sent data. (Patch from tup based on patch from
      Zajcev Evgeny.)
    - Avoid assert failure when our cached-routers file is empty on
      startup.

  o Minor bugfixes:
    - Don't log spurious warnings when we see a circuit close reason we
      don't recognize; it's probably just from a newer version of Tor.
    - Have directory authorities allow larger amounts of drift in uptime
      without replacing the server descriptor: previously, a server that
      restarted every 30 minutes could have 48 "interesting" descriptors
      per day.
    - Start linking to the Tor specification and Tor reference manual
      correctly in the Windows installer.
    - Add Vidalia to the OS X uninstaller script, so when we uninstall
      Tor/Privoxy we also uninstall Vidalia.
    - Resume building on Irix64, and fix a lot of warnings from its
      MIPSpro C compiler.
    - Don't corrupt last_guessed_ip in router_new_address_suggestion()
      when we're running as a client.


Changes in version 0.1.1.25 - 2006-11-04
  o Major bugfixes:
    - When a client asks us to resolve (rather than connect to)
      an address, and we have a cached answer, give them the cached
      answer. Previously, we would give them no answer at all.
    - We were building exactly the wrong circuits when we predict
      hidden service requirements, meaning Tor would have to build all
      its circuits on demand.
    - If none of our live entry guards have a high uptime, but we
      require a guard with a high uptime, try adding a new guard before
      we give up on the requirement. This patch should make long-lived
      connections more stable on average.
    - When testing reachability of our DirPort, don't launch new
      tests when there's already one in progress -- unreachable
      servers were stacking up dozens of testing streams.

  o Security bugfixes:
    - When the user sends a NEWNYM signal, clear the client-side DNS
      cache too. Otherwise we continue to act on previous information.

  o Minor bugfixes:
    - Avoid a memory corruption bug when creating a hash table for
      the first time.
    - Avoid possibility of controller-triggered crash when misusing
      certain commands from a v0 controller on platforms that do not
      handle printf("%s",NULL) gracefully.
    - Avoid infinite loop on unexpected controller input.
    - Don't log spurious warnings when we see a circuit close reason we
      don't recognize; it's probably just from a newer version of Tor.
    - Add Vidalia to the OS X uninstaller script, so when we uninstall
      Tor/Privoxy we also uninstall Vidalia.


Changes in version 0.1.2.3-alpha - 2006-10-29
  o Minor features:
    - Prepare for servers to publish descriptors less often: never
      discard a descriptor simply for being too old until either it is
      recommended by no authorities, or until we get a better one for
      the same router. Make caches consider retaining old recommended
      routers for even longer.
    - If most authorities set a BadExit flag for a server, clients
      don't think of it as a general-purpose exit. Clients only consider
      authorities that advertise themselves as listing bad exits.
    - Directory servers now provide 'Pragma: no-cache' and 'Expires'
      headers for content, so that we can work better in the presence of
      caching HTTP proxies.
    - Allow authorities to list nodes as bad exits by fingerprint or by
      address.

  o Minor features, controller:
    - Add a REASON field to CIRC events; for backward compatibility, this
      field is sent only to controllers that have enabled the extended
      event format.  Also, add additional reason codes to explain why
      a given circuit has been destroyed or truncated. (Patches from
      Mike Perry)
    - Add a REMOTE_REASON field to extended CIRC events to tell the
      controller about why a remote OR told us to close a circuit.
    - Stream events also now have REASON and REMOTE_REASON fields,
      working much like those for circuit events.
    - There's now a GETINFO ns/... field so that controllers can ask Tor
      about the current status of a router.
    - A new event type "NS" to inform a controller when our opinion of
      a router's status has changed.
    - Add a GETINFO events/names and GETINFO features/names so controllers
      can tell which events and features are supported.
    - A new CLEARDNSCACHE signal to allow controllers to clear the
      client-side DNS cache without expiring circuits.

  o Security bugfixes:
    - When the user sends a NEWNYM signal, clear the client-side DNS
      cache too. Otherwise we continue to act on previous information.

  o Minor bugfixes:
    - Avoid sending junk to controllers or segfaulting when a controller
      uses EVENT_NEW_DESC with verbose nicknames.
    - Stop triggering asserts if the controller tries to extend hidden
      service circuits (reported by mwenge).
    - Avoid infinite loop on unexpected controller input.
    - When the controller does a "GETINFO network-status", tell it
      about even those routers whose descriptors are very old, and use
      long nicknames where appropriate.
    - Change NT service functions to be loaded on demand.  This lets us
      build with MinGW without breaking Tor for Windows 98 users.
    - Do DirPort reachability tests less often, since a single test
      chews through many circuits before giving up.
    - In the hidden service example in torrc.sample, stop recommending
      esoteric and discouraged hidden service options.
    - When stopping an NT service, wait up to 10 sec for it to actually
      stop.  (Patch from Matt Edman; resolves bug 295.)
    - Fix handling of verbose nicknames with ORCONN controller events:
      make them show up exactly when requested, rather than exactly when
      not requested.
    - When reporting verbose nicknames in entry_guards_getinfo(), avoid
      printing a duplicate "$" in the keys we send (reported by mwenge).
    - Correctly set maximum connection limit on Cygwin. (This time
      for sure!)
    - Try to detect Windows correctly when cross-compiling.
    - Detect the size of the routers file correctly even if it is
      corrupted (on systems without mmap) or not page-aligned (on systems
      with mmap). This bug was harmless.
    - Sometimes we didn't bother sending a RELAY_END cell when an attempt
      to open a stream fails; now we do in more cases. This should
      make clients able to find a good exit faster in some cases, since
      unhandleable requests will now get an error rather than timing out.
    - Resolve two memory leaks when rebuilding the on-disk router cache
      (reported by fookoowa).
    - Clean up minor code warnings suggested by the MIPSpro C compiler,
      and reported by some Centos users.
    - Controller signals now work on non-Unix platforms that don't define
      SIGUSR1 and SIGUSR2 the way we expect.
    - Patch from Michael Mohr to contrib/cross.sh, so it checks more
      values before failing, and always enables eventdns.
    - Libevent-1.2 exports, but does not define in its headers, strlcpy.
      Try to fix this in configure.in by checking for most functions
      before we check for libevent.


Changes in version 0.1.2.2-alpha - 2006-10-07
  o Major features:
    - Make our async eventdns library on-by-default for Tor servers,
      and plan to deprecate the separate dnsworker threads.
    - Add server-side support for "reverse" DNS lookups (using PTR
      records so clients can determine the canonical hostname for a given
      IPv4 address). Only supported by servers using eventdns; servers
      now announce in their descriptors whether they support eventdns.
    - Specify and implement client-side SOCKS5 interface for reverse DNS
      lookups (see doc/socks-extensions.txt).
    - Add a BEGIN_DIR relay cell type for an easier in-protocol way to
      connect to directory servers through Tor. Previously, clients needed
      to find Tor exits to make private connections to directory servers.
    - Avoid choosing Exit nodes for entry or middle hops when the
      total bandwidth available from non-Exit nodes is much higher than
      the total bandwidth available from Exit nodes.
    - Workaround for name servers (like Earthlink's) that hijack failing
      DNS requests and replace the no-such-server answer with a "helpful"
      redirect to an advertising-driven search portal. Also work around
      DNS hijackers who "helpfully" decline to hijack known-invalid
      RFC2606 addresses. Config option "ServerDNSDetectHijacking 0"
      lets you turn it off.
    - Send out a burst of long-range padding cells once we've established
      that we're reachable. Spread them over 4 circuits, so hopefully
      a few will be fast. This exercises our bandwidth and bootstraps
      us into the directory more quickly.

  o New/improved config options:
    - Add new config option "ResolvConf" to let the server operator
      choose an alternate resolve.conf file when using eventdns.
    - Add an "EnforceDistinctSubnets" option to control our "exclude
      servers on the same /16" behavior. It's still on by default; this
      is mostly for people who want to operate private test networks with
      all the machines on the same subnet.
    - If one of our entry guards is on the ExcludeNodes list, or the
      directory authorities don't think it's a good guard, treat it as
      if it were unlisted: stop using it as a guard, and throw it off
      the guards list if it stays that way for a long time.
    - Allow directory authorities to be marked separately as authorities
      for the v1 directory protocol, the v2 directory protocol, and
      as hidden service directories, to make it easier to retire old
      authorities. V1 authorities should set "HSAuthoritativeDir 1"
      to continue being hidden service authorities too.
    - Remove 8888 as a LongLivedPort, and add 6697 (IRCS).

  o Minor features, controller:
    - Fix CIRC controller events so that controllers can learn the
      identity digests of non-Named servers used in circuit paths.
    - Let controllers ask for more useful identifiers for servers. Instead
      of learning identity digests for un-Named servers and nicknames
      for Named servers, the new identifiers include digest, nickname,
      and indication of Named status. Off by default; see control-spec.txt
      for more information.
    - Add a "getinfo address" controller command so it can display Tor's
      best guess to the user.
    - New controller event to alert the controller when our server
      descriptor has changed.
    - Give more meaningful errors on controller authentication failure.

  o Minor features, other:
    - When asked to resolve a hostname, don't use non-exit servers unless
      requested to do so. This allows servers with broken DNS to be
      useful to the network.
    - Divide eventdns log messages into warn and info messages.
    - Reserve the nickname "Unnamed" for routers that can't pick
      a hostname: any router can call itself Unnamed; directory
      authorities will never allocate Unnamed to any particular router;
      clients won't believe that any router is the canonical Unnamed.
    - Only include function names in log messages for info/debug messages.
      For notice/warn/err, the content of the message should be clear on
      its own, and printing the function name only confuses users.
    - Avoid some false positives during reachability testing: don't try
      to test via a server that's on the same /24 as us.
    - If we fail to build a circuit to an intended enclave, and it's
      not mandatory that we use that enclave, stop wanting it.
    - When eventdns is enabled, allow multithreaded builds on NetBSD and
      OpenBSD. (We had previously disabled threads on these platforms
      because they didn't have working thread-safe resolver functions.)

  o Major bugfixes, anonymity/security:
    - If a client asked for a server by name, and there's a named server
      in our network-status but we don't have its descriptor yet, we
      could return an unnamed server instead.
    - Fix NetBSD bug that could allow someone to force uninitialized RAM
      to be sent to a server's DNS resolver. This only affects NetBSD
      and other platforms that do not bounds-check tolower().
    - Reject (most) attempts to use Tor circuits with length one. (If
      many people start using Tor as a one-hop proxy, exit nodes become
      a more attractive target for compromise.)
    - Just because your DirPort is open doesn't mean people should be
      able to remotely teach you about hidden service descriptors. Now
      only accept rendezvous posts if you've got HSAuthoritativeDir set.

  o Major bugfixes, other:
    - Don't crash on race condition in dns.c: tor_assert(!resolve->expire)
    - When a client asks the server to resolve (not connect to)
      an address, and it has a cached answer, give them the cached answer.
      Previously, the server would give them no answer at all.
    - Allow really slow clients to not hang up five minutes into their
      directory downloads (suggested by Adam J. Richter).
    - We were building exactly the wrong circuits when we anticipated
      hidden service requirements, meaning Tor would have to build all
      its circuits on demand.
    - Avoid crashing when we mmap a router cache file of size 0.
    - When testing reachability of our DirPort, don't launch new
      tests when there's already one in progress -- unreachable
      servers were stacking up dozens of testing streams.

  o Minor bugfixes, correctness:
    - If we're a directory mirror and we ask for "all" network status
      documents, we would discard status documents from authorities
      we don't recognize.
    - Avoid a memory corruption bug when creating a hash table for
      the first time.
    - Avoid controller-triggered crash when misusing certain commands
      from a v0 controller on platforms that do not handle
      printf("%s",NULL) gracefully.
    - Don't crash when a controller sends a third argument to an
      "extendcircuit" request.
    - Controller protocol fixes: fix encoding in "getinfo addr-mappings"
      response; fix error code when "getinfo dir/status/" fails.
    - Avoid crash when telling controller stream-status and a stream
      is detached.
    - Patch from Adam Langley to fix assert() in eventdns.c.
    - Fix a debug log message in eventdns to say "X resolved to Y"
      instead of "X resolved to X".
    - Make eventdns give strings for DNS errors, not just error numbers.
    - Track unreachable entry guards correctly: don't conflate
      'unreachable by us right now' with 'listed as down by the directory
      authorities'. With the old code, if a guard was unreachable by
      us but listed as running, it would clog our guard list forever.
    - Behave correctly in case we ever have a network with more than
      2GB/s total advertised capacity.
    - Make TrackExitHosts case-insensitive, and fix the behavior of
      ".suffix" TrackExitHosts items to avoid matching in the middle of
      an address.
    - Finally fix the openssl warnings from newer gccs that believe that
      ignoring a return value is okay, but casting a return value and
      then ignoring it is a sign of madness.
    - Prevent the contrib/exitlist script from printing the same
      result more than once.
    - Patch from Steve Hildrey: Generate network status correctly on
      non-versioning dirservers.
    - Don't listen to the X-Your-Address-Is hint if you did the lookup
      via Tor; otherwise you'll think you're the exit node's IP address.

  o Minor bugfixes, performance:
    - Two small performance improvements on parsing descriptors.
    - Major performance improvement on inserting descriptors: change
      algorithm from O(n^2) to O(n).
    - Make the common memory allocation path faster on machines where
      malloc(0) returns a pointer.
    - Start remembering X-Your-Address-Is directory hints even if you're
      a client, so you can become a server more smoothly.
    - Avoid duplicate entries on MyFamily line in server descriptor.

  o Packaging, features:
    - Remove architecture from OS X builds. The official builds are
      now universal binaries.
    - The Debian package now uses --verify-config when (re)starting,
      to distinguish configuration errors from other errors.
    - Update RPMs to require libevent 1.1b.

  o Packaging, bugfixes:
    - Patches so Tor builds with MinGW on Windows.
    - Patches so Tor might run on Cygwin again.
    - Resume building on non-gcc compilers and ancient gcc. Resume
      building with the -O0 compile flag. Resume building cleanly on
      Debian woody.
    - Run correctly on OS X platforms with case-sensitive filesystems.
    - Correct includes for net/if.h and net/pfvar.h on OpenBSD (from Tup).
    - Add autoconf checks so Tor can build on Solaris x86 again.

  o Documentation
    - Documented (and renamed) ServerDNSSearchDomains and
      ServerDNSResolvConfFile options.
    - Be clearer that the *ListenAddress directives can be repeated
      multiple times.


Changes in version 0.1.1.24 - 2006-09-29
  o Major bugfixes:
    - Allow really slow clients to not hang up five minutes into their
      directory downloads (suggested by Adam J. Richter).
    - Fix major performance regression from 0.1.0.x: instead of checking
      whether we have enough directory information every time we want to
      do something, only check when the directory information has changed.
      This should improve client CPU usage by 25-50%.
    - Don't crash if, after a server has been running for a while,
      it can't resolve its hostname.

  o Minor bugfixes:
    - Allow Tor to start when RunAsDaemon is set but no logs are set.
    - Don't crash when the controller receives a third argument to an
      "extendcircuit" request.
    - Controller protocol fixes: fix encoding in "getinfo addr-mappings"
      response; fix error code when "getinfo dir/status/" fails.
    - Fix configure.in to not produce broken configure files with
      more recent versions of autoconf. Thanks to Clint for his auto*
      voodoo.
    - Fix security bug on NetBSD that could allow someone to force
      uninitialized RAM to be sent to a server's DNS resolver. This
      only affects NetBSD and other platforms that do not bounds-check
      tolower().
    - Warn user when using libevent 1.1a or earlier with win32 or kqueue
      methods: these are known to be buggy.
    - If we're a directory mirror and we ask for "all" network status
      documents, we would discard status documents from authorities
      we don't recognize.


Changes in version 0.1.2.1-alpha - 2006-08-27
  o Major features:
    - Add "eventdns" async dns library from Adam Langley, tweaked to
      build on OSX and Windows. Only enabled if you pass the
      --enable-eventdns argument to configure.
    - Allow servers with no hostname or IP address to learn their
      IP address by asking the directory authorities. This code only
      kicks in when you would normally have exited with a "no address"
      error. Nothing's authenticated, so use with care.
    - Rather than waiting a fixed amount of time between retrying
      application connections, we wait only 5 seconds for the first,
      10 seconds for the second, and 15 seconds for each retry after
      that. Hopefully this will improve the expected user experience.
    - Patch from Tup to add support for transparent AP connections:
      this basically bundles the functionality of trans-proxy-tor
      into the Tor mainline. Now hosts with compliant pf/netfilter
      implementations can redirect TCP connections straight to Tor
      without diverting through SOCKS. Needs docs.
    - Busy directory servers save lots of memory by spooling server
      descriptors, v1 directories, and v2 networkstatus docs to buffers
      as needed rather than en masse. Also mmap the cached-routers
      files, so we don't need to keep the whole thing in memory too.
    - Automatically avoid picking more than one node from the same
      /16 network when constructing a circuit.
    - Revise and clean up the torrc.sample that we ship with; add
      a section for BandwidthRate and BandwidthBurst.

  o Minor features:
    - Split circuit_t into origin_circuit_t and or_circuit_t, and
      split connection_t into edge, or, dir, control, and base structs.
      These will save quite a bit of memory on busy servers, and they'll
      also help us track down bugs in the code and bugs in the spec.
    - Experimentally re-enable kqueue on OSX when using libevent 1.1b
      or later. Log when we are doing this, so we can diagnose it when
      it fails. (Also, recommend libevent 1.1b for kqueue and
      win32 methods; deprecate libevent 1.0b harder; make libevent
      recommendation system saner.)
    - Start being able to build universal binaries on OS X (thanks
      to Phobos).
    - Export the default exit policy via the control port, so controllers
      don't need to guess what it is / will be later.
    - Add a man page entry for ProtocolWarnings.
    - Add TestVia config option to the man page.
    - Remove even more protocol-related warnings from Tor server logs,
      such as bad TLS handshakes and malformed begin cells.
    - Stop fetching descriptors if you're not a dir mirror and you
      haven't tried to establish any circuits lately. [This currently
      causes some dangerous behavior, because when you start up again
      you'll use your ancient server descriptors.]
    - New DirPort behavior: if you have your dirport set, you download
      descriptors aggressively like a directory mirror, whether or not
      your ORPort is set.
    - Get rid of the router_retry_connections notion. Now routers
      no longer try to rebuild long-term connections to directory
      authorities, and directory authorities no longer try to rebuild
      long-term connections to all servers. We still don't hang up
      connections in these two cases though -- we need to look at it
      more carefully to avoid flapping, and we likely need to wait til
      0.1.1.x is obsolete.
    - Drop compatibility with obsolete Tors that permit create cells
      to have the wrong circ_id_type.
    - Re-enable per-connection rate limiting. Get rid of the "OP
      bandwidth" concept. Lay groundwork for "bandwidth classes" --
      separate global buckets that apply depending on what sort of conn
      it is.
    - Start publishing one minute or so after we find our ORPort
      to be reachable. This will help reduce the number of descriptors
      we have for ourselves floating around, since it's quite likely
      other things (e.g. DirPort) will change during that minute too.
    - Fork the v1 directory protocol into its own spec document,
      and mark dir-spec.txt as the currently correct (v2) spec.

  o Major bugfixes:
    - When we find our DirPort to be reachable, publish a new descriptor
      so we'll tell the world (reported by pnx).
    - Publish a new descriptor after we hup/reload. This is important
      if our config has changed such that we'll want to start advertising
      our DirPort now, etc.
    - Allow Tor to start when RunAsDaemon is set but no logs are set.
    - When we have a state file we cannot parse, tell the user and
      move it aside. Now we avoid situations where the user starts
      Tor in 1904, Tor writes a state file with that timestamp in it,
      the user fixes her clock, and Tor refuses to start.
    - Fix configure.in to not produce broken configure files with
      more recent versions of autoconf. Thanks to Clint for his auto*
      voodoo.
    - "tor --verify-config" now exits with -1(255) or 0 depending on
      whether the config options are bad or good.
    - Resolve bug 321 when using dnsworkers: append a period to every
      address we resolve at the exit node, so that we do not accidentally
      pick up local addresses, and so that failing searches are retried
      in the resolver search domains. (This is already solved for
      eventdns.) (This breaks Blossom servers for now.)
    - If we are using an exit enclave and we can't connect, e.g. because
      its webserver is misconfigured to not listen on localhost, then
      back off and try connecting from somewhere else before we fail.

  o Minor bugfixes:
    - Start compiling on MinGW on Windows (patches from Mike Chiussi).
    - Start compiling on MSVC6 on Windows (patches from Frediano Ziglio).
    - Fix bug 314: Tor clients issued "unsafe socks" warnings even
      when the IP address is mapped through MapAddress to a hostname.
    - Start passing "ipv4" hints to getaddrinfo(), so servers don't do
      useless IPv6 DNS resolves.
    - Patch suggested by Karsten Loesing: respond to SIGNAL command
      before we execute the signal, in case the signal shuts us down.
    - Clean up AllowInvalidNodes man page entry.
    - Claim a commonname of Tor, rather than TOR, in TLS handshakes.
    - Add more asserts to track down an assert error on a windows Tor
      server with connection_add being called with socket == -1.
    - Handle reporting OR_CONN_EVENT_NEW events to the controller.
    - Fix misleading log messages: an entry guard that is "unlisted",
      as well as not known to be "down" (because we've never heard
      of it), is not therefore "up".
    - Remove code to special-case "-cvs" ending, since it has not
      actually mattered since 0.0.9.
    - Make our socks5 handling more robust to broken socks clients:
      throw out everything waiting on the buffer in between socks
      handshake phases, since they can't possibly (so the theory
      goes) have predicted what we plan to respond to them.


Changes in version 0.1.1.23 - 2006-07-30
  o Major bugfixes:
    - Fast Tor servers, especially exit nodes, were triggering asserts
      due to a bug in handling the list of pending DNS resolves. Some
      bugs still remain here; we're hunting them.
    - Entry guards could crash clients by sending unexpected input.
    - More fixes on reachability testing: if you find yourself reachable,
      then don't ever make any client requests (so you stop predicting
      circuits), then hup or have your clock jump, then later your IP
      changes, you won't think circuits are working, so you won't try to
      test reachability, so you won't publish.

  o Minor bugfixes:
    - Avoid a crash if the controller does a resetconf firewallports
      and then a setconf fascistfirewall=1.
    - Avoid an integer underflow when the dir authority decides whether
      a router is stable: we might wrongly label it stable, and compute
      a slightly wrong median stability, when a descriptor is published
      later than now.
    - Fix a place where we might trigger an assert if we can't build our
      own server descriptor yet.


Changes in version 0.1.1.22 - 2006-07-05
  o Major bugfixes:
    - Fix a big bug that was causing servers to not find themselves
      reachable if they changed IP addresses. Since only 0.1.1.22+
      servers can do reachability testing correctly, now we automatically
      make sure to test via one of these.
    - Fix to allow clients and mirrors to learn directory info from
      descriptor downloads that get cut off partway through.
    - Directory authorities had a bug in deciding if a newly published
      descriptor was novel enough to make everybody want a copy -- a few
      servers seem to be publishing new descriptors many times a minute.
  o Minor bugfixes:
    - Fix a rare bug that was causing some servers to complain about
      "closing wedged cpuworkers" and skip some circuit create requests.
    - Make the Exit flag in directory status documents actually work.


Changes in version 0.1.1.21 - 2006-06-10
  o Crash and assert fixes from 0.1.1.20:
    - Fix a rare crash on Tor servers that have enabled hibernation.
    - Fix a seg fault on startup for Tor networks that use only one
      directory authority.
    - Fix an assert from a race condition that occurs on Tor servers
      while exiting, where various threads are trying to log that they're
      exiting, and delete the logs, at the same time.
    - Make our unit tests pass again on certain obscure platforms.

  o Other fixes:
    - Add support for building SUSE RPM packages.
    - Speed up initial bootstrapping for clients: if we are making our
      first ever connection to any entry guard, then don't mark it down
      right after that.
    - When only one Tor server in the network is labelled as a guard,
      and we've already picked him, we would cycle endlessly picking him
      again, being unhappy about it, etc. Now we specifically exclude
      current guards when picking a new guard.
    - Servers send create cells more reliably after the TLS connection
      is established: we were sometimes forgetting to send half of them
      when we had more than one pending.
    - If we get a create cell that asks us to extend somewhere, but the
      Tor server there doesn't match the expected digest, we now send
      a destroy cell back, rather than silently doing nothing.
    - Make options->RedirectExit work again.
    - Make cookie authentication for the controller work again.
    - Stop being picky about unusual characters in the arguments to
      mapaddress. It's none of our business.
    - Add a new config option "TestVia" that lets you specify preferred
      middle hops to use for test circuits. Perhaps this will let me
      debug the reachability problems better.

  o Log / documentation fixes:
    - If we're a server and some peer has a broken TLS certificate, don't
      log about it unless ProtocolWarnings is set, i.e., we want to hear
      about protocol violations by others.
    - Fix spelling of VirtualAddrNetwork in man page.
    - Add a better explanation at the top of the autogenerated torrc file
      about what happened to our old torrc.


Changes in version 0.1.1.20 - 2006-05-23
  o Bugfixes:
    - Downgrade a log severity where servers complain that they're
      invalid.
    - Avoid a compile warning on FreeBSD.
    - Remove string size limit on NEWDESC messages; solve bug 291.
    - Correct the RunAsDaemon entry in the man page; ignore RunAsDaemon
      more thoroughly when we're running on windows.


Changes in version 0.1.1.19-rc - 2006-05-03
  o Minor bugs:
    - Regenerate our local descriptor if it's dirty and we try to use
      it locally (e.g. if it changes during reachability detection).
    - If we setconf our ORPort to 0, we continued to listen on the
      old ORPort and receive connections.
    - Avoid a second warning about machine/limits.h on Debian
      GNU/kFreeBSD.
    - Be willing to add our own routerinfo into the routerlist.
      Now authorities will include themselves in their directories
      and network-statuses.
    - Stop trying to upload rendezvous descriptors to every
      directory authority: only try the v1 authorities.
    - Servers no longer complain when they think they're not
      registered with the directory authorities. There were too many
      false positives.
    - Backport dist-rpm changes so rpms can be built without errors.

  o Features:
    - Implement an option, VirtualAddrMask, to set which addresses
      get handed out in response to mapaddress requests. This works
      around a bug in tsocks where 127.0.0.0/8 is never socksified.


Changes in version 0.1.1.18-rc - 2006-04-10
  o Major fixes:
    - Work harder to download live network-statuses from all the
      directory authorities we know about. Improve the threshold
      decision logic so we're more robust to edge cases.
    - When fetching rendezvous descriptors, we were willing to ask
      v2 authorities too, which would always return 404.

  o Minor fixes:
    - Stop listing down or invalid nodes in the v1 directory. This will
      reduce its bulk by about 1/3, and reduce load on directory
      mirrors.
    - When deciding whether a router is Fast or Guard-worthy, consider
      his advertised BandwidthRate and not just the BandwidthCapacity.
    - No longer ship INSTALL and README files -- they are useless now.
    - Force rpmbuild to behave and honor target_cpu.
    - Avoid warnings about machine/limits.h on Debian GNU/kFreeBSD.
    - Start to include translated versions of the tor-doc-*.html
      files, along with the screenshots. Still needs more work.
    - Start sending back 512 and 451 errors if mapaddress fails,
      rather than not sending anything back at all.
    - When we fail to bind or listen on an incoming or outgoing
      socket, we should close it before failing. otherwise we just
      leak it. (thanks to weasel for finding.)
    - Allow "getinfo dir/status/foo" to work, as long as your DirPort
      is enabled. (This is a hack, and will be fixed in 0.1.2.x.)
    - Make NoPublish (even though deprecated) work again.
    - Fix a minor security flaw where a versioning auth dirserver
      could list a recommended version many times in a row to make
      clients more convinced that it's recommended.
    - Fix crash bug if there are two unregistered servers running
      with the same nickname, one of them is down, and you ask for
      them by nickname in your EntryNodes or ExitNodes. Also, try
      to pick the one that's running rather than an arbitrary one.
    - Fix an infinite loop we could hit if we go offline for too long.
    - Complain when we hit WSAENOBUFS on recv() or write() too.
      Perhaps this will help us hunt the bug.
    - If you're not a versioning dirserver, don't put the string
      "client-versions \nserver-versions \n" in your network-status.
    - Lower the minimum required number of file descriptors to 1000,
      so we can have some overhead for Valgrind on Linux, where the
      default ulimit -n is 1024.

  o New features:
    - Add tor.dizum.com as the fifth authoritative directory server.
    - Add a new config option FetchUselessDescriptors, off by default,
      for when you plan to run "exitlist" on your client and you want
      to know about even the non-running descriptors.


Changes in version 0.1.1.17-rc - 2006-03-28
  o Major fixes:
    - Clients and servers since 0.1.1.10-alpha have been expiring
      connections whenever they are idle for 5 minutes and they *do*
      have circuits on them. Oops. With this new version, clients will
      discard their previous entry guard choices and avoid choosing
      entry guards running these flawed versions.
    - Fix memory leak when uncompressing concatenated zlib streams. This
      was causing substantial leaks over time on Tor servers.
    - The v1 directory was including servers as much as 48 hours old,
      because that's how the new routerlist->routers works. Now only
      include them if they're 20 hours old or less.

  o Minor fixes:
    - Resume building on irix64, netbsd 2.0, etc.
    - On non-gcc compilers (e.g. solaris), use "-g -O" instead of
      "-Wall -g -O2".
    - Stop writing the "router.desc" file, ever. Nothing uses it anymore,
      and it is confusing some users.
    - Mirrors stop caching the v1 directory so often.
    - Make the max number of old descriptors that a cache will hold
      rise with the number of directory authorities, so we can scale.
    - Change our win32 uname() hack to be more forgiving about what
      win32 versions it thinks it's found.

  o New features:
    - Add lefkada.eecs.harvard.edu as a fourth authoritative directory
      server.
    - When the controller's *setconf commands fail, collect an error
      message in a string and hand it back to the controller.
    - Make the v2 dir's "Fast" flag based on relative capacity, just
      like "Stable" is based on median uptime. Name everything in the
      top 7/8 Fast, and only the top 1/2 gets to be a Guard.
    - Log server fingerprint on startup, so new server operators don't
      have to go hunting around their filesystem for it.
    - Return a robots.txt on our dirport to discourage google indexing.
    - Let the controller ask for GETINFO dir/status/foo so it can ask
      directly rather than connecting to the dir port. Only works when
      dirport is set for now.

  o New config options rather than constants in the code:
    - SocksTimeout: How long do we let a socks connection wait
      unattached before we fail it?
    - CircuitBuildTimeout: Cull non-open circuits that were born
      at least this many seconds ago.
    - CircuitIdleTimeout: Cull open clean circuits that were born
      at least this many seconds ago.


Changes in version 0.1.1.16-rc - 2006-03-18
  o Bugfixes on 0.1.1.15-rc:
    - Fix assert when the controller asks to attachstream a connect-wait
      or resolve-wait stream.
    - Now do address rewriting when the controller asks us to attach
      to a particular circuit too. This will let Blossom specify
      "moria2.exit" without having to learn what moria2's IP address is.
    - Make the "tor --verify-config" command-line work again, so people
      can automatically check if their torrc will parse.
    - Authoritative dirservers no longer require an open connection from
      a server to consider him "reachable". We need this change because
      when we add new auth dirservers, old servers won't know not to
      hang up on them.
    - Let Tor build on Sun CC again.
    - Fix an off-by-one buffer size in dirserv.c that magically never
      hit our three authorities but broke sjmurdoch's own tor network.
    - If we as a directory mirror don't know of any v1 directory
      authorities, then don't try to cache any v1 directories.
    - Stop warning about unknown servers in our family when they are
      given as hex digests.
    - Stop complaining as quickly to the server operator that he
      hasn't registered his nickname/key binding.
    - Various cleanups so we can add new V2 Auth Dirservers.
    - Change "AllowUnverifiedNodes" to "AllowInvalidNodes", to
      reflect the updated flags in our v2 dir protocol.
    - Resume allowing non-printable characters for exit streams (both
      for connecting and for resolving). Now we tolerate applications
      that don't follow the RFCs. But continue to block malformed names
      at the socks side.

  o Bugfixes on 0.1.0.x:
    - Fix assert bug in close_logs(): when we close and delete logs,
      remove them all from the global "logfiles" list.
    - Fix minor integer overflow in calculating when we expect to use up
      our bandwidth allocation before hibernating.
    - Fix a couple of bugs in OpenSSL detection. Also, deal better when
      there are multiple SSLs installed with different versions.
    - When we try to be a server and Address is not explicitly set and
      our hostname resolves to a private IP address, try to use an
      interface address if it has a public address. Now Windows machines
      that think of themselves as localhost can work by default.

  o New features:
    - Let the controller ask for GETINFO dir/server/foo so it can ask
      directly rather than connecting to the dir port.
    - Let the controller tell us about certain router descriptors
      that it doesn't want Tor to use in circuits. Implement
      SETROUTERPURPOSE and modify +POSTDESCRIPTOR to do this.
    - New config option SafeSocks to reject all application connections
      using unsafe socks protocols. Defaults to off.


Changes in version 0.1.1.15-rc - 2006-03-11
  o Bugfixes and cleanups:
    - When we're printing strings from the network, don't try to print
      non-printable characters. This protects us against shell escape
      sequence exploits, and also against attacks to fool humans into
      misreading their logs.
    - Fix a bug where Tor would fail to establish any connections if you
      left it off for 24 hours and then started it: we were happy with
      the obsolete network statuses, but they all referred to router
      descriptors that were too old to fetch, so we ended up with no
      valid router descriptors.
    - Fix a seg fault in the controller's "getinfo orconn-status"
      command while listing status on incoming handshaking connections.
      Introduce a status name "NEW" for these connections.
    - If we get a linelist or linelist_s config option from the torrc
      (e.g. ExitPolicy) and it has no value, warn and skip rather than
      silently resetting it to its default.
    - Don't abandon entry guards until they've been down or gone for
      a whole month.
    - Cleaner and quieter log messages.

  o New features:
    - New controller signal NEWNYM that makes new application requests
      use clean circuits.
    - Add a new circuit purpose 'controller' to let the controller ask
      for a circuit that Tor won't try to use. Extend the EXTENDCIRCUIT
      controller command to let you specify the purpose if you're
      starting a new circuit.  Add a new SETCIRCUITPURPOSE controller
      command to let you change a circuit's purpose after it's been
      created.
    - Accept "private:*" in routerdesc exit policies; not generated yet
      because older Tors do not understand it.
    - Add BSD-style contributed startup script "rc.subr" from Peter
      Thoenen.


Changes in version 0.1.1.14-alpha - 2006-02-20
  o Bugfixes on 0.1.1.x:
    - Don't die if we ask for a stdout or stderr log (even implicitly)
      and we're set to RunAsDaemon -- just warn.
    - We still had a few bugs in the OR connection rotation code that
      caused directory servers to slowly aggregate connections to other
      fast Tor servers. This time for sure!
    - Make log entries on Win32 include the name of the function again.
    - We were treating a pair of exit policies if they were equal even
      if one said accept and the other said reject -- causing us to
      not always publish a new descriptor since we thought nothing
      had changed.
    - Retry pending server downloads as well as pending networkstatus
      downloads when we unexpectedly get a socks request.
    - We were ignoring the IS_FAST flag in the directory status,
      meaning we were willing to pick trivial-bandwidth nodes for "fast"
      connections.
    - If the controller's SAVECONF command fails (e.g. due to file
      permissions), let the controller know that it failed.

  o Features:
    - If we're trying to be a Tor server and running Windows 95/98/ME
      as a server, explain that we'll likely crash.
    - When we're a server, a client asks for an old-style directory,
      and our write bucket is empty, don't give it to him. This way
      small servers can continue to serve the directory *sometimes*,
      without getting overloaded.
    - Compress exit policies even more -- look for duplicate lines
      and remove them.
    - Clients now honor the "guard" flag in the router status when
      picking entry guards, rather than looking at is_fast or is_stable.
    - Retain unrecognized lines in $DATADIR/state file, so that we can
      be forward-compatible.
    - Generate 18.0.0.0/8 address policy format in descs when we can;
      warn when the mask is not reducible to a bit-prefix.
    - Let the user set ControlListenAddress in the torrc.  This can be
      dangerous, but there are some cases (like a secured LAN) where it
      makes sense.
    - Split ReachableAddresses into ReachableDirAddresses and
      ReachableORAddresses, so we can restrict Dir conns to port 80
      and OR conns to port 443.
    - Now we can target arch and OS in rpm builds (contributed by
      Phobos). Also make the resulting dist-rpm filename match the
      target arch.
    - New config options to help controllers: FetchServerDescriptors
      and FetchHidServDescriptors for whether to fetch server
      info and hidserv info or let the controller do it, and
      PublishServerDescriptor and PublishHidServDescriptors.
    - Also let the controller set the __AllDirActionsPrivate config
      option if you want all directory fetches/publishes to happen via
      Tor (it assumes your controller bootstraps your circuits).


Changes in version 0.1.0.17 - 2006-02-17
  o Crash bugfixes on 0.1.0.x:
    - When servers with a non-zero DirPort came out of hibernation,
      sometimes they would trigger an assert.

  o Other important bugfixes:
    - On platforms that don't have getrlimit (like Windows), we were
      artificially constraining ourselves to a max of 1024
      connections. Now just assume that we can handle as many as 15000
      connections. Hopefully this won't cause other problems.

  o Backported features:
    - When we're a server, a client asks for an old-style directory,
      and our write bucket is empty, don't give it to him. This way
      small servers can continue to serve the directory *sometimes*,
      without getting overloaded.
    - Whenever you get a 503 in response to a directory fetch, try
      once more. This will become important once servers start sending
      503's whenever they feel busy.
    - Fetch a new directory every 120 minutes, not every 40 minutes.
      Now that we have hundreds of thousands of users running the old
      directory algorithm, it's starting to hurt a lot.
    - Bump up the period for forcing a hidden service descriptor upload
      from 20 minutes to 1 hour.


Changes in version 0.1.1.13-alpha - 2006-02-09
  o Crashes in 0.1.1.x:
    - When you tried to setconf ORPort via the controller, Tor would
      crash. So people using TorCP to become a server were sad.
    - Solve (I hope) the stack-smashing bug that we were seeing on fast
      servers. The problem appears to be something do with OpenSSL's
      random number generation, or how we call it, or something. Let me
      know if the crashes continue.
    - Turn crypto hardware acceleration off by default, until we find
      somebody smart who can test it for us. (It appears to produce
      seg faults in at least some cases.)
    - Fix a rare assert error when we've tried all intro points for
      a hidden service and we try fetching the service descriptor again:
      "Assertion conn->state != AP_CONN_STATE_RENDDESC_WAIT failed"

  o Major fixes:
    - Fix a major load balance bug: we were round-robining in 16 KB
      chunks, and servers with bandwidthrate of 20 KB, while downloading
      a 600 KB directory, would starve their other connections. Now we
      try to be a bit more fair.
    - Dir authorities and mirrors were never expiring the newest
      descriptor for each server, causing memory and directory bloat.
    - Fix memory-bloating and connection-bloating bug on servers: We
      were never closing any connection that had ever had a circuit on
      it, because we were checking conn->n_circuits == 0, yet we had a
      bug that let it go negative.
    - Make Tor work using squid as your http proxy again -- squid
      returns an error if you ask for a URL that's too long, and it uses
      a really generic error message. Plus, many people are behind a
      transparent squid so they don't even realize it.
    - On platforms that don't have getrlimit (like Windows), we were
      artificially constraining ourselves to a max of 1024
      connections. Now just assume that we can handle as many as 15000
      connections. Hopefully this won't cause other problems.
    - Add a new config option ExitPolicyRejectPrivate which defaults to
      1. This means all exit policies will begin with rejecting private
      addresses, unless the server operator explicitly turns it off.

  o Major features:
    - Clients no longer download descriptors for non-running
      descriptors.
    - Before we add new directory authorities, we should make it
      clear that only v1 authorities should receive/publish hidden
      service descriptors.

  o Minor features:
    - As soon as we've fetched some more directory info, immediately
      try to download more server descriptors. This way we don't have
      a 10 second pause during initial bootstrapping.
    - Remove even more loud log messages that the server operator can't
      do anything about.
    - When we're running an obsolete or un-recommended version, make
      the log message more clear about what the problem is and what
      versions *are* still recommended.
    - Provide a more useful warn message when our onion queue gets full:
      the CPU is too slow or the exit policy is too liberal.
    - Don't warn when we receive a 503 from a dirserver/cache -- this
      will pave the way for them being able to refuse if they're busy.
    - When we fail to bind a listener, try to provide a more useful
      log message: e.g., "Is Tor already running?"
    - Adjust tor-spec to parameterize cell and key lengths. Now Ian
      Goldberg can prove things about our handshake protocol more
      easily.
    - MaxConn has been obsolete for a while now. Document the ConnLimit
      config option, which is a *minimum* number of file descriptors
      that must be available else Tor refuses to start.
    - Apply Matt Ghali's --with-syslog-facility patch to ./configure
      if you log to syslog and want something other than LOG_DAEMON.
    - Make dirservers generate a separate "guard" flag to mean,
      "would make a good entry guard". Make clients parse it and vote
      on it. Not used by clients yet.
    - Implement --with-libevent-dir option to ./configure. Also, improve
      search techniques to find libevent, and use those for openssl too.
    - Bump the default bandwidthrate to 3 MB, and burst to 6 MB
    - Only start testing reachability once we've established a
      circuit. This will make startup on dirservers less noisy.
    - Don't try to upload hidden service descriptors until we have
      established a circuit.
    - Fix the controller's "attachstream 0" command to treat conn like
      it just connected, doing address remapping, handling .exit and
      .onion idioms, and so on. Now we're more uniform in making sure
      that the controller hears about new and closing connections.


Changes in version 0.1.1.12-alpha - 2006-01-11
  o Bugfixes on 0.1.1.x:
    - The fix to close duplicate server connections was closing all
      Tor client connections if they didn't establish a circuit
      quickly enough. Oops.
    - Fix minor memory issue (double-free) that happened on exit.

  o Bugfixes on 0.1.0.x:
    - Tor didn't warn when it failed to open a log file.


Changes in version 0.1.1.11-alpha - 2006-01-10
  o Crashes in 0.1.1.x:
    - Include all the assert/crash fixes from 0.1.0.16.
    - If you start Tor and then quit very quickly, there were some
      races that tried to free things that weren't allocated yet.
    - Fix a rare memory stomp if you're running hidden services.
    - Fix segfault when specifying DirServer in config without nickname.
    - Fix a seg fault when you finish connecting to a server but at
      that moment you dump his server descriptor.
    - Extendcircuit and Attachstream controller commands would
      assert/crash if you don't give them enough arguments.
    - Fix an assert error when we're out of space in the connection_list
      and we try to post a hidden service descriptor (reported by weasel).
    - If you specify a relative torrc path and you set RunAsDaemon in
      your torrc, then it chdir()'s to the new directory. If you HUP,
      it tries to load the new torrc location, fails, and exits.
      The fix: no longer allow a relative path to torrc using -f.

  o Major features:
    - Implement "entry guards": automatically choose a handful of entry
      nodes and stick with them for all circuits. Only pick new guards
      when the ones you have are unsuitable, and if the old guards
      become suitable again, switch back. This will increase security
      dramatically against certain end-point attacks. The EntryNodes
      config option now provides some hints about which entry guards you
      want to use most; and StrictEntryNodes means to only use those.
    - New directory logic: download by descriptor digest, not by
      fingerprint. Caches try to download all listed digests from
      authorities; clients try to download "best" digests from caches.
      This avoids partitioning and isolating attacks better.
    - Make the "stable" router flag in network-status be the median of
      the uptimes of running valid servers, and make clients pay
      attention to the network-status flags. Thus the cutoff adapts
      to the stability of the network as a whole, making IRC, IM, etc
      connections more reliable.

  o Major fixes:
    - Tor servers with dynamic IP addresses were needing to wait 18
      hours before they could start doing reachability testing using
      the new IP address and ports. This is because they were using
      the internal descriptor to learn what to test, yet they were only
      rebuilding the descriptor once they decided they were reachable.
    - Tor 0.1.1.9 and 0.1.1.10 had a serious bug that caused clients
      to download certain server descriptors, throw them away, and then
      fetch them again after 30 minutes. Now mirrors throw away these
      server descriptors so clients can't get them.
    - We were leaving duplicate connections to other ORs open for a week,
      rather than closing them once we detect a duplicate. This only
      really affected authdirservers, but it affected them a lot.
    - Spread the authdirservers' reachability testing over the entire
      testing interval, so we don't try to do 500 TLS's at once every
      20 minutes.

  o Minor fixes:
    - If the network is down, and we try to connect to a conn because
      we have a circuit in mind, and we timeout (30 seconds) because the
      network never answers, we were expiring the circuit, but we weren't
      obsoleting the connection or telling the entry_guards functions.
    - Some Tor servers process billions of cells per day. These statistics
      need to be uint64_t's.
    - Check for integer overflows in more places, when adding elements
      to smartlists. This could possibly prevent a buffer overflow
      on malicious huge inputs. I don't see any, but I haven't looked
      carefully.
    - ReachableAddresses kept growing new "reject *:*" lines on every
      setconf/reload.
    - When you "setconf log" via the controller, it should remove all
      logs. We were automatically adding back in a "log notice stdout".
    - Newly bootstrapped Tor networks couldn't establish hidden service
      circuits until they had nodes with high uptime. Be more tolerant.
    - We were marking servers down when they could not answer every piece
      of the directory request we sent them. This was far too harsh.
    - Fix the torify (tsocks) config file to not use Tor for localhost
      connections.
    - Directory authorities now go to the proper authority when asking for
      a networkstatus, even when they want a compressed one.
    - Fix a harmless bug that was causing Tor servers to log
      "Got an end because of misc error, but we're not an AP. Closing."
    - Authorities were treating their own descriptor changes as cosmetic,
      meaning the descriptor available in the network-status and the
      descriptor that clients downloaded were different.
    - The OS X installer was adding a symlink for tor_resolve but
      the binary was called tor-resolve (reported by Thomas Hardly).
    - Workaround a problem with some http proxies where they refuse GET
      requests that specify "Content-Length: 0" (reported by Adrian).
    - Fix wrong log message when you add a "HiddenServiceNodes" config
      line without any HiddenServiceDir line (reported by Chris Thomas).

  o Minor features:
    - Write the TorVersion into the state file so we have a prayer of
      keeping forward and backward compatibility.
    - Revive the FascistFirewall config option rather than eliminating it:
      now it's a synonym for ReachableAddresses *:80,*:443.
    - Clients choose directory servers from the network status lists,
      not from their internal list of router descriptors. Now they can
      go to caches directly rather than needing to go to authorities
      to bootstrap.
    - Directory authorities ignore router descriptors that have only
      cosmetic differences: do this for 0.1.0.x servers now too.
    - Add a new flag to network-status indicating whether the server
      can answer v2 directory requests too.
    - Authdirs now stop whining so loudly about bad descriptors that
      they fetch from other dirservers. So when there's a log complaint,
      it's for sure from a freshly uploaded descriptor.
    - Reduce memory requirements in our structs by changing the order
      of fields.
    - There used to be two ways to specify your listening ports in a
      server descriptor: on the "router" line and with a separate "ports"
      line. Remove support for the "ports" line.
    - New config option "AuthDirRejectUnlisted" for auth dirservers as
      a panic button: if we get flooded with unusable servers we can
      revert to only listing servers in the approved-routers file.
    - Auth dir servers can now mark a fingerprint as "!reject" or
      "!invalid" in the approved-routers file (as its nickname), to
      refuse descriptors outright or include them but marked as invalid.
    - Servers store bandwidth history across restarts/crashes.
    - Add reasons to DESTROY and RELAY_TRUNCATED cells, so clients can
      get a better idea of why their circuits failed. Not used yet.
    - Directory mirrors now cache up to 16 unrecognized network-status
      docs. Now we can add new authdirservers and they'll be cached too.
    - When picking a random directory, prefer non-authorities if any
      are known.
    - New controller option "getinfo desc/all-recent" to fetch the
      latest server descriptor for every router that Tor knows about.


Changes in version 0.1.0.16 - 2006-01-02
  o Crash bugfixes on 0.1.0.x:
    - On Windows, build with a libevent patch from "I-M Weasel" to avoid
      corrupting the heap, losing FDs, or crashing when we need to resize
      the fd_sets. (This affects the Win32 binaries, not Tor's sources.)
    - It turns out sparc64 platforms crash on unaligned memory access
      too -- so detect and avoid this.
    - Handle truncated compressed data correctly (by detecting it and
      giving an error).
    - Fix possible-but-unlikely free(NULL) in control.c.
    - When we were closing connections, there was a rare case that
      stomped on memory, triggering seg faults and asserts.
    - Avoid potential infinite recursion when building a descriptor. (We
      don't know that it ever happened, but better to fix it anyway.)
    - We were neglecting to unlink marked circuits from soon-to-close OR
      connections, which caused some rare scribbling on freed memory.
    - Fix a memory stomping race bug when closing the joining point of two
      rendezvous circuits.
    - Fix an assert in time parsing found by Steven Murdoch.

  o Other bugfixes on 0.1.0.x:
    - When we're doing reachability testing, provide more useful log
      messages so the operator knows what to expect.
    - Do not check whether DirPort is reachable when we are suppressing
      advertising it because of hibernation.
    - When building with -static or on Solaris, we sometimes needed -ldl.
    - When we're deciding whether a stream has enough circuits around
      that can handle it, count the freshly dirty ones and not the ones
      that are so dirty they won't be able to handle it.
    - When we're expiring old circuits, we had a logic error that caused
      us to close new rendezvous circuits rather than old ones.
    - Give a more helpful log message when you try to change ORPort via
      the controller: you should upgrade Tor if you want that to work.
    - We were failing to parse Tor versions that start with "Tor ".
    - Tolerate faulty streams better: when a stream fails for reason
      exitpolicy, stop assuming that the router is lying about his exit
      policy. When a stream fails for reason misc, allow it to retry just
      as if it was resolvefailed. When a stream has failed three times,
      reset its failure count so we can try again and get all three tries.


Changes in version 0.1.1.10-alpha - 2005-12-11
  o Correctness bugfixes on 0.1.0.x:
    - On Windows, build with a libevent patch from "I-M Weasel" to avoid
      corrupting the heap, losing FDs, or crashing when we need to resize
      the fd_sets. (This affects the Win32 binaries, not Tor's sources.)
    - Stop doing the complex voodoo overkill checking for insecure
      Diffie-Hellman keys. Just check if it's in [2,p-2] and be happy.
    - When we were closing connections, there was a rare case that
      stomped on memory, triggering seg faults and asserts.
    - We were neglecting to unlink marked circuits from soon-to-close OR
      connections, which caused some rare scribbling on freed memory.
    - When we're deciding whether a stream has enough circuits around
      that can handle it, count the freshly dirty ones and not the ones
      that are so dirty they won't be able to handle it.
    - Recover better from TCP connections to Tor servers that are
      broken but don't tell you (it happens!); and rotate TLS
      connections once a week.
    - When we're expiring old circuits, we had a logic error that caused
      us to close new rendezvous circuits rather than old ones.
    - Fix a scary-looking but apparently harmless bug where circuits
      would sometimes start out in state CIRCUIT_STATE_OR_WAIT at
      servers, and never switch to state CIRCUIT_STATE_OPEN.
    - When building with -static or on Solaris, we sometimes needed to
      build with -ldl.
    - Give a useful message when people run Tor as the wrong user,
      rather than telling them to start chowning random directories.
    - We were failing to inform the controller about new .onion streams.

  o Security bugfixes on 0.1.0.x:
    - Refuse server descriptors if the fingerprint line doesn't match
      the included identity key. Tor doesn't care, but other apps (and
      humans) might actually be trusting the fingerprint line.
    - We used to kill the circuit when we receive a relay command we
      don't recognize. Now we just drop it.
    - Start obeying our firewall options more rigorously:
      . If we can't get to a dirserver directly, try going via Tor.
      . Don't ever try to connect (as a client) to a place our
        firewall options forbid.
      . If we specify a proxy and also firewall options, obey the
        firewall options even when we're using the proxy: some proxies
        can only proxy to certain destinations.
    - Fix a bug found by Lasse Overlier: when we were making internal
      circuits (intended to be cannibalized later for rendezvous and
      introduction circuits), we were picking them so that they had
      useful exit nodes. There was no need for this, and it actually
      aids some statistical attacks.
    - Start treating internal circuits and exit circuits separately.
      It's important to keep them separate because internal circuits
      have their last hops picked like middle hops, rather than like
      exit hops. So exiting on them will break the user's expectations.

  o Bugfixes on 0.1.1.x:
    - Take out the mis-feature where we tried to detect IP address
      flapping for people with DynDNS, and chose not to upload a new
      server descriptor sometimes.
    - Try to be compatible with OpenSSL 0.9.6 again.
    - Log fix: when the controller is logging about .onion addresses,
      sometimes it didn't include the ".onion" part of the address.
    - Don't try to modify options->DirServers internally -- if the
      user didn't specify any, just add the default ones directly to
      the trusted dirserver list. This fixes a bug where people running
      controllers would use SETCONF on some totally unrelated config
      option, and Tor would start yelling at them about changing their
      DirServer lines.
    - Let the controller's redirectstream command specify a port, in
      case the controller wants to change that too.
    - When we requested a pile of server descriptors, we sometimes
      accidentally launched a duplicate request for the first one.
    - Bugfix for trackhostexits: write down the fingerprint of the
      chosen exit, not its nickname, because the chosen exit might not
      be verified.
    - When parsing foo.exit, if foo is unknown, and we are leaving
      circuits unattached, set the chosen_exit field and leave the
      address empty. This matters because controllers got confused
      otherwise.
    - Directory authorities no longer try to download server
      descriptors that they know they will reject.

  o Features and updates:
    - Replace balanced trees with hash tables: this should make stuff
      significantly faster.
    - Resume using the AES counter-mode implementation that we ship,
      rather than OpenSSL's. Ours is significantly faster.
    - Many other CPU and memory improvements.
    - Add a new config option FastFirstHopPK (on by default) so clients
      do a trivial crypto handshake for their first hop, since TLS has
      already taken care of confidentiality and authentication.
    - Add a new config option TestSocks so people can see if their
      applications are using socks4, socks4a, socks5-with-ip, or
      socks5-with-hostname. This way they don't have to keep mucking
      with tcpdump and wondering if something got cached somewhere.
    - Warn when listening on a public address for socks. I suspect a
      lot of people are setting themselves up as open socks proxies,
      and they have no idea that jerks on the Internet are using them,
      since they simply proxy the traffic into the Tor network.
    - Add "private:*" as an alias in configuration for policies. Now
      you can simplify your exit policy rather than needing to list
      every single internal or nonroutable network space.
    - Add a new controller event type that allows controllers to get
      all server descriptors that were uploaded to a router in its role
      as authoritative dirserver.
    - Start shipping socks-extensions.txt, tor-doc-unix.html,
      tor-doc-server.html, and stylesheet.css in the tarball.
    - Stop shipping tor-doc.html in the tarball.


Changes in version 0.1.1.9-alpha - 2005-11-15
  o Usability improvements:
    - Start calling it FooListenAddress rather than FooBindAddress,
      since few of our users know what it means to bind an address
      or port.
    - Reduce clutter in server logs. We're going to try to make
      them actually usable now. New config option ProtocolWarnings that
      lets you hear about how _other Tors_ are breaking the protocol. Off
      by default.
    - Divide log messages into logging domains. Once we put some sort
      of interface on this, it will let people looking at more verbose
      log levels specify the topics they want to hear more about.
    - Make directory servers return better http 404 error messages
      instead of a generic "Servers unavailable".
    - Check for even more Windows version flags when writing the platform
      string in server descriptors, and note any we don't recognize.
    - Clean up more of the OpenSSL memory when exiting, so we can detect
      memory leaks better.
    - Make directory authorities be non-versioning, non-naming by
      default. Now we can add new directory servers without requiring
      their operators to pay close attention.
    - When logging via syslog, include the pid whenever we provide
      a log entry. Suggested by Todd Fries.

  o Performance improvements:
    - Directory servers now silently throw away new descriptors that
      haven't changed much if the timestamps are similar. We do this to
      tolerate older Tor servers that upload a new descriptor every 15
      minutes. (It seemed like a good idea at the time.)
    - Inline bottleneck smartlist functions; use fast versions by default.
    - Add a "Map from digest to void*" abstraction digestmap_t so we
      can do less hex encoding/decoding. Use it in router_get_by_digest()
      to resolve a performance bottleneck.
    - Allow tor_gzip_uncompress to extract as much as possible from
      truncated compressed data. Try to extract as many
      descriptors as possible from truncated http responses (when
      DIR_PURPOSE_FETCH_ROUTERDESC).
    - Make circ->onionskin a pointer, not a static array. moria2 was using
      125000 circuit_t's after it had been up for a few weeks, which
      translates to 20+ megs of wasted space.
    - The private half of our EDH handshake keys are now chosen out
      of 320 bits, not 1024 bits. (Suggested by Ian Goldberg.)

  o Security improvements:
    - Start making directory caches retain old routerinfos, so soon
      clients can start asking by digest of descriptor rather than by
      fingerprint of server.
    - Add half our entropy from RAND_poll in OpenSSL.  This knows how
      to use egd (if present), openbsd weirdness (if present), vms/os2
      weirdness (if we ever port there), and more in the future.

  o Bugfixes on 0.1.0.x:
    - Do round-robin writes of at most 16 kB per write. This might be
      more fair on loaded Tor servers, and it might resolve our Windows
      crash bug. It might also slow things down.
    - Our TLS handshakes were generating a single public/private
      keypair for the TLS context, rather than making a new one for
      each new connections. Oops. (But we were still rotating them
      periodically, so it's not so bad.)
    - When we were cannibalizing a circuit with a particular exit
      node in mind, we weren't checking to see if that exit node was
      already present earlier in the circuit. Oops.
    - When a Tor server's IP changes (e.g. from a dyndns address),
      upload a new descriptor so clients will learn too.
    - Really busy servers were keeping enough circuits open on stable
      connections that they were wrapping around the circuit_id
      space. (It's only two bytes.) This exposed a bug where we would
      feel free to reuse a circuit_id even if it still exists but has
      been marked for close. Try to fix this bug. Some bug remains.
    - If we would close a stream early (e.g. it asks for a .exit that
      we know would refuse it) but the LeaveStreamsUnattached config
      option is set by the controller, then don't close it.

  o Bugfixes on 0.1.1.8-alpha:
    - Fix a big pile of memory leaks, some of them serious.
    - Do not try to download a routerdesc if we would immediately reject
      it as obsolete.
    - Resume inserting a newline between all router descriptors when
      generating (old style) signed directories, since our spec says
      we do.
    - When providing content-type application/octet-stream for
      server descriptors using .z, we were leaving out the
      content-encoding header. Oops. (Everything tolerated this just
      fine, but that doesn't mean we need to be part of the problem.)
    - Fix a potential seg fault in getconf and getinfo using version 1
      of the controller protocol.
    - Avoid crash: do not check whether DirPort is reachable when we
      are suppressing it because of hibernation.
    - Make --hash-password not crash on exit.


Changes in version 0.1.1.8-alpha - 2005-10-07
  o New features (major):
    - Clients don't download or use the directory anymore. Now they
      download and use network-statuses from the trusted dirservers,
      and fetch individual server descriptors as needed from mirrors.
      See dir-spec.txt for all the gory details.
    - Be more conservative about whether to advertise our DirPort.
      The main change is to not advertise if we're running at capacity
      and either a) we could hibernate or b) our capacity is low and
      we're using a default DirPort.
    - Use OpenSSL's AES when OpenSSL has version 0.9.7 or later.

  o New features (minor):
    - Try to be smart about when to retry network-status and
      server-descriptor fetches. Still needs some tuning.
    - Stop parsing, storing, or using running-routers output (but
      mirrors still cache and serve it).
    - Consider a threshold of versioning dirservers (dirservers who have
      an opinion about which Tor versions are still recommended) before
      deciding whether to warn the user that he's obsolete.
    - Dirservers can now reject/invalidate by key and IP, with the
      config options "AuthDirInvalid" and "AuthDirReject". This is
      useful since currently we automatically list servers as running
      and usable even if we know they're jerks.
    - Provide dire warnings to any users who set DirServer; move it out
      of torrc.sample and into torrc.complete.
    - Add MyFamily to torrc.sample in the server section.
    - Add nicknames to the DirServer line, so we can refer to them
      without requiring all our users to memorize their IP addresses.
    - When we get an EOF or a timeout on a directory connection, note
      how many bytes of serverdesc we are dropping. This will help
      us determine whether it is smart to parse incomplete serverdesc
      responses.
    - Add a new function to "change pseudonyms" -- that is, to stop
      using any currently-dirty circuits for new streams, so we don't
      link new actions to old actions. Currently it's only called on
      HUP (or SIGNAL RELOAD).
    - On sighup, if UseHelperNodes changed to 1, use new circuits.
    - Start using RAND_bytes rather than RAND_pseudo_bytes from
      OpenSSL. Also, reseed our entropy every hour, not just at
      startup. And entropy in 512-bit chunks, not 160-bit chunks.

  o Fixes on 0.1.1.7-alpha:
    - Nobody ever implemented EVENT_ADDRMAP for control protocol
      version 0, so don't let version 0 controllers ask for it.
    - If you requested something with too many newlines via the
      v1 controller protocol, you could crash tor.
    - Fix a number of memory leaks, including some pretty serious ones.
    - Re-enable DirPort testing again, so Tor servers will be willing
      to advertise their DirPort if it's reachable.
    - On TLS handshake, only check the other router's nickname against
      its expected nickname if is_named is set.

  o Fixes forward-ported from 0.1.0.15:
    - Don't crash when we don't have any spare file descriptors and we
      try to spawn a dns or cpu worker.
    - Make the numbers in read-history and write-history into uint64s,
      so they don't overflow and publish negatives in the descriptor.

  o Fixes on 0.1.0.x:
    - For the OS X package's modified privoxy config file, comment
      out the "logfile" line so we don't log everything passed
      through privoxy.
    - We were whining about using socks4 or socks5-with-local-lookup
      even when it's an IP in the "virtual" range we designed exactly
      for this case.
    - We were leaking some memory every time the client changes IPs.
    - Never call free() on tor_malloc()d memory. This will help us
      use dmalloc to detect memory leaks.
    - Check for named servers when looking them up by nickname;
      warn when we'recalling a non-named server by its nickname;
      don't warn twice about the same name.
    - Try to list MyFamily elements by key, not by nickname, and warn
      if we've not heard of the server.
    - Make windows platform detection (uname equivalent) smarter.
    - It turns out sparc64 doesn't like unaligned access either.


Changes in version 0.1.0.15 - 2005-09-23
  o Bugfixes on 0.1.0.x:
    - Reject ports 465 and 587 (spam targets) in default exit policy.
    - Don't crash when we don't have any spare file descriptors and we
      try to spawn a dns or cpu worker.
    - Get rid of IgnoreVersion undocumented config option, and make us
      only warn, never exit, when we're running an obsolete version.
    - Don't try to print a null string when your server finds itself to
      be unreachable and the Address config option is empty.
    - Make the numbers in read-history and write-history into uint64s,
      so they don't overflow and publish negatives in the descriptor.
    - Fix a minor memory leak in smartlist_string_remove().
    - We were only allowing ourselves to upload a server descriptor at
      most every 20 minutes, even if it changed earlier than that.
    - Clean up log entries that pointed to old URLs.


Changes in version 0.1.1.7-alpha - 2005-09-14
  o Fixes on 0.1.1.6-alpha:
    - Exit servers were crashing when people asked them to make a
      connection to an address not in their exit policy.
    - Looking up a non-existent stream for a v1 control connection would
      cause a segfault.
    - Fix a seg fault if we ask a dirserver for a descriptor by
      fingerprint but he doesn't know about him.
    - SETCONF was appending items to linelists, not clearing them.
    - SETCONF SocksBindAddress killed Tor if it fails to bind. Now back
      out and refuse the setconf if it would fail.
    - Downgrade the dirserver log messages when whining about
      unreachability.

  o New features:
    - Add Peter Palfrader's check-tor script to tor/contrib/
      It lets you easily check whether a given server (referenced by
      nickname) is reachable by you.
    - Numerous changes to move towards client-side v2 directories. Not
      enabled yet.

  o Fixes on 0.1.0.x:
    - If the user gave tor an odd number of command-line arguments,
      we were silently ignoring the last one. Now we complain and fail.
      [This wins the oldest-bug prize -- this bug has been present since
       November 2002, as released in Tor 0.0.0.]
    - Do not use unaligned memory access on alpha, mips, or mipsel.
      It *works*, but is very slow, so we treat them as if it doesn't.
    - Retry directory requests if we fail to get an answer we like
      from a given dirserver (we were retrying before, but only if
      we fail to connect).
    - When writing the RecommendedVersions line, sort them first.
    - When the client asked for a rendezvous port that the hidden
      service didn't want to provide, we were sending an IP address
      back along with the end cell. Fortunately, it was zero. But stop
      that anyway.
    - Correct "your server is reachable" log entries to indicate that
      it was self-testing that told us so.


Changes in version 0.1.1.6-alpha - 2005-09-09
  o Fixes on 0.1.1.5-alpha:
    - We broke fascistfirewall in 0.1.1.5-alpha. Oops.
    - Fix segfault in unit tests in 0.1.1.5-alpha. Oops.
    - Fix bug with tor_memmem finding a match at the end of the string.
    - Make unit tests run without segfaulting.
    - Resolve some solaris x86 compile warnings.
    - Handle duplicate lines in approved-routers files without warning.
    - Fix bug where as soon as a server refused any requests due to his
      exit policy (e.g. when we ask for localhost and he tells us that's
      127.0.0.1 and he won't do it), we decided he wasn't obeying his
      exit policy using him for any exits.
    - Only do openssl hardware accelerator stuff if openssl version is
      at least 0.9.7.

  o New controller features/fixes:
    - Add a "RESETCONF" command so you can set config options like
      AllowUnverifiedNodes and LongLivedPorts to "". Also, if you give
      a config option in the torrc with no value, then it clears it
      entirely (rather than setting it to its default).
    - Add a "GETINFO config-file" to tell us where torrc is.
    - Avoid sending blank lines when GETINFO replies should be empty.
    - Add a QUIT command for the controller (for using it manually).
    - Fix a bug in SAVECONF that was adding default dirservers and
      other redundant entries to the torrc file.

  o Start on the new directory design:
    - Generate, publish, cache, serve new network-status format.
    - Publish individual descriptors (by fingerprint, by "all", and by
      "tell me yours").
    - Publish client and server recommended versions separately.
    - Allow tor_gzip_uncompress() to handle multiple concatenated
      compressed strings. Serve compressed groups of router
      descriptors. The compression logic here could be more
      memory-efficient.
    - Distinguish v1 authorities (all currently trusted directories)
      from v2 authorities (all trusted directories).
    - Change DirServers config line to note which dirs are v1 authorities.
    - Add configuration option "V1AuthoritativeDirectory 1" which
      moria1, moria2, and tor26 should set.
    - Remove option when getting directory cache to see whether they
      support running-routers; they all do now. Replace it with one
      to see whether caches support v2 stuff.

  o New features:
    - Dirservers now do their own external reachability testing of each
      Tor server, and only list them as running if they've been found to
      be reachable. We also send back warnings to the server's logs if
      it uploads a descriptor that we already believe is unreachable.
    - Implement exit enclaves: if we know an IP address for the
      destination, and there's a running Tor server at that address
      which allows exit to the destination, then extend the circuit to
      that exit first. This provides end-to-end encryption and end-to-end
      authentication. Also, if the user wants a .exit address or enclave,
      use 4 hops rather than 3, and cannibalize a general circ for it
      if you can.
    - Permit transitioning from ORPort=0 to ORPort!=0, and back, from the
      controller. Also, rotate dns and cpu workers if the controller
      changes options that will affect them; and initialize the dns
      worker cache tree whether or not we start out as a server.
    - Only upload a new server descriptor when options change, 18
      hours have passed, uptime is reset, or bandwidth changes a lot.
    - Check [X-]Forwarded-For headers in HTTP requests when generating
      log messages. This lets people run dirservers (and caches) behind
      Apache but still know which IP addresses are causing warnings.

  o Config option changes:
    - Replace (Fascist)Firewall* config options with a new
      ReachableAddresses option that understands address policies.
      For example, "ReachableAddresses *:80,*:443"
    - Get rid of IgnoreVersion undocumented config option, and make us
      only warn, never exit, when we're running an obsolete version.
    - Make MonthlyAccountingStart config option truly obsolete now.

  o Fixes on 0.1.0.x:
    - Reject ports 465 and 587 in the default exit policy, since
      people have started using them for spam too.
    - It turns out we couldn't bootstrap a network since we added
      reachability detection in 0.1.0.1-rc. Good thing the Tor network
      has never gone down. Add an AssumeReachable config option to let
      servers and dirservers bootstrap. When we're trying to build a
      high-uptime or high-bandwidth circuit but there aren't enough
      suitable servers, try being less picky rather than simply failing.
    - Our logic to decide if the OR we connected to was the right guy
      was brittle and maybe open to a mitm for unverified routers.
    - We weren't cannibalizing circuits correctly for
      CIRCUIT_PURPOSE_C_ESTABLISH_REND and
      CIRCUIT_PURPOSE_S_ESTABLISH_INTRO, so we were being forced to
      build those from scratch. This should make hidden services faster.
    - Predict required circuits better, with an eye toward making hidden
      services faster on the service end.
    - Retry streams if the exit node sends back a 'misc' failure. This
      should result in fewer random failures. Also, after failing
      from resolve failed or misc, reset the num failures, so we give
      it a fair shake next time we try.
    - Clean up the rendezvous warn log msgs, and downgrade some to info.
    - Reduce severity on logs about dns worker spawning and culling.
    - When we're shutting down and we do something like try to post a
      server descriptor or rendezvous descriptor, don't complain that
      we seem to be unreachable. Of course we are, we're shutting down.
    - Add TTLs to RESOLVED, CONNECTED, and END_REASON_EXITPOLICY cells.
      We don't use them yet, but maybe one day our DNS resolver will be
      able to discover them.
    - Make ContactInfo mandatory for authoritative directory servers.
    - Require server descriptors to list IPv4 addresses -- hostnames
      are no longer allowed. This also fixes some potential security
      problems with people providing hostnames as their address and then
      preferentially resolving them to partition users.
    - Change log line for unreachability to explicitly suggest /etc/hosts
      as the culprit. Also make it clearer what IP address and ports we're
      testing for reachability.
    - Put quotes around user-supplied strings when logging so users are
      more likely to realize if they add bad characters (like quotes)
      to the torrc.
    - Let auth dir servers start without specifying an Address config
      option.
    - Make unit tests (and other invocations that aren't the real Tor)
      run without launching listeners, creating subdirectories, and so on.


Changes in version 0.1.1.5-alpha - 2005-08-08
  o Bugfixes included in 0.1.0.14.

  o Bugfixes on 0.1.0.x:
    - If you write "HiddenServicePort 6667 127.0.0.1 6668" in your
      torrc rather than "HiddenServicePort 6667 127.0.0.1:6668",
      it would silently using ignore the 6668.


Changes in version 0.1.0.14 - 2005-08-08
  o Bugfixes on 0.1.0.x:
      - Fix the other half of the bug with crypto handshakes
        (CVE-2005-2643).
      - Fix an assert trigger if you send a 'signal term' via the
        controller when it's listening for 'event info' messages.


Changes in version 0.1.1.4-alpha - 2005-08-04
  o Bugfixes included in 0.1.0.13.

  o Features:
    - Improve tor_gettimeofday() granularity on windows.
    - Make clients regenerate their keys when their IP address changes.
    - Implement some more GETINFO goodness: expose helper nodes, config
      options, getinfo keys.


Changes in version 0.1.0.13 - 2005-08-04
  o Bugfixes on 0.1.0.x:
    - Fix a critical bug in the security of our crypto handshakes.
    - Fix a size_t underflow in smartlist_join_strings2() that made
      it do bad things when you hand it an empty smartlist.
    - Fix Windows installer to ship Tor license (thanks to Aphex for
      pointing out this oversight) and put a link to the doc directory
      in the start menu.
    - Explicitly set no-unaligned-access for sparc: it turns out the
      new gcc's let you compile broken code, but that doesn't make it
      not-broken.


Changes in version 0.1.1.3-alpha - 2005-07-23
  o Bugfixes on 0.1.1.2-alpha:
    - Fix a bug in handling the controller's "post descriptor"
      function.
    - Fix several bugs in handling the controller's "extend circuit"
      function.
    - Fix a bug in handling the controller's "stream status" event.
    - Fix an assert failure if we have a controller listening for
      circuit events and we go offline.
    - Re-allow hidden service descriptors to publish 0 intro points.
    - Fix a crash when generating your hidden service descriptor if
      you don't have enough intro points already.

  o New features on 0.1.1.2-alpha:
    - New controller function "getinfo accounting", to ask how
      many bytes we've used in this time period.
    - Experimental support for helper nodes: a lot of the risk from
      a small static adversary comes because users pick new random
      nodes every time they rebuild a circuit. Now users will try to
      stick to the same small set of entry nodes if they can. Not
      enabled by default yet.

  o Bugfixes on 0.1.0.12:
    - If you're an auth dir server, always publish your dirport,
      even if you haven't yet found yourself to be reachable.
    - Fix a size_t underflow in smartlist_join_strings2() that made
      it do bad things when you hand it an empty smartlist.


Changes in version 0.1.0.12 - 2005-07-18
  o New directory servers:
      - tor26 has changed IP address.

  o Bugfixes on 0.1.0.x:
    - Fix a possible double-free in tor_gzip_uncompress().
    - When --disable-threads is set, do not search for or link against
      pthreads libraries.
    - Don't trigger an assert if an authoritative directory server
      claims its dirport is 0.
    - Fix bug with removing Tor as an NT service: some people were
      getting "The service did not return an error." Thanks to Matt
      Edman for the fix.


Changes in version 0.1.1.2-alpha - 2005-07-15
  o New directory servers:
    - tor26 has changed IP address.

  o Bugfixes on 0.1.0.x, crashes/leaks:
    - Port the servers-not-obeying-their-exit-policies fix from
      0.1.0.11.
    - Fix an fd leak in start_daemon().
    - On Windows, you can't always reopen a port right after you've
      closed it. So change retry_listeners() to only close and re-open
      ports that have changed.
    - Fix a possible double-free in tor_gzip_uncompress().

  o Bugfixes on 0.1.0.x, usability:
    - When tor_socketpair() fails in Windows, give a reasonable
      Windows-style errno back.
    - Let people type "tor --install" as well as "tor -install" when
      they
      want to make it an NT service.
    - NT service patch from Matt Edman to improve error messages.
    - When the controller asks for a config option with an abbreviated
      name, give the full name in our response.
    - Correct the man page entry on TrackHostExitsExpire.
    - Looks like we were never delivering deflated (i.e. compressed)
      running-routers lists, even when asked. Oops.
    - When --disable-threads is set, do not search for or link against
      pthreads libraries.

  o Bugfixes on 0.1.1.x:
    - Fix a seg fault with autodetecting which controller version is
      being used.

  o Features:
    - New hidden service descriptor format: put a version in it, and
      let people specify introduction/rendezvous points that aren't
      in "the directory" (which is subjective anyway).
    - Allow the DEBUG controller event to work again. Mark certain log
      entries as "don't tell this to controllers", so we avoid cycles.


Changes in version 0.1.0.11 - 2005-06-30
  o Bugfixes on 0.1.0.x:
    - Fix major security bug: servers were disregarding their
      exit policies if clients behaved unexpectedly.
    - Make OS X init script check for missing argument, so we don't
      confuse users who invoke it incorrectly.
    - Fix a seg fault in "tor --hash-password foo".
    - The MAPADDRESS control command was broken.


Changes in version 0.1.1.1-alpha - 2005-06-29
  o Bugfixes:
    - Make OS X init script check for missing argument, so we don't
      confuse users who invoke it incorrectly.
    - Fix a seg fault in "tor --hash-password foo".
    - Fix a possible way to DoS dirservers.
    - When we complain that your exit policy implicitly allows local or
      private address spaces, name them explicitly so operators can
      fix it.
    - Make the log message less scary when all the dirservers are
      temporarily unreachable.
    - We were printing the number of idle dns workers incorrectly when
      culling them.

  o Features:
    - Revised controller protocol (version 1) that uses ascii rather
      than binary. Add supporting libraries in python and java so you
      can use the controller from your applications without caring how
      our protocol works.
    - Spiffy new support for crypto hardware accelerators. Can somebody
      test this?


Changes in version 0.0.9.10 - 2005-06-16
  o Bugfixes on 0.0.9.x (backported from 0.1.0.10):
    - Refuse relay cells that claim to have a length larger than the
      maximum allowed. This prevents a potential attack that could read
      arbitrary memory (e.g. keys) from an exit server's process
      (CVE-2005-2050).


Changes in version 0.1.0.10 - 2005-06-14
  o Allow a few EINVALs from libevent before dying. Warn on kqueue with
    libevent before 1.1a.


Changes in version 0.1.0.9-rc - 2005-06-09
  o Bugfixes:
    - Reset buf->highwater every time buf_shrink() is called, not just on
      a successful shrink. This was causing significant memory bloat.
    - Fix buffer overflow when checking hashed passwords.
    - Security fix: if seeding the RNG on Win32 fails, quit.
    - Allow seeding the RNG on Win32 even when you're not running as
      Administrator.
    - Disable threading on Solaris too. Something is wonky with it,
      cpuworkers, and reentrant libs.
    - Reenable the part of the code that tries to flush as soon as an
      OR outbuf has a full TLS record available. Perhaps this will make
      OR outbufs not grow as huge except in rare cases, thus saving lots
      of CPU time plus memory.
    - Reject malformed .onion addresses rather then passing them on as
      normal web requests.
    - Adapt patch from Adam Langley: fix possible memory leak in
      tor_lookup_hostname().
    - Initialize libevent later in the startup process, so the logs are
      already established by the time we start logging libevent warns.
    - Use correct errno on win32 if libevent fails.
    - Check and warn about known-bad/slow libevent versions.
    - Pay more attention to the ClientOnly config option.
    - Have torctl.in/tor.sh.in check for location of su binary (needed
      on FreeBSD)
    - Correct/add man page entries for LongLivedPorts, ExitPolicy,
      KeepalivePeriod, ClientOnly, NoPublish, HttpProxy, HttpsProxy,
      HttpProxyAuthenticator
    - Stop warning about sigpipes in the logs. We're going to
      pretend that getting these occassionally is normal and fine.
    - Resolve OS X installer bugs: stop claiming to be 0.0.9.2 in
      certain
      installer screens; and don't put stuff into StartupItems unless
      the user asks you to.
    - Require servers that use the default dirservers to have public IP
      addresses. We have too many servers that are configured with private
      IPs and their admins never notice the log entries complaining that
      their descriptors are being rejected.
    - Add OSX uninstall instructions. An actual uninstall script will
      come later.


Changes in version 0.1.0.8-rc - 2005-05-23
  o Bugfixes:
    - It turns out that kqueue on OS X 10.3.9 was causing kernel
      panics. Disable kqueue on all OS X Tors.
    - Fix RPM: remove duplicate line accidentally added to the rpm
      spec file.
    - Disable threads on openbsd too, since its gethostaddr is not
      reentrant either.
    - Tolerate libevent 0.8 since it still works, even though it's
      ancient.
    - Enable building on Red Hat 9.0 again.
    - Allow the middle hop of the testing circuit to be running any
      version, now that most of them have the bugfix to let them connect
      to unknown servers. This will allow reachability testing to work
      even when 0.0.9.7-0.0.9.9 become obsolete.
    - Handle relay cells with rh.length too large. This prevents
      a potential attack that could read arbitrary memory (maybe even
      keys) from the exit server's process.
    - We screwed up the dirport reachability testing when we don't yet
      have a cached version of the directory. Hopefully now fixed.
    - Clean up router_load_single_router() (used by the controller),
      so it doesn't seg fault on error.
    - Fix a minor memory leak when somebody establishes an introduction
      point at your Tor server.
    - If a socks connection ends because read fails, don't warn that
      you're not sending a socks reply back.

  o Features:
    - Add HttpProxyAuthenticator config option too, that works like
      the HttpsProxyAuthenticator config option.
    - Encode hashed controller passwords in hex instead of base64,
      to make it easier to write controllers.


Changes in version 0.1.0.7-rc - 2005-05-17
  o Bugfixes:
    - Fix a bug in the OS X package installer that prevented it from
      installing on Tiger.
    - Fix a script bug in the OS X package installer that made it
      complain during installation.
    - Find libevent even if it's hiding in /usr/local/ and your
      CFLAGS and LDFLAGS don't tell you to look there.
    - Be able to link with libevent as a shared library (the default
      after 1.0d), even if it's hiding in /usr/local/lib and even
      if you haven't added /usr/local/lib to your /etc/ld.so.conf,
      assuming you're running gcc. Otherwise fail and give a useful
      error message.
    - Fix a bug in the RPM packager: set home directory for _tor to
      something more reasonable when first installing.
    - Free a minor amount of memory that is still reachable on exit.


Changes in version 0.1.0.6-rc - 2005-05-14
  o Bugfixes:
    - Implement --disable-threads configure option. Disable threads on
      netbsd by default, because it appears to have no reentrant resolver
      functions.
    - Apple's OS X 10.4.0 ships with a broken kqueue. The new libevent
      release (1.1) detects and disables kqueue if it's broken.
    - Append default exit policy before checking for implicit internal
      addresses. Now we don't log a bunch of complaints on startup
      when using the default exit policy.
    - Some people were putting "Address  " in their torrc, and they had
      a buggy resolver that resolved " " to 0.0.0.0. Oops.
    - If DataDir is ~/.tor, and that expands to /.tor, then default to
      LOCALSTATEDIR/tor instead.
    - Fix fragmented-message bug in TorControl.py.
    - Resolve a minor bug which would prevent unreachable dirports
      from getting suppressed in the published descriptor.
    - When the controller gave us a new descriptor, we weren't resolving
      it immediately, so Tor would think its address was 0.0.0.0 until
      we fetched a new directory.
    - Fix an uppercase/lowercase case error in suppressing a bogus
      libevent warning on some Linuxes.

  o Features:
    - Begin scrubbing sensitive strings from logs by default. Turn off
      the config option SafeLogging if you need to do debugging.
    - Switch to a new buffer management algorithm, which tries to avoid
      reallocing and copying quite as much. In first tests it looks like
      it uses *more* memory on average, but less cpu.
    - First cut at support for "create-fast" cells. Clients can use
      these when extending to their first hop, since the TLS already
      provides forward secrecy and authentication. Not enabled on
      clients yet.
    - When dirservers refuse a router descriptor, we now log its
      contactinfo, platform, and the poster's IP address.
    - Call tor_free_all instead of connections_free_all after forking, to
      save memory on systems that need to fork.
    - Whine at you if you're a server and you don't set your contactinfo.
    - Implement --verify-config command-line option to check if your torrc
      is valid without actually launching Tor.
    - Rewrite address "serifos.exit" to "localhost.serifos.exit"
      rather than just rejecting it.


Changes in version 0.1.0.5-rc - 2005-04-27
  o Bugfixes:
    - Stop trying to print a null pointer if an OR conn fails because
      we didn't like its cert.
  o Features:
    - Switch our internal buffers implementation to use a ring buffer,
      to hopefully improve performance for fast servers a lot.
    - Add HttpsProxyAuthenticator support (basic auth only), based
      on patch from Adam Langley.
    - Bump the default BandwidthRate from 1 MB to 2 MB, to accommodate
      the fast servers that have been joining lately.
    - Give hidden service accesses extra time on the first attempt,
      since 60 seconds is often only barely enough. This might improve
      robustness more.
    - Improve performance for dirservers: stop re-parsing the whole
      directory every time you regenerate it.
    - Add more debugging info to help us find the weird dns freebsd
      pthreads bug; cleaner debug messages to help track future issues.


Changes in version 0.0.9.9 - 2005-04-23
  o Bugfixes on 0.0.9.x:
    - If unofficial Tor clients connect and send weird TLS certs, our
      Tor server triggers an assert. This release contains a minimal
      backport from the broader fix that we put into 0.1.0.4-rc.


Changes in version 0.1.0.4-rc - 2005-04-23
  o Bugfixes:
    - If unofficial Tor clients connect and send weird TLS certs, our
      Tor server triggers an assert. Stop asserting, and start handling
      TLS errors better in other situations too.
    - When the controller asks us to tell it about all the debug-level
      logs, it turns out we were generating debug-level logs while
      telling it about them, which turns into a bad loop. Now keep
      track of whether you're sending a debug log to the controller,
      and don't log when you are.
    - Fix the "postdescriptor" feature of the controller interface: on
      non-complete success, only say "done" once.
  o Features:
    - Clients are now willing to load balance over up to 2mB, not 1mB,
      of advertised bandwidth capacity.
    - Add a NoPublish config option, so you can be a server (e.g. for
      testing running Tor servers in other Tor networks) without
      publishing your descriptor to the primary dirservers.


Changes in version 0.1.0.3-rc - 2005-04-08
  o Improvements on 0.1.0.2-rc:
    - Client now retries when streams end early for 'hibernating' or
      'resource limit' reasons, rather than failing them.
    - More automated handling for dirserver operators:
      - Automatically approve nodes running 0.1.0.2-rc or later,
        now that the the reachability detection stuff is working.
      - Now we allow two unverified servers with the same nickname
        but different keys. But if a nickname is verified, only that
        nickname+key are allowed.
      - If you're an authdirserver connecting to an address:port,
        and it's not the OR you were expecting, forget about that
        descriptor. If he *was* the one you were expecting, then forget
        about all other descriptors for that address:port.
      - Allow servers to publish descriptors from 12 hours in the future.
        Corollary: only whine about clock skew from the dirserver if
        he's a trusted dirserver (since now even verified servers could
        have quite wrong clocks).
    - Adjust maximum skew and age for rendezvous descriptors: let skew
      be 48 hours rather than 90 minutes.
    - Efficiency improvements:
      - Keep a big splay tree of (circid,orconn)->circuit mappings to make
        it much faster to look up a circuit for each relay cell.
      - Remove most calls to assert_all_pending_dns_resolves_ok(),
        since they're eating our cpu on exit nodes.
      - Stop wasting time doing a case insensitive comparison for every
        dns name every time we do any lookup. Canonicalize the names to
        lowercase and be done with it.
    - Start sending 'truncated' cells back rather than destroy cells,
      if the circuit closes in front of you. This means we won't have
      to abandon partially built circuits.
    - Only warn once per nickname from add_nickname_list_to_smartlist
      per failure, so an entrynode or exitnode choice that's down won't
      yell so much.
    - Put a note in the torrc about abuse potential with the default
      exit policy.
    - Revise control spec and implementation to allow all log messages to
      be sent to controller with their severities intact (suggested by
      Matt Edman). Update TorControl to handle new log event types.
    - Provide better explanation messages when controller's POSTDESCRIPTOR
      fails.
    - Stop putting nodename in the Platform string in server descriptors.
      It doesn't actually help, and it is confusing/upsetting some people.

  o Bugfixes on 0.1.0.2-rc:
    - We were printing the host mask wrong in exit policies in server
      descriptors. This isn't a critical bug though, since we were still
      obeying the exit policy internally.
    - Fix Tor when compiled with libevent but without pthreads: move
      connection_unregister() from _connection_free() to
      connection_free().
    - Fix an assert trigger (already fixed in 0.0.9.x): when we have
      the rare mysterious case of accepting a conn on 0.0.0.0:0, then
      when we look through the connection array, we'll find any of the
      cpu/dnsworkers. This is no good.

  o Bugfixes on 0.0.9.8:
    - Fix possible bug on threading platforms (e.g. win32) which was
      leaking a file descriptor whenever a cpuworker or dnsworker died.
    - When using preferred entry or exit nodes, ignore whether the
      circuit wants uptime or capacity. They asked for the nodes, they
      get the nodes.
    - chdir() to your datadirectory at the *end* of the daemonize process,
      not the beginning. This was a problem because the first time you
      run tor, if your datadir isn't there, and you have runasdaemon set
      to 1, it will try to chdir to it before it tries to create it. Oops.
    - Handle changed router status correctly when dirserver reloads
      fingerprint file. We used to be dropping all unverified descriptors
      right then. The bug was hidden because we would immediately
      fetch a directory from another dirserver, which would include the
      descriptors we just dropped.
    - When we're connecting to an OR and he's got a different nickname/key
      than we were expecting, only complain loudly if we're an OP or a
      dirserver. Complaining loudly to the OR admins just confuses them.
    - Tie MAX_DIR_SIZE to MAX_BUF_SIZE, so now directory sizes won't get
      artificially capped at 500kB.


Changes in version 0.0.9.8 - 2005-04-07
  o Bugfixes on 0.0.9.x:
    - We have a bug that I haven't found yet. Sometimes, very rarely,
      cpuworkers get stuck in the 'busy' state, even though the cpuworker
      thinks of itself as idle. This meant that no new circuits ever got
      established. Here's a workaround to kill any cpuworker that's been
      busy for more than 100 seconds.


Changes in version 0.1.0.2-rc - 2005-04-01
  o Bugfixes on 0.1.0.1-rc:
    - Fixes on reachability detection:
      - Don't check for reachability while hibernating.
      - If ORPort is reachable but DirPort isn't, still publish the
        descriptor, but zero out DirPort until it's found reachable.
      - When building testing circs for ORPort testing, use only
        high-bandwidth nodes, so fewer circuits fail.
      - Complain about unreachable ORPort separately from unreachable
        DirPort, so the user knows what's going on.
      - Make sure we only conclude ORPort reachability if we didn't
        initiate the conn. Otherwise we could falsely conclude that
        we're reachable just because we connected to the guy earlier
        and he used that same pipe to extend to us.
      - Authdirservers shouldn't do ORPort reachability detection,
        since they're in clique mode, so it will be rare to find a
        server not already connected to them.
      - When building testing circuits, always pick middle hops running
        Tor 0.0.9.7, so we avoid the "can't extend to unknown routers"
        bug. (This is a kludge; it will go away when 0.0.9.x becomes
        obsolete.)
      - When we decide we're reachable, actually publish our descriptor
        right then.
    - Fix bug in redirectstream in the controller.
    - Fix the state descriptor strings so logs don't claim edge streams
      are in a different state than they actually are.
    - Use recent libevent features when possible (this only really affects
      win32 and osx right now, because the new libevent with these
      features hasn't been released yet). Add code to suppress spurious
      libevent log msgs.
    - Prevent possible segfault in connection_close_unattached_ap().
    - Fix newlines on torrc in win32.
    - Improve error msgs when tor-resolve fails.

  o Improvements on 0.0.9.x:
    - New experimental script tor/contrib/ExerciseServer.py (needs more
      work) that uses the controller interface to build circuits and
      fetch pages over them. This will help us bootstrap servers that
      have lots of capacity but haven't noticed it yet.
    - New experimental script tor/contrib/PathDemo.py (needs more work)
      that uses the controller interface to let you choose whole paths
      via addresses like
      "<hostname>.<path,separated by dots>.<length of path>.path"
    - When we've connected to an OR and handshaked but didn't like
      the result, we were closing the conn without sending destroy
      cells back for pending circuits. Now send those destroys.


Changes in version 0.0.9.7 - 2005-04-01
  o Bugfixes on 0.0.9.x:
    - Fix another race crash bug (thanks to Glenn Fink for reporting).
    - Compare identity to identity, not to nickname, when extending to
      a router not already in the directory. This was preventing us from
      extending to unknown routers. Oops.
    - Make sure to create OS X Tor user in <500 range, so we aren't
      creating actual system users.
    - Note where connection-that-hasn't-sent-end was marked, and fix
      a few really loud instances of this harmless bug (it's fixed more
      in 0.1.0.x).


Changes in version 0.1.0.1-rc - 2005-03-28
  o New features:
    - Add reachability testing. Your Tor server will automatically try
      to see if its ORPort and DirPort are reachable from the outside,
      and it won't upload its descriptor until it decides they are.
    - Handle unavailable hidden services better. Handle slow or busy
      hidden services better.
    - Add support for CONNECTing through https proxies, with "HttpsProxy"
      config option.
    - New exit policy: accept most low-numbered ports, rather than
      rejecting most low-numbered ports.
    - More Tor controller support (still experimental). See
      http://tor.eff.org/doc/control-spec.txt for all the new features,
      including signals to emulate unix signals from any platform;
      redirectstream; extendcircuit; mapaddress; getinfo; postdescriptor;
      closestream; closecircuit; etc.
    - Make nt services work and start on startup on win32 (based on
      patch by Matt Edman).
    - Add a new AddressMap config directive to rewrite incoming socks
      addresses. This lets you, for example, declare an implicit
      required exit node for certain sites.
    - Add a new TrackHostExits config directive to trigger addressmaps
      for certain incoming socks addresses -- for sites that break when
      your exit keeps changing (based on patch by Mike Perry).
    - Redo the client-side dns cache so it's just an addressmap too.
    - Notice when our IP changes, and reset stats/uptime/reachability.
    - When an application is using socks5, give him the whole variety of
      potential socks5 responses (connect refused, host unreachable, etc),
      rather than just "success" or "failure".
    - A more sane version numbering system. See
      http://tor.eff.org/cvs/tor/doc/version-spec.txt for details.
    - New contributed script "exitlist": a simple python script to
      parse directories and find Tor nodes that exit to listed
      addresses/ports.
    - New contributed script "privoxy-tor-toggle" to toggle whether
      Privoxy uses Tor. Seems to be configured for Debian by default.
    - Report HTTP reasons to client when getting a response from directory
      servers -- so you can actually know what went wrong.
    - New config option MaxAdvertisedBandwidth which lets you advertise
      a low bandwidthrate (to not attract as many circuits) while still
      allowing a higher bandwidthrate in reality.

  o Robustness/stability fixes:
    - Make Tor use Niels Provos's libevent instead of its current
      poll-but-sometimes-select mess.  This will let us use faster async
      cores (like epoll, kpoll, and /dev/poll), and hopefully work better
      on Windows too.
    - pthread support now too. This was forced because when we forked,
      we ended up wasting a lot of duplicate ram over time. Also switch
      to foo_r versions of some library calls to allow reentry and
      threadsafeness.
    - Better handling for heterogeneous / unreliable nodes:
      - Annotate circuits w/ whether they aim to contain high uptime nodes
        and/or high capacity nodes. When building circuits, choose
        appropriate nodes.
      - This means that every single node in an intro rend circuit,
        not just the last one, will have a minimum uptime.
      - New config option LongLivedPorts to indicate application streams
        that will want high uptime circuits.
      - Servers reset uptime when a dir fetch entirely fails. This
        hopefully reflects stability of the server's network connectivity.
      - If somebody starts his tor server in Jan 2004 and then fixes his
        clock, don't make his published uptime be a year.
      - Reset published uptime when you wake up from hibernation.
    - Introduce a notion of 'internal' circs, which are chosen without
      regard to the exit policy of the last hop. Intro and rendezvous
      circs must be internal circs, to avoid leaking information. Resolve
      and connect streams can use internal circs if they want.
    - New circuit pooling algorithm: make sure to have enough circs around
      to satisfy any predicted ports, and also make sure to have 2 internal
      circs around if we've required internal circs lately (and with high
      uptime if we've seen that lately too).
    - Split NewCircuitPeriod option into NewCircuitPeriod (30 secs),
      which describes how often we retry making new circuits if current
      ones are dirty, and MaxCircuitDirtiness (10 mins), which describes
      how long we're willing to make use of an already-dirty circuit.
    - Cannibalize GENERAL circs to be C_REND, C_INTRO, S_INTRO, and S_REND
      circ as necessary, if there are any completed ones lying around
      when we try to launch one.
    - Make hidden services try to establish a rendezvous for 30 seconds,
      rather than for n (where n=3) attempts to build a circuit.
    - Change SHUTDOWN_WAIT_LENGTH from a fixed 30 secs to a config option
      "ShutdownWaitLength".
    - Try to be more zealous about calling connection_edge_end when
      things go bad with edge conns in connection.c.
    - Revise tor-spec to add more/better stream end reasons.
    - Revise all calls to connection_edge_end to avoid sending "misc",
      and to take errno into account where possible.

  o Bug fixes:
    - Fix a race condition that can trigger an assert, when we have a
      pending create cell and an OR connection fails right then.
    - Fix several double-mark-for-close bugs, e.g. where we were finding
      a conn for a cell even if that conn is already marked for close.
    - Make sequence of log messages when starting on win32 with no config
      file more reasonable.
    - When choosing an exit node for a new non-internal circ, don't take
      into account whether it'll be useful for any pending x.onion
      addresses -- it won't.
    - Turn addr_policy_compare from a tristate to a quadstate; this should
      help address our "Ah, you allow 1.2.3.4:80. You are a good choice
      for google.com" problem.
    - Make "platform" string in descriptor more accurate for Win32 servers,
      so it's not just "unknown platform".
    - Fix an edge case in parsing config options (thanks weasel).
      If they say "--" on the commandline, it's not an option.
    - Reject odd-looking addresses at the client (e.g. addresses that
      contain a colon), rather than having the server drop them because
      they're malformed.
    - tor-resolve requests were ignoring .exit if there was a working circuit
      they could use instead.
    - REUSEADDR on normal platforms means you can rebind to the port
      right after somebody else has let it go. But REUSEADDR on win32
      means to let you bind to the port _even when somebody else
      already has it bound_! So, don't do that on Win32.
    - Change version parsing logic: a version is "obsolete" if it is not
      recommended and (1) there is a newer recommended version in the
      same series, or (2) there are no recommended versions in the same
      series, but there are some recommended versions in a newer series.
      A version is "new" if it is newer than any recommended version in
      the same series.
    - Stop most cases of hanging up on a socks connection without sending
      the socks reject.

  o Helpful fixes:
    - Require BandwidthRate to be at least 20kB/s for servers.
    - When a dirserver causes you to give a warn, mention which dirserver
      it was.
    - New config option DirAllowPrivateAddresses for authdirservers.
      Now by default they refuse router descriptors that have non-IP or
      private-IP addresses.
    - Stop publishing socksport in the directory, since it's not
      actually meant to be public. For compatibility, publish a 0 there
      for now.
    - Change DirFetchPeriod/StatusFetchPeriod to have a special "Be
      smart" value, that is low for servers and high for clients.
    - If our clock jumps forward by 100 seconds or more, assume something
      has gone wrong with our network and abandon all not-yet-used circs.
    - Warn when exit policy implicitly allows local addresses.
    - If we get an incredibly skewed timestamp from a dirserver mirror
      that isn't a verified OR, don't warn -- it's probably him that's
      wrong.
    - Since we ship our own Privoxy on OS X, tweak it so it doesn't write
      cookies to disk and doesn't log each web request to disk. (Thanks
      to Brett Carrington for pointing this out.)
    - When a client asks us for a dir mirror and we don't have one,
      launch an attempt to get a fresh one.
    - If we're hibernating and we get a SIGINT, exit immediately.
    - Add --with-dmalloc ./configure option, to track memory leaks.
    - And try to free all memory on closing, so we can detect what
      we're leaking.
    - Cache local dns resolves correctly even when they're .exit
      addresses.
    - Give a better warning when some other server advertises an
      ORPort that is actually an apache running ssl.
    - Add "opt hibernating 1" to server descriptor to make it clearer
      whether the server is hibernating.


Changes in version 0.0.9.6 - 2005-03-24
  o Bugfixes on 0.0.9.x (crashes and asserts):
    - Add new end stream reasons to maintainance branch. Fix bug where
      reason (8) could trigger an assert.  Prevent bug from recurring.
    - Apparently win32 stat wants paths to not end with a slash.
    - Fix assert triggers in assert_cpath_layer_ok(), where we were
      blowing away the circuit that conn->cpath_layer points to, then
      checking to see if the circ is well-formed. Backport check to make
      sure we dont use the cpath on a closed connection.
    - Prevent circuit_resume_edge_reading_helper() from trying to package
      inbufs for marked-for-close streams.
    - Don't crash on hup if your options->address has become unresolvable.
    - Some systems (like OS X) sometimes accept() a connection and tell
      you the remote host is 0.0.0.0:0. If this happens, due to some
      other mis-features, we get confused; so refuse the conn for now.

  o Bugfixes on 0.0.9.x (other):
    - Fix harmless but scary "Unrecognized content encoding" warn message.
    - Add new stream error reason: TORPROTOCOL reason means "you are not
      speaking a version of Tor I understand; say bye-bye to your stream."
    - Be willing to cache directories from up to ROUTER_MAX_AGE seconds
      into the future, now that we are more tolerant of skew. This
      resolves a bug where a Tor server would refuse to cache a directory
      because all the directories it gets are too far in the future;
      yet the Tor server never logs any complaints about clock skew.
    - Mac packaging magic: make man pages useable, and do not overwrite
      existing torrc files.
    - Make OS X log happily to /var/log/tor/tor.log


Changes in version 0.0.9.5 - 2005-02-22
  o Bugfixes on 0.0.9.x:
    - Fix an assert race at exit nodes when resolve requests fail.
    - Stop picking unverified dir mirrors--it only leads to misery.
    - Patch from Matt Edman to make NT services work better. Service
      support is still not compiled into the executable by default.
    - Patch from Dmitri Bely so the Tor service runs better under
      the win32 SYSTEM account.
    - Make tor-resolve actually work (?) on Win32.
    - Fix a sign bug when getrlimit claims to have 4+ billion
      file descriptors available.
    - Stop refusing to start when bandwidthburst == bandwidthrate.
    - When create cells have been on the onion queue more than five
      seconds, just send back a destroy and take them off the list.


Changes in version 0.0.9.4 - 2005-02-03
  o Bugfixes on 0.0.9:
    - Fix an assert bug that took down most of our servers: when
      a server claims to have 1 GB of bandwidthburst, don't
      freak out.
    - Don't crash as badly if we have spawned the max allowed number
      of dnsworkers, or we're out of file descriptors.
    - Block more file-sharing ports in the default exit policy.
    - MaxConn is now automatically set to the hard limit of max
      file descriptors we're allowed (ulimit -n), minus a few for
      logs, etc.
    - Give a clearer message when servers need to raise their
      ulimit -n when they start running out of file descriptors.
    - SGI Compatibility patches from Jan Schaumann.
    - Tolerate a corrupt cached directory better.
    - When a dirserver hasn't approved your server, list which one.
    - Go into soft hibernation after 95% of the bandwidth is used,
      not 99%. This is especially important for daily hibernators who
      have a small accounting max. Hopefully it will result in fewer
      cut connections when the hard hibernation starts.
    - Load-balance better when using servers that claim more than
      800kB/s of capacity.
    - Make NT services work (experimental, only used if compiled in).


Changes in version 0.0.9.3 - 2005-01-21
  o Bugfixes on 0.0.9:
    - Backport the cpu use fixes from main branch, so busy servers won't
      need as much processor time.
    - Work better when we go offline and then come back, or when we
      run Tor at boot before the network is up. We do this by
      optimistically trying to fetch a new directory whenever an
      application request comes in and we think we're offline -- the
      human is hopefully a good measure of when the network is back.
    - Backport some minimal hidserv bugfixes: keep rend circuits open as
      long as you keep using them; actually publish hidserv descriptors
      shortly after they change, rather than waiting 20-40 minutes.
    - Enable Mac startup script by default.
    - Fix duplicate dns_cancel_pending_resolve reported by Giorgos Pallas.
    - When you update AllowUnverifiedNodes or FirewallPorts via the
      controller's setconf feature, we were always appending, never
      resetting.
    - When you update HiddenServiceDir via setconf, it was screwing up
      the order of reading the lines, making it fail.
    - Do not rewrite a cached directory back to the cache; otherwise we
      will think it is recent and not fetch a newer one on startup.
    - Workaround for webservers that lie about Content-Encoding: Tor
      now tries to autodetect compressed directories and compression
      itself. This lets us Proxypass dir fetches through apache.


Changes in version 0.0.9.2 - 2005-01-04
  o Bugfixes on 0.0.9 (crashes and asserts):
    - Fix an assert on startup when the disk is full and you're logging
      to a file.
    - If you do socks4 with an IP of 0.0.0.x but *don't* provide a socks4a
      style address, then we'd crash.
    - Fix an assert trigger when the running-routers string we get from
      a dirserver is broken.
    - Make worker threads start and run on win32. Now win32 servers
      may work better.
    - Bandaid (not actually fix, but now it doesn't crash) an assert
      where the dns worker dies mysteriously and the main Tor process
      doesn't remember anything about the address it was resolving.

  o Bugfixes on 0.0.9 (Win32):
    - Workaround for brain-damaged __FILE__ handling on MSVC: keep Nick's
      name out of the warning/assert messages.
    - Fix a superficial "unhandled error on read" bug on win32.
    - The win32 installer no longer requires a click-through for our
      license, since our Free Software license grants rights but does not
      take any away.
    - Win32: When connecting to a dirserver fails, try another one
      immediately. (This was already working for non-win32 Tors.)
    - Stop trying to parse $HOME on win32 when hunting for default
      DataDirectory.
    - Make tor-resolve.c work on win32 by calling network_init().

  o Bugfixes on 0.0.9 (other):
    - Make 0.0.9.x build on Solaris again.
    - Due to a fencepost error, we were blowing away the \n when reporting
      confvalue items in the controller. So asking for multiple config
      values at once couldn't work.
    - When listing circuits that are pending on an opening OR connection,
      if we're an OR we were listing circuits that *end* at us as
      being pending on every listener, dns/cpu worker, etc. Stop that.
    - Dirservers were failing to create 'running-routers' or 'directory'
      strings if we had more than some threshold of routers. Fix them so
      they can handle any number of routers.
    - Fix a superficial "Duplicate mark for close" bug.
    - Stop checking for clock skew for OR connections, even for servers.
    - Fix a fencepost error that was chopping off the last letter of any
      nickname that is the maximum allowed nickname length.
    - Update URLs in log messages so they point to the new website.
    - Fix a potential problem in mangling server private keys while
      writing to disk (not triggered yet, as far as we know).
    - Include the licenses for other free software we include in Tor,
      now that we're shipping binary distributions more regularly.


Changes in version 0.0.9.1 - 2004-12-15
  o Bugfixes on 0.0.9:
    - Make hibernation actually work.
    - Make HashedControlPassword config option work.
    - When we're reporting event circuit status to a controller,
      don't use the stream status code.


Changes in version 0.0.9 - 2004-12-12
  o Cleanups:
    - Clean up manpage and torrc.sample file.
    - Clean up severities and text of log warnings.
  o Mistakes:
    - Make servers trigger an assert when they enter hibernation.


Changes in version 0.0.9rc7 - 2004-12-08
  o Bugfixes on 0.0.9rc:
    - Fix a stack-trashing crash when an exit node begins hibernating.
    - Avoid looking at unallocated memory while considering which
      ports we need to build circuits to cover.
    - Stop a sigpipe: when an 'end' cell races with eof from the app,
      we shouldn't hold-open-until-flush if the eof arrived first.
    - Fix a bug with init_cookie_authentication() in the controller.
    - When recommending new-format log lines, if the upper bound is
      LOG_ERR, leave it implicit.

  o Bugfixes on 0.0.8.1:
    - Fix a whole slew of memory leaks.
    - Fix isspace() and friends so they still make Solaris happy
      but also so they don't trigger asserts on win32.
    - Fix parse_iso_time on platforms without strptime (eg win32).
    - win32: tolerate extra "readable" events better.
    - win32: when being multithreaded, leave parent fdarray open.
    - Make unit tests work on win32.


Changes in version 0.0.9rc6 - 2004-12-06
  o Bugfixes on 0.0.9pre:
    - Clean up some more integer underflow opportunities (not exploitable
      we think).
    - While hibernating, hup should not regrow our listeners.
    - Send an end to the streams we close when we hibernate, rather
      than just chopping them off.
    - React to eof immediately on non-open edge connections.

  o Bugfixes on 0.0.8.1:
    - Calculate timeout for waiting for a connected cell from the time
      we sent the begin cell, not from the time the stream started. If
      it took a long time to establish the circuit, we would time out
      right after sending the begin cell.
    - Fix router_compare_addr_to_addr_policy: it was not treating a port
      of * as always matching, so we were picking reject *:* nodes as
      exit nodes too. Oops.

  o Features:
    - New circuit building strategy: keep a list of ports that we've
      used in the past 6 hours, and always try to have 2 circuits open
      or on the way that will handle each such port. Seed us with port
      80 so web users won't complain that Tor is "slow to start up".
    - Make kill -USR1 dump more useful stats about circuits.
    - When warning about retrying or giving up, print the address, so
      the user knows which one it's talking about.
    - If you haven't used a clean circuit in an hour, throw it away,
      just to be on the safe side. (This means after 6 hours a totally
      unused Tor client will have no circuits open.)


Changes in version 0.0.9rc5 - 2004-12-01
  o Bugfixes on 0.0.8.1:
    - Disallow NDEBUG. We don't ever want anybody to turn off debug.
    - Let resolve conns retry/expire also, rather than sticking around
      forever.
    - If we are using select, make sure we stay within FD_SETSIZE.

  o Bugfixes on 0.0.9pre:
    - Fix integer underflow in tor_vsnprintf() that may be exploitable,
      but doesn't seem to be currently; thanks to Ilja van Sprundel for
      finding it.
    - If anybody set DirFetchPostPeriod, give them StatusFetchPeriod
      instead.  Impose minima and maxima for all *Period options; impose
      even tighter maxima for fetching if we are a caching dirserver.
      Clip rather than rejecting.
    - Fetch cached running-routers from servers that serve it (that is,
      authdirservers and servers running 0.0.9rc5-cvs or later.)

  o Features:
    - Accept *:706 (silc) in default exit policy.
    - Implement new versioning format for post 0.1.
    - Support "foo.nickname.exit" addresses, to let Alice request the
      address "foo" as viewed by exit node "nickname". Based on a patch
      by Geoff Goodell.
    - Make tor --version --version dump the cvs Id of every file.


Changes in version 0.0.9rc4 - 2004-11-28
  o Bugfixes on 0.0.8.1:
    - Make windows sockets actually non-blocking (oops), and handle
      win32 socket errors better.

  o Bugfixes on 0.0.9rc1:
    - Actually catch the -USR2 signal.


Changes in version 0.0.9rc3 - 2004-11-25
  o Bugfixes on 0.0.8.1:
    - Flush the log file descriptor after we print "Tor opening log file",
      so we don't see those messages days later.

  o Bugfixes on 0.0.9rc1:
    - Make tor-resolve work again.
    - Avoid infinite loop in tor-resolve if tor hangs up on it.
    - Fix an assert trigger for clients/servers handling resolves.


Changes in version 0.0.9rc2 - 2004-11-24
  o Bugfixes on 0.0.9rc1:
    - I broke socks5 support while fixing the eof bug.
    - Allow unitless bandwidths and intervals; they default to bytes
      and seconds.
    - New servers don't start out hibernating; they are active until
      they run out of bytes, so they have a better estimate of how
      long it takes, and so their operators can know they're working.


Changes in version 0.0.9rc1 - 2004-11-23
  o Bugfixes on 0.0.8.1:
    - Finally fix a bug that's been plaguing us for a year:
      With high load, circuit package window was reaching 0. Whenever
      we got a circuit-level sendme, we were reading a lot on each
      socket, but only writing out a bit. So we would eventually reach
      eof. This would be noticed and acted on even when there were still
      bytes sitting in the inbuf.
    - When poll() is interrupted, we shouldn't believe the revents values.

  o Bugfixes on 0.0.9pre6:
    - Fix hibernate bug that caused pre6 to be broken.
    - Don't keep rephist info for routers that haven't had activity for
      24 hours. (This matters now that clients have keys, since we track
      them too.)
    - Never call close_temp_logs while validating log options.
    - Fix backslash-escaping on tor.sh.in and torctl.in.

  o Features:
    - Implement weekly/monthly/daily accounting: now you specify your
      hibernation properties by
      AccountingMax N bytes|KB|MB|GB|TB
      AccountingStart day|week|month [day] HH:MM
        Defaults to "month 1 0:00".
    - Let bandwidth and interval config options be specified as 5 bytes,
      kb, kilobytes, etc; and as seconds, minutes, hours, days, weeks.
    - kill -USR2 now moves all logs to loglevel debug (kill -HUP to
      get back to normal.)
    - If your requested entry or exit node has advertised bandwidth 0,
      pick it anyway.
    - Be more greedy about filling up relay cells -- we try reading again
      once we've processed the stuff we read, in case enough has arrived
      to fill the last cell completely.
    - Apply NT service patch from Osamu Fujino. Still needs more work.


Changes in version 0.0.9pre6 - 2004-11-15
  o Bugfixes on 0.0.8.1:
    - Fix assert failure on malformed socks4a requests.
    - Use identity comparison, not nickname comparison, to choose which
      half of circuit-ID-space each side gets to use. This is needed
      because sometimes we think of a router as a nickname, and sometimes
      as a hex ID, and we can't predict what the other side will do.
    - Catch and ignore SIGXFSZ signals when log files exceed 2GB; our
      write() call will fail and we handle it there.
    - Add a FAST_SMARTLIST define to optionally inline smartlist_get
      and smartlist_len, which are two major profiling offenders.

  o Bugfixes on 0.0.9pre5:
    - Fix a bug in read_all that was corrupting config files on windows.
    - When we're raising the max number of open file descriptors to
      'unlimited', don't log that we just raised it to '-1'.
    - Include event code with events, as required by control-spec.txt.
    - Don't give a fingerprint when clients do --list-fingerprint:
      it's misleading, because it will never be the same again.
    - Stop using strlcpy in tor_strndup, since it was slowing us
      down a lot.
    - Remove warn on startup about missing cached-directory file.
    - Make kill -USR1 work again.
    - Hibernate if we start tor during the "wait for wakeup-time" phase
      of an accounting interval. Log our hibernation plans better.
    - Authoritative dirservers now also cache their directory, so they
      have it on start-up.

  o Features:
    - Fetch running-routers; cache running-routers; compress
      running-routers; serve compressed running-routers.z
    - Add NSI installer script contributed by J Doe.
    - Commit VC6 and VC7 workspace/project files.
    - Commit a tor.spec for making RPM files, with help from jbash.
    - Add contrib/torctl.in contributed by Glenn Fink.
    - Implement the control-spec's SAVECONF command, to write your
      configuration to torrc.
    - Get cookie authentication for the controller closer to working.
    - Include control-spec.txt in the tarball.
    - When set_conf changes our server descriptor, upload a new copy.
      But don't upload it too often if there are frequent changes.
    - Document authentication config in man page, and document signals
      we catch.
    - Clean up confusing parts of man page and torrc.sample.
    - Make expand_filename handle ~ and ~username.
    - Use autoconf to enable largefile support where necessary. Use
      ftello where available, since ftell can fail at 2GB.
    - Distinguish between TOR_TLS_CLOSE and TOR_TLS_ERROR, so we can
      log more informatively.
    - Give a slightly more useful output for "tor -h".
    - Refuse application socks connections to port 0.
    - Check clock skew for verified servers, but allow unverified
      servers and clients to have any clock skew.
    - Break DirFetchPostPeriod into:
      - DirFetchPeriod for fetching full directory,
      - StatusFetchPeriod for fetching running-routers,
      - DirPostPeriod for posting server descriptor,
      - RendPostPeriod for posting hidden service descriptors.
    - Make sure the hidden service descriptors are at a random offset
      from each other, to hinder linkability.


Changes in version 0.0.9pre5 - 2004-11-09
  o Bugfixes on 0.0.9pre4:
    - Fix a seg fault in unit tests (doesn't affect main program).
    - Fix an assert bug where a hidden service provider would fail if
      the first hop of his rendezvous circuit was down.
    - Hidden service operators now correctly handle version 1 style
      INTRODUCE1 cells (nobody generates them still, so not a critical
      bug).
    - If do_hup fails, actually notice.
    - Handle more errnos from accept() without closing the listener.
      Some OpenBSD machines were closing their listeners because
      they ran out of file descriptors.
    - Send resolve cells to exit routers that are running a new
      enough version of the resolve code to work right.
    - Better handling of winsock includes on non-MSV win32 compilers.
    - Some people had wrapped their tor client/server in a script
      that would restart it whenever it died. This did not play well
      with our "shut down if your version is obsolete" code. Now people
      don't fetch a new directory if their local cached version is
      recent enough.
    - Make our autogen.sh work on ksh as well as bash.

  o Major Features:
    - Hibernation: New config option "AccountingMaxKB" lets you
      set how many KBytes per month you want to allow your server to
      consume. Rather than spreading those bytes out evenly over the
      month, we instead hibernate for some of the month and pop up
      at a deterministic time, work until the bytes are consumed, then
      hibernate again. Config option "MonthlyAccountingStart" lets you
      specify which day of the month your billing cycle starts on.
    - Control interface: a separate program can now talk to your
      client/server over a socket, and get/set config options, receive
      notifications of circuits and streams starting/finishing/dying,
      bandwidth used, etc. The next step is to get some GUIs working.
      Let us know if you want to help out. See doc/control-spec.txt .
    - Ship a contrib/tor-control.py as an example script to interact
      with the control port.
    - "tor --hash-password zzyxz" will output a salted password for
      use in authenticating to the control interface.
    - New log format in config:
      "Log minsev[-maxsev] stdout|stderr|syslog" or
      "Log minsev[-maxsev] file /var/foo"

  o Minor Features:
    - DirPolicy config option, to let people reject incoming addresses
      from their dirserver.
    - "tor --list-fingerprint" will list your identity key fingerprint
      and then exit.
    - Add "pass" target for RedirectExit, to make it easier to break
      out of a sequence of RedirectExit rules.
    - Clients now generate a TLS cert too, in preparation for having
      them act more like real nodes.
    - Ship src/win32/ in the tarball, so people can use it to build.
    - Make old win32 fall back to CWD if SHGetSpecialFolderLocation
      is broken.
    - New "router-status" line in directory, to better bind each verified
      nickname to its identity key.
    - Deprecate unofficial config option abbreviations, and abbreviations
      not on the command line.
    - Add a pure-C tor-resolve implementation.
    - Use getrlimit and friends to ensure we can reach MaxConn (currently
      1024) file descriptors.

  o Code security improvements, inspired by Ilja:
    - Replace sprintf with snprintf. (I think they were all safe, but
      hey.)
    - Replace strcpy/strncpy with strlcpy in more places.
    - Avoid strcat; use snprintf or strlcat instead.
    - snprintf wrapper with consistent (though not C99) overflow behavior.


Changes in version 0.0.9pre4 - 2004-10-17
  o Bugfixes on 0.0.9pre3:
    - If the server doesn't specify an exit policy, use the real default
      exit policy, not reject *:*.
    - Ignore fascistfirewall when uploading/downloading hidden service
      descriptors, since we go through Tor for those; and when using
      an HttpProxy, since we assume it can reach them all.
    - When looking for an authoritative dirserver, use only the ones
      configured at boot. Don't bother looking in the directory.
    - The rest of the fix for get_default_conf_file() on older win32.
    - Make 'Routerfile' config option obsolete.

  o Features:
    - New 'MyFamily nick1,...' config option for a server to
      specify other servers that shouldn't be used in the same circuit
      with it. Only believed if nick1 also specifies us.
    - New 'NodeFamily nick1,nick2,...' config option for a client to
      specify nodes that it doesn't want to use in the same circuit.
    - New 'Redirectexit pattern address:port' config option for a
      server to redirect exit connections, e.g. to a local squid.


Changes in version 0.0.9pre3 - 2004-10-13
  o Bugfixes on 0.0.8.1:
    - Better torrc example lines for dirbindaddress and orbindaddress.
    - Improved bounds checking on parsed ints (e.g. config options and
      the ones we find in directories.)
    - Better handling of size_t vs int, so we're more robust on 64
      bit platforms.
    - Fix the rest of the bug where a newly started OR would appear
      as unverified even after we've added his fingerprint and hupped
      the dirserver.
    - Fix a bug from 0.0.7: when read() failed on a stream, we would
      close it without sending back an end. So 'connection refused'
      would simply be ignored and the user would get no response.

  o Bugfixes on 0.0.9pre2:
    - Serving the cached-on-disk directory to people is bad. We now
      provide no directory until we've fetched a fresh one.
    - Workaround for bug on windows where cached-directories get crlf
      corruption.
    - Make get_default_conf_file() work on older windows too.
    - If we write a *:* exit policy line in the descriptor, don't write
      any more exit policy lines.

  o Features:
    - Use only 0.0.9pre1 and later servers for resolve cells.
    - Make the dirservers file obsolete.
      - Include a dir-signing-key token in directories to tell the
        parsing entity which key is being used to sign.
      - Remove the built-in bulky default dirservers string.
      - New config option "Dirserver %s:%d [fingerprint]", which can be
        repeated as many times as needed. If no dirservers specified,
        default to moria1,moria2,tor26.
    - Make moria2 advertise a dirport of 80, so people behind firewalls
      will be able to get a directory.
    - Http proxy support
      - Dirservers translate requests for http://%s:%d/x to /x
      - You can specify "HttpProxy %s[:%d]" and all dir fetches will
        be routed through this host.
      - Clients ask for /tor/x rather than /x for new enough dirservers.
        This way we can one day coexist peacefully with apache.
      - Clients specify a "Host: %s%d" http header, to be compatible
        with more proxies, and so running squid on an exit node can work.


Changes in version 0.0.8.1 - 2004-10-13
  o Bugfixes:
    - Fix a seg fault that can be triggered remotely for Tor
      clients/servers with an open dirport.
    - Fix a rare assert trigger, where routerinfos for entries in
      our cpath would expire while we're building the path.
    - Fix a bug in OutboundBindAddress so it (hopefully) works.
    - Fix a rare seg fault for people running hidden services on
      intermittent connections.
    - Fix a bug in parsing opt keywords with objects.
    - Fix a stale pointer assert bug when a stream detaches and
      reattaches.
    - Fix a string format vulnerability (probably not exploitable)
      in reporting stats locally.
    - Fix an assert trigger: sometimes launching circuits can fail
      immediately, e.g. because too many circuits have failed recently.
    - Fix a compile warning on 64 bit platforms.


Changes in version 0.0.9pre2 - 2004-10-03
  o Bugfixes:
    - Make fetching a cached directory work for 64-bit platforms too.
    - Make zlib.h a required header, not an optional header.


Changes in version 0.0.9pre1 - 2004-10-01
  o Bugfixes:
    - Stop using separate defaults for no-config-file and
      empty-config-file. Now you have to explicitly turn off SocksPort,
      if you don't want it open.
    - Fix a bug in OutboundBindAddress so it (hopefully) works.
    - Improve man page to mention more of the 0.0.8 features.
    - Fix a rare seg fault for people running hidden services on
      intermittent connections.
    - Change our file IO stuff (especially wrt OpenSSL) so win32 is
      happier.
    - Fix more dns related bugs: send back resolve_failed and end cells
      more reliably when the resolve fails, rather than closing the
      circuit and then trying to send the cell. Also attach dummy resolve
      connections to a circuit *before* calling dns_resolve(), to fix
      a bug where cached answers would never be sent in RESOLVED cells.
    - When we run out of disk space, or other log writing error, don't
      crash. Just stop logging to that log and continue.
    - We were starting to daemonize before we opened our logs, so if
      there were any problems opening logs, we would complain to stderr,
      which wouldn't work, and then mysteriously exit.
    - Fix a rare bug where sometimes a verified OR would connect to us
      before he'd uploaded his descriptor, which would cause us to
      assign conn->nickname as though he's unverified. Now we look through
      the fingerprint list to see if he's there.
    - Fix a rare assert trigger, where routerinfos for entries in
      our cpath would expire while we're building the path.

  o Features:
    - Clients can ask dirservers for /dir.z to get a compressed version
      of the directory. Only works for servers running 0.0.9, of course.
    - Make clients cache directories and use them to seed their router
      lists at startup. This means clients have a datadir again.
    - Configuration infrastructure support for warning on obsolete
      options.
    - Respond to content-encoding headers by trying to uncompress as
      appropriate.
    - Reply with a deflated directory when a client asks for "dir.z".
      We could use allow-encodings instead, but allow-encodings isn't
      specified in HTTP 1.0.
    - Raise the max dns workers from 50 to 100.
    - Discourage people from setting their dirfetchpostperiod more often
      than once per minute.
    - Protect dirservers from overzealous descriptor uploading -- wait
      10 seconds after directory gets dirty, before regenerating.


Changes in version 0.0.8 - 2004-08-25
  o Port it to SunOS 5.9 / Athena


Changes in version 0.0.8rc2 - 2004-08-20
  o Make it compile on cygwin again.
  o When picking unverified routers, skip those with low uptime and/or
    low bandwidth, depending on what properties you care about.


Changes in version 0.0.8rc1 - 2004-08-18
  o Changes from 0.0.7.3:
    - Bugfixes:
      - Fix assert triggers: if the other side returns an address 0.0.0.0,
        don't put it into the client dns cache.
      - If a begin failed due to exit policy, but we believe the IP address
        should have been allowed, switch that router to exitpolicy reject *:*
        until we get our next directory.
    - Features:
      - Clients choose nodes proportional to advertised bandwidth.
      - Avoid using nodes with low uptime as introduction points.
      - Handle servers with dynamic IP addresses: don't replace
        options->Address with the resolved one at startup, and
        detect our address right before we make a routerinfo each time.
      - 'FascistFirewall' option to pick dirservers and ORs on specific
        ports; plus 'FirewallPorts' config option to tell FascistFirewall
        which ports are open. (Defaults to 80,443)
      - Be more aggressive about trying to make circuits when the network
        has changed (e.g. when you unsuspend your laptop).
      - Check for time skew on http headers; report date in response to
        "GET /".
      - If the entrynode config line has only one node, don't pick it as
        an exitnode.
      - Add strict{entry|exit}nodes config options. If set to 1, then
        we refuse to build circuits that don't include the specified entry
        or exit nodes.
      - OutboundBindAddress config option, to bind to a specific
        IP address for outgoing connect()s.
      - End truncated log entries (e.g. directories) with "[truncated]".

  o Patches to 0.0.8preX:
    - Bugfixes:
      - Patches to compile and run on win32 again (maybe)?
      - Fix crash when looking for ~/.torrc with no $HOME set.
      - Fix a race bug in the unit tests.
      - Handle verified/unverified name collisions better when new
        routerinfo's arrive in a directory.
      - Sometimes routers were getting entered into the stats before
        we'd assigned their identity_digest. Oops.
      - Only pick and establish intro points after we've gotten a
        directory.
    - Features:
      - AllowUnverifiedNodes config option to let circuits choose no-name
        routers in entry,middle,exit,introduction,rendezvous positions.
        Allow middle and rendezvous positions by default.
      - Add a man page for tor-resolve.


Changes in version 0.0.7.3 - 2004-08-12
  o Stop dnsworkers from triggering an assert failure when you
    ask them to resolve the host "".


Changes in version 0.0.8pre3 - 2004-08-09
  o Changes from 0.0.7.2:
    - Allow multiple ORs with same nickname in routerlist -- now when
      people give us one identity key for a nickname, then later
      another, we don't constantly complain until the first expires.
    - Remember used bandwidth (both in and out), and publish 15-minute
      snapshots for the past day into our descriptor.
    - You can now fetch $DIRURL/running-routers to get just the
      running-routers line, not the whole descriptor list. (But
      clients don't use this yet.)
    - When people mistakenly use Tor as an http proxy, point them
      at the tor-doc.html rather than the INSTALL.
    - Remove our mostly unused -- and broken -- hex_encode()
      function. Use base16_encode() instead. (Thanks to Timo Lindfors
      for pointing out this bug.)
    - Rotate onion keys every 12 hours, not every 2 hours, so we have
      fewer problems with people using the wrong key.
    - Change the default exit policy to reject the default edonkey,
      kazaa, gnutella ports.
    - Add replace_file() to util.[ch] to handle win32's rename().

  o Changes from 0.0.8preX:
    - Fix two bugs in saving onion keys to disk when rotating, so
      hopefully we'll get fewer people using old onion keys.
    - Fix an assert error that was making SocksPolicy not work.
    - Be willing to expire routers that have an open dirport -- it's
      just the authoritative dirservers we want to not forget.
    - Reject tor-resolve requests for .onion addresses early, so we
      don't build a whole rendezvous circuit and then fail.
    - When you're warning a server that he's unverified, don't cry
      wolf unpredictably.
    - Fix a race condition: don't try to extend onto a connection
      that's still handshaking.
    - For servers in clique mode, require the conn to be open before
      you'll choose it for your path.
    - Fix some cosmetic bugs about duplicate mark-for-close, lack of
      end relay cell, etc.
    - Measure bandwidth capacity over the last 24 hours, not just 12
    - Bugfix: authoritative dirservers were making and signing a new
      directory for each client, rather than reusing the cached one.


Changes in version 0.0.8pre2 - 2004-08-04
  o Changes from 0.0.7.2:
    - Security fixes:
      - Check directory signature _before_ you decide whether you're
        you're running an obsolete version and should exit.
      - Check directory signature _before_ you parse the running-routers
        list to decide who's running or verified.
    - Bugfixes and features:
      - Check return value of fclose while writing to disk, so we don't
        end up with broken files when servers run out of disk space.
      - Log a warning if the user uses an unsafe socks variant, so people
        are more likely to learn about privoxy or socat.
      - Dirservers now include RFC1123-style dates in the HTTP headers,
        which one day we will use to better detect clock skew.

  o Changes from 0.0.8pre1:
    - Make it compile without warnings again on win32.
    - Log a warning if you're running an unverified server, to let you
      know you might want to get it verified.
    - Only pick a default nickname if you plan to be a server.


Changes in version 0.0.8pre1 - 2004-07-23
  o Bugfixes:
    - Made our unit tests compile again on OpenBSD 3.5, and tor
      itself compile again on OpenBSD on a sparc64.
    - We were neglecting milliseconds when logging on win32, so
      everything appeared to happen at the beginning of each second.

  o Protocol changes:
    - 'Extend' relay cell payloads now include the digest of the
      intended next hop's identity key. Now we can verify that we're
      extending to the right router, and also extend to routers we
      hadn't heard of before.

  o Features:
    - Tor nodes can now act as relays (with an advertised ORPort)
      without being manually verified by the dirserver operators.
      - Uploaded descriptors of unverified routers are now accepted
        by the dirservers, and included in the directory.
      - Verified routers are listed by nickname in the running-routers
        list; unverified routers are listed as "$<fingerprint>".
      - We now use hash-of-identity-key in most places rather than
        nickname or addr:port, for improved security/flexibility.
      - To avoid Sybil attacks, paths still use only verified servers.
        But now we have a chance to play around with hybrid approaches.
      - Nodes track bandwidth usage to estimate capacity (not used yet).
      - ClientOnly option for nodes that never want to become servers.
    - Directory caching.
      - "AuthoritativeDir 1" option for the official dirservers.
      - Now other nodes (clients and servers) will cache the latest
        directory they've pulled down.
      - They can enable their DirPort to serve it to others.
      - Clients will pull down a directory from any node with an open
        DirPort, and check the signature/timestamp correctly.
      - Authoritative dirservers now fetch directories from other
        authdirservers, to stay better synced.
      - Running-routers list tells who's down also, along with noting
        if they're verified (listed by nickname) or unverified (listed
        by hash-of-key).
      - Allow dirservers to serve running-router list separately.
        This isn't used yet.
    - ORs connect-on-demand to other ORs
      - If you get an extend cell to an OR you're not connected to,
        connect, handshake, and forward the create cell.
      - The authoritative dirservers stay connected to everybody,
        and everybody stays connected to 0.0.7 servers, but otherwise
        clients/servers expire unused connections after 5 minutes.
    - When servers get a sigint, they delay 30 seconds (refusing new
      connections) then exit. A second sigint causes immediate exit.
    - File and name management:
      - Look for .torrc if no CONFDIR "torrc" is found.
      - If no datadir is defined, then choose, make, and secure ~/.tor
        as datadir.
      - If torrc not found, exitpolicy reject *:*.
      - Expands ~/ in filenames to $HOME/ (but doesn't yet expand ~arma).
      - If no nickname is defined, derive default from hostname.
      - Rename secret key files, e.g. identity.key -> secret_id_key,
        to discourage people from mailing their identity key to tor-ops.
    - Refuse to build a circuit before the directory has arrived --
      it won't work anyway, since you won't know the right onion keys
      to use.
    - Try other dirservers immediately if the one you try is down. This
      should tolerate down dirservers better now.
    - Parse tor version numbers so we can do an is-newer-than check
      rather than an is-in-the-list check.
    - New socks command 'resolve', to let us shim gethostbyname()
      locally.
      - A 'tor_resolve' script to access the socks resolve functionality.
      - A new socks-extensions.txt doc file to describe our
        interpretation and extensions to the socks protocols.
    - Add a ContactInfo option, which gets published in descriptor.
    - Publish OR uptime in descriptor (and thus in directory) too.
    - Write tor version at the top of each log file
    - New docs in the tarball:
      - tor-doc.html.
      - Document that you should proxy your SSL traffic too.


Changes in version 0.0.7.2 - 2004-07-07
  o A better fix for the 0.0.0.0 problem, that will hopefully
    eliminate the remaining related assertion failures.


Changes in version 0.0.7.1 - 2004-07-04
  o When an address resolves to 0.0.0.0, treat it as a failed resolve,
    since internally we use 0.0.0.0 to signify "not yet resolved".


Changes in version 0.0.7 - 2004-06-07
  o Updated the man page to reflect the new features.


Changes in version 0.0.7rc2 - 2004-06-06
  o Changes from 0.0.7rc1:
    - Make it build on Win32 again.
  o Changes from 0.0.6.2:
    - Rotate dnsworkers and cpuworkers on SIGHUP, so they get new config
      settings too.


Changes in version 0.0.7rc1 - 2004-06-02
  o Bugfixes:
    - On sighup, we were adding another log without removing the first
      one. So log messages would get duplicated n times for n sighups.
    - Several cases of using a connection after we'd freed it. The
      problem was that connections that are pending resolve are in both
      the pending_resolve tree, and also the circuit's resolving_streams
      list. When you want to remove one, you must remove it from both.
    - Fix a double-mark-for-close where an end cell arrived for a
      resolving stream, and then the resolve failed.
    - Check directory signatures based on name of signer, not on whom
      we got the directory from. This will let us cache directories more
      easily.
  o Features:
    - Crank up some of our constants to handle more users.


Changes in version 0.0.7pre1 - 2004-06-02
  o Fixes for crashes and other obnoxious bugs:
    - Fix an epipe bug: sometimes when directory connections failed
      to connect, we would give them a chance to flush before closing
      them.
    - When we detached from a circuit because of resolvefailed, we
      would immediately try the same circuit twice more, and then
      give up on the resolve thinking we'd tried three different
      exit nodes.
    - Limit the number of intro circuits we'll attempt to build for a
      hidden service per 15-minute period.
    - Check recommended-software string *early*, before actually parsing
      the directory. Thus we can detect an obsolete version and exit,
      even if the new directory format doesn't parse.
  o Fixes for security bugs:
    - Remember which nodes are dirservers when you startup, and if a
      random OR enables his dirport, don't automatically assume he's
      a trusted dirserver.
  o Other bugfixes:
    - Directory connections were asking the wrong poll socket to
      start writing, and not asking themselves to start writing.
    - When we detached from a circuit because we sent a begin but
      didn't get a connected, we would use it again the first time;
      but after that we would correctly switch to a different one.
    - Stop warning when the first onion decrypt attempt fails; they
      will sometimes legitimately fail now that we rotate keys.
    - Override unaligned-access-ok check when $host_cpu is ia64 or
      arm. Apparently they allow it but the kernel whines.
    - Dirservers try to reconnect periodically too, in case connections
      have failed.
    - Fix some memory leaks in directory servers.
    - Allow backslash in Win32 filenames.
    - Made Tor build complain-free on FreeBSD, hopefully without
      breaking other BSD builds. We'll see.
  o Features:
    - Doxygen markup on all functions and global variables.
    - Make directory functions update routerlist, not replace it. So
      now directory disagreements are not so critical a problem.
    - Remove the upper limit on number of descriptors in a dirserver's
      directory (not that we were anywhere close).
    - Allow multiple logfiles at different severity ranges.
    - Allow *BindAddress to specify ":port" rather than setting *Port
      separately. Allow multiple instances of each BindAddress config
      option, so you can bind to multiple interfaces if you want.
    - Allow multiple exit policy lines, which are processed in order.
      Now we don't need that huge line with all the commas in it.
    - Enable accept/reject policies on SOCKS connections, so you can bind
      to 0.0.0.0 but still control who can use your OP.


Changes in version 0.0.6.2 - 2004-05-16
  o Our integrity-checking digest was checking only the most recent cell,
    not the previous cells like we'd thought.
    Thanks to Stefan Mark for finding the flaw!


Changes in version 0.0.6.1 - 2004-05-06
  o Fix two bugs in our AES counter-mode implementation (this affected
    onion-level stream encryption, but not TLS-level). It turns
    out we were doing something much more akin to a 16-character
    polyalphabetic cipher. Oops.
    Thanks to Stefan Mark for finding the flaw!
  o Retire moria3 as a directory server, and add tor26 as a directory
    server.


Changes in version 0.0.6 - 2004-05-02
  [version bump only]


Changes in version 0.0.6rc4 - 2004-05-01
  o Update the built-in dirservers list to use the new directory format
  o Fix a rare seg fault: if a node offering a hidden service attempts
    to build a circuit to Alice's rendezvous point and fails before it
    reaches the last hop, it retries with a different circuit, but
    then dies.
  o Handle windows socket errors correctly.


Changes in version 0.0.6rc3 - 2004-04-28
  o Don't expire non-general excess circuits (if we had enough
    circuits open, we were expiring rendezvous circuits -- even
    when they had a stream attached. oops.)
  o Fetch randomness from /dev/urandom better (not via fopen/fread)
  o Better debugging for tls errors
  o Some versions of openssl have an SSL_pending function that erroneously
    returns bytes when there is a non-application record pending.
  o Set Content-Type on the directory and hidserv descriptor.
  o Remove IVs from cipher code, since AES-ctr has none.
  o Win32 fixes. Tor now compiles on win32 with no warnings/errors.
    o We were using an array of length zero in a few places.
    o win32's gethostbyname can't resolve an IP to an IP.
    o win32's close can't close a socket.


Changes in version 0.0.6rc2 - 2004-04-26
  o Fix a bug where we were closing tls connections intermittently.
    It turns out openssl keeps its errors around -- so if an error
    happens, and you don't ask about it, and then another openssl
    operation happens and succeeds, and you ask if there was an error,
    it tells you about the first error. Fun fun.
  o Fix a bug that's been lurking since 27 may 03 (!)
    When passing back a destroy cell, we would use the wrong circ id.
    'Mostly harmless', but still worth fixing.
  o Since we don't support truncateds much, don't bother sending them;
    just close the circ.
  o check for <machine/limits.h> so we build on NetBSD again (I hope).
  o don't crash if a conn that sent a begin has suddenly lost its circuit
    (this was quite rare).


Changes in version 0.0.6rc1 - 2004-04-25
  o We now rotate link (tls context) keys and onion keys.
  o CREATE cells now include oaep padding, so you can tell
    if you decrypted them correctly.
  o Add bandwidthburst to server descriptor.
  o Directories now say which dirserver signed them.
  o Use a tor_assert macro that logs failed assertions too.


Changes in version 0.0.6pre5 - 2004-04-18
  o changes from 0.0.6pre4:
    - make tor build on broken freebsd 5.2 installs
    - fix a failed assert when you try an intro point, get a nack, and try
      a second one and it works.
    - when alice uses a port that the hidden service doesn't accept,
      it now sends back an end cell (denied by exit policy). otherwise
      alice would just have to wait to time out.
    - fix another rare bug: when we had tried all the intro
      points for a hidden service, we fetched the descriptor
      again, but we left our introcirc thinking it had already
      sent an intro, so it kept waiting for a response...
    - bugfix: when you sleep your hidden-service laptop, as soon
      as it wakes up it tries to upload a service descriptor, but
      socketpair fails for some reason (localhost not up yet?).
      now we simply give up on that upload, and we'll try again later.
      i'd still like to find the bug though.
    - if an intro circ waiting for an ack dies before getting one, then
      count it as a nack
    - we were reusing stale service descriptors and refetching usable
      ones. oops.


Changes in version 0.0.6pre4 - 2004-04-14
  o changes from 0.0.6pre3:
    - when bob fails to connect to the rendezvous point, and his
      circ didn't fail because of the rendezvous point itself, then
      he retries a couple of times
    - we expire introduction and rendezvous circs more thoroughly
      (sometimes they were hanging around forever)
    - we expire unattached rendezvous streams that have been around
      too long (they were sticking around forever).
    - fix a measly fencepost error that was crashing everybody with
      a strict glibc.


Changes in version 0.0.6pre3 - 2004-04-14
  o changes from 0.0.6pre2:
    - make hup work again
    - fix some memory leaks for dirservers
    - allow more skew in rendezvous descriptor timestamps, to help
      handle people like blanu who don't know what time it is
    - normal circs are 3 hops, but some rend/intro circs are 4, if
      the initiator doesn't get to choose the last hop
    - send acks for introductions, so alice can know whether to try
      again
    - bob publishes intro points more correctly
  o changes from 0.0.5:
    - fix an assert trigger that's been plaguing us since the days
      of 0.0.2prexx (thanks weasel!)
    - retry stream correctly when we fail to connect because of
      exit-policy-reject (should try another) or can't-resolve-address
      (also should try another, because dns on random internet servers
      is flaky).
    - when we hup a dirserver and we've *removed* a server from the
      approved-routers list, now we remove that server from the
      in-memory directories too


Changes in version 0.0.6pre2 - 2004-04-08
  o We fixed our base32 implementation. Now it works on all architectures.


Changes in version 0.0.6pre1 - 2004-04-08
  o Features:
    - Hidden services and rendezvous points are implemented. Go to
      http://6sxoyfb3h2nvok2d.onion/ for an index of currently available
      hidden services. (This only works via a socks4a proxy such as
      Privoxy, and currently it's quite slow.)


Changes in version 0.0.5 - 2004-03-30
  [version bump only]


Changes in version 0.0.5rc3 - 2004-03-29
  o Install torrc as torrc.sample -- we no longer clobber your
    torrc. (Woo!)
  o Re-enable recommendedversion checking (we broke it in rc2, oops)
  o Add in a 'notice' log level for things the operator should hear
    but that aren't warnings


Changes in version 0.0.5rc2 - 2004-03-29
  o Hold socks connection open until reply is flushed (if possible)
  o Make exit nodes resolve IPs to IPs immediately, rather than asking
    the dns farm to do it.
  o Fix c99 aliasing warnings in rephist.c
  o Don't include server descriptors that are older than 24 hours in the
    directory.
  o Give socks 'reject' replies their whole 15s to attempt to flush,
    rather than seeing the 60s timeout and assuming the flush had failed.
  o Clean automake droppings from the cvs repository


Changes in version 0.0.5rc1 - 2004-03-28
  o Fix mangled-state bug in directory fetching (was causing sigpipes).
  o Only build circuits after we've fetched the directory: clients were
    using only the directory servers before they'd fetched a directory.
    This also means longer startup time; so it goes.
  o Fix an assert trigger where an OP would fail to handshake, and we'd
    expect it to have a nickname.
  o Work around a tsocks bug: do a socks reject when AP connection dies
    early, else tsocks goes into an infinite loop.


Changes in version 0.0.4 - 2004-03-26
  o When connecting to a dirserver or OR and the network is down,
    we would crash.


Changes in version 0.0.3 - 2004-03-26
  o Warn and fail if server chose a nickname with illegal characters
  o Port to Solaris and Sparc:
    - include missing header fcntl.h
    - have autoconf find -lsocket -lnsl automatically
    - deal with hardware word alignment
    - make uname() work (solaris has a different return convention)
    - switch from using signal() to sigaction()
  o Preliminary work on reputation system:
    - Keep statistics on success/fail of connect attempts; they're published
      by kill -USR1 currently.
    - Add a RunTesting option to try to learn link state by creating test
      circuits, even when SocksPort is off.
    - Remove unused open circuits when there are too many.


Changes in version 0.0.2 - 2004-03-19
    - Include strlcpy and strlcat for safer string ops
    - define INADDR_NONE so we compile (but still not run) on solaris


Changes in version 0.0.2pre27 - 2004-03-14
  o Bugfixes:
    - Allow internal tor networks (we were rejecting internal IPs,
      now we allow them if they're set explicitly).
    - And fix a few endian issues.


Changes in version 0.0.2pre26 - 2004-03-14
  o New features:
    - If a stream times out after 15s without a connected cell, don't
      try that circuit again: try a new one.
    - Retry streams at most 4 times. Then give up.
    - When a dirserver gets a descriptor from an unknown router, it
      logs its fingerprint (so the dirserver operator can choose to
      accept it even without mail from the server operator).
    - Inform unapproved servers when we reject their descriptors.
    - Make tor build on Windows again. It works as a client, who knows
      about as a server.
    - Clearer instructions in the torrc for how to set up a server.
    - Be more efficient about reading fd's when our global token bucket
      (used for rate limiting) becomes empty.
  o Bugfixes:
    - Stop asserting that computers always go forward in time. It's
      simply not true.
    - When we sent a cell (e.g. destroy) and then marked an OR connection
      expired, we might close it before finishing a flush if the other
      side isn't reading right then.
    - Don't allow dirservers to start if they haven't defined
      RecommendedVersions
    - We were caching transient dns failures. Oops.
    - Prevent servers from publishing an internal IP as their address.
    - Address a strcat vulnerability in circuit.c


Changes in version 0.0.2pre25 - 2004-03-04
  o New features:
    - Put the OR's IP in its router descriptor, not its fqdn. That way
      we'll stop being stalled by gethostbyname for nodes with flaky dns,
      e.g. poblano.
  o Bugfixes:
    - If the user typed in an address that didn't resolve, the server
      crashed.


Changes in version 0.0.2pre24 - 2004-03-03
  o Bugfixes:
    - Fix an assertion failure in dns.c, where we were trying to dequeue
      a pending dns resolve even if it wasn't pending
    - Fix a spurious socks5 warning about still trying to write after the
      connection is finished.
    - Hold certain marked_for_close connections open until they're finished
      flushing, rather than losing bytes by closing them too early.
    - Correctly report the reason for ending a stream
    - Remove some duplicate calls to connection_mark_for_close
    - Put switch_id and start_daemon earlier in the boot sequence, so it
      will actually try to chdir() to options.DataDirectory
    - Make 'make test' exit(1) if a test fails; fix some unit tests
    - Make tor fail when you use a config option it doesn't know about,
      rather than warn and continue.
    - Make --version work
    - Bugfixes on the rpm spec file and tor.sh, so it's more up to date


Changes in version 0.0.2pre23 - 2004-02-29
  o New features:
    - Print a statement when the first circ is finished, so the user
      knows it's working.
    - If a relay cell is unrecognized at the end of the circuit,
      send back a destroy. (So attacks to mutate cells are more
      clearly thwarted.)
    - New config option 'excludenodes' to avoid certain nodes for circuits.
    - When it daemonizes, it chdir's to the DataDirectory rather than "/",
      so you can collect coredumps there.
 o Bugfixes:
    - Fix a bug in tls flushing where sometimes data got wedged and
      didn't flush until more data got sent. Hopefully this bug was
      a big factor in the random delays we were seeing.
    - Make 'connected' cells include the resolved IP, so the client
      dns cache actually gets populated.
    - Disallow changing from ORPort=0 to ORPort>0 on hup.
    - When we time-out on a stream and detach from the circuit, send an
      end cell down it first.
    - Only warn about an unknown router (in exitnodes, entrynodes,
      excludenodes) after we've fetched a directory.


Changes in version 0.0.2pre22 - 2004-02-26
  o New features:
    - Servers publish less revealing uname information in descriptors.
    - More memory tracking and assertions, to crash more usefully when
      errors happen.
    - If the default torrc isn't there, just use some default defaults.
      Plus provide an internal dirservers file if they don't have one.
    - When the user tries to use Tor as an http proxy, give them an http
      501 failure explaining that we're a socks proxy.
    - Dump a new router.desc on hup, to help confused people who change
      their exit policies and then wonder why router.desc doesn't reflect
      it.
    - Clean up the generic tor.sh init script that we ship with.
  o Bugfixes:
    - If the exit stream is pending on the resolve, and a destroy arrives,
      then the stream wasn't getting removed from the pending list. I
      think this was the one causing recent server crashes.
    - Use a more robust poll on OSX 10.3, since their poll is flaky.
    - When it couldn't resolve any dirservers, it was useless from then on.
      Now it reloads the RouterFile (or default dirservers) if it has no
      dirservers.
    - Move the 'tor' binary back to /usr/local/bin/ -- it turns out
      many users don't even *have* a /usr/local/sbin/.


Changes in version 0.0.2pre21 - 2004-02-18
  o New features:
    - There's a ChangeLog file that actually reflects the changelog.
    - There's a 'torify' wrapper script, with an accompanying
      tor-tsocks.conf, that simplifies the process of using tsocks for
      tor. It even has a man page.
    - The tor binary gets installed to sbin rather than bin now.
    - Retry streams where the connected cell hasn't arrived in 15 seconds
    - Clean up exit policy handling -- get the default out of the torrc,
      so we can update it without forcing each server operator to fix
      his/her torrc.
    - Allow imaps and pop3s in default exit policy
  o Bugfixes:
    - Prevent picking middleman nodes as the last node in the circuit


Changes in version 0.0.2pre20 - 2004-01-30
  o New features:
    - We now have a deb package, and it's in debian unstable. Go to
      it, apt-getters. :)
    - I've split the TotalBandwidth option into BandwidthRate (how many
      bytes per second you want to allow, long-term) and
      BandwidthBurst (how many bytes you will allow at once before the cap
      kicks in).  This better token bucket approach lets you, say, set
      BandwidthRate to 10KB/s and BandwidthBurst to 10MB, allowing good
      performance while not exceeding your monthly bandwidth quota.
    - Push out a tls record's worth of data once you've got it, rather
      than waiting until you've read everything waiting to be read. This
      may improve performance by pipelining better. We'll see.
    - Add an AP_CONN_STATE_CONNECTING state, to allow streams to detach
      from failed circuits (if they haven't been connected yet) and attach
      to new ones.
    - Expire old streams that haven't managed to connect. Some day we'll
      have them reattach to new circuits instead.

  o Bugfixes:
    - Fix several memory leaks that were causing servers to become bloated
      after a while.
    - Fix a few very rare assert triggers. A few more remain.
    - Setuid to User _before_ complaining about running as root.


Changes in version 0.0.2pre19 - 2004-01-07
  o Bugfixes:
    - Fix deadlock condition in dns farm. We were telling a child to die by
      closing the parent's file descriptor to him. But newer children were
      inheriting the open file descriptor from the parent, and since they
      weren't closing it, the socket never closed, so the child never read
      eof, so he never knew to exit. Similarly, dns workers were holding
      open other sockets, leading to all sorts of chaos.
    - New cleaner daemon() code for forking and backgrounding.
    - If you log to a file, it now prints an entry at the top of the
      logfile so you know it's working.
    - The onionskin challenge length was 30 bytes longer than necessary.
    - Started to patch up the spec so it's not quite so out of date.


Changes in version 0.0.2pre18 - 2004-01-02
  o Bugfixes:
    - Fix endian issues with the 'integrity' field in the relay header.
    - Fix a potential bug where connections in state
      AP_CONN_STATE_CIRCUIT_WAIT might unexpectedly ask to write.


Changes in version 0.0.2pre17 - 2003-12-30
  o Bugfixes:
    - Made --debuglogfile (or any second log file, actually) work.
    - Resolved an edge case in get_unique_circ_id_by_conn where a smart
      adversary could force us into an infinite loop.

  o Features:
    - Each onionskin handshake now includes a hash of the computed key,
      to prove the server's identity and help perfect forward secrecy.
    - Changed cell size from 256 to 512 bytes (working toward compatibility
      with MorphMix).
    - Changed cell length to 2 bytes, and moved it to the relay header.
    - Implemented end-to-end integrity checking for the payloads of
      relay cells.
    - Separated streamid from 'recognized' (otherwise circuits will get
      messed up when we try to have streams exit from the middle). We
      use the integrity-checking to confirm that a cell is addressed to
      this hop.
    - Randomize the initial circid and streamid values, so an adversary who
      breaks into a node can't learn how many circuits or streams have
      been made so far.


Changes in version 0.0.2pre16 - 2003-12-14
  o Bugfixes:
    - Fixed a bug that made HUP trigger an assert
    - Fixed a bug where a circuit that immediately failed wasn't being
      counted as a failed circuit in counting retries.

  o Features:
    - Now we close the circuit when we get a truncated cell: otherwise we're
      open to an anonymity attack where a bad node in the path truncates
      the circuit and then we open streams at him.
    - Add port ranges to exit policies
    - Add a conservative default exit policy
    - Warn if you're running tor as root
    - on HUP, retry OR connections and close/rebind listeners
    - options.EntryNodes: try these nodes first when picking the first node
    - options.ExitNodes: if your best choices happen to include any of
      your preferred exit nodes, you choose among just those preferred
      exit nodes.
    - options.ExcludedNodes: nodes that are never picked in path building


Changes in version 0.0.2pre15 - 2003-12-03
  o Robustness and bugfixes:
    - Sometimes clients would cache incorrect DNS resolves, which would
      really screw things up.
    - An OP that goes offline would slowly leak all its sockets and stop
      working.
    - A wide variety of bugfixes in exit node selection, exit policy
      handling, and processing pending streams when a new circuit is
      established.
    - Pick nodes for a path only from those the directory says are up
    - Choose randomly from all running dirservers, not always the first one
    - Increase allowed http header size for directory fetch.
    - Stop writing to stderr (if we're daemonized it will be closed).
    - Enable -g always, so cores will be more useful to me.
    - Switch "-lcrypto -lssl" to "-lssl -lcrypto" for broken distributions.

  o Documentation:
    - Wrote a man page. It lists commonly used options.

  o Configuration:
    - Change default loglevel to warn.
    - Make PidFile default to null rather than littering in your CWD.
    - OnionRouter config option is now obsolete. Instead it just checks
      ORPort>0.
    - Moved to a single unified torrc file for both clients and servers.


Changes in version 0.0.2pre14 - 2003-11-29
  o Robustness and bugfixes:
    - Force the admin to make the DataDirectory himself
      - to get ownership/permissions right
      - so clients no longer make a DataDirectory and then never use it
    - fix bug where a client who was offline for 45 minutes would never
      pull down a directory again
    - fix (or at least hide really well) the dns assert bug that was
      causing server crashes
    - warnings and improved robustness wrt clockskew for certs
    - use the native daemon(3) to daemonize, when available
    - exit if bind() fails
    - exit if neither socksport nor orport is defined
    - include our own tor_timegm (Win32 doesn't have its own)
    - bugfix for win32 with lots of connections
    - fix minor bias in PRNG
    - make dirserver more robust to corrupt cached directory

  o Documentation:
    - Wrote the design document (woo)

  o Circuit building and exit policies:
    - Circuits no longer try to use nodes that the directory has told them
      are down.
    - Exit policies now support bitmasks (18.0.0.0/255.0.0.0) and
      bitcounts (18.0.0.0/8).
    - Make AP connections standby for a circuit if no suitable circuit
      exists, rather than failing
    - Circuits choose exit node based on addr/port, exit policies, and
      which AP connections are standing by
    - Bump min pathlen from 2 to 3
    - Relay end cells have a payload to describe why the stream ended.
    - If the stream failed because of exit policy, try again with a new
      circuit.
    - Clients have a dns cache to remember resolved addresses.
    - Notice more quickly when we have no working circuits

  o Configuration:
    - APPort is now called SocksPort
    - SocksBindAddress, ORBindAddress, DirBindAddress let you configure
      where to bind
    - RecommendedVersions is now a config variable rather than
      hardcoded (for dirservers)
    - Reloads config on HUP
    - Usage info on -h or --help
    - If you set User and Group config vars, it'll setu/gid to them.


Changes in version 0.0.2pre13 - 2003-10-19
  o General stability:
    - SSL_write no longer fails when it returns WANTWRITE and the number
      of bytes in the buf has changed by the next SSL_write call.
    - Fix segfault fetching directory when network is down
    - Fix a variety of minor memory leaks
    - Dirservers reload the fingerprints file on HUP, so I don't have
      to take down the network when I approve a new router
    - Default server config file has explicit Address line to specify fqdn

  o Buffers:
    - Buffers grow and shrink as needed (Cut process size from 20M to 2M)
    - Make listener connections not ever alloc bufs

  o Autoconf improvements:
    - don't clobber an external CFLAGS in ./configure
    - Make install now works
    - create var/lib/tor on make install
    - autocreate a tor.sh initscript to help distribs
    - autocreate the torrc and sample-server-torrc with correct paths

  o Log files and Daemonizing now work:
    - If --DebugLogFile is specified, log to it at -l debug
    - If --LogFile is specified, use it instead of commandline
    - If --RunAsDaemon is set, tor forks and backgrounds on startup
<|MERGE_RESOLUTION|>--- conflicted
+++ resolved
@@ -1,4 +1,3 @@
-<<<<<<< HEAD
 Changes in version 0.2.2.1-alpha - 2009-??-??
   o Security fixes:
     - Fix an edge case where a malicious exit relay could convince a
@@ -40,8 +39,6 @@
       controllers.
 
 
-Changes in version 0.2.1.17-?? - 2009-??-??
-=======
 Changes in version 0.2.1.17-rc - 2009-07-02
   o Major features:
     - Clients now use the bandwidth values in the consensus, rather than
@@ -50,7 +47,6 @@
       authorities start doing active measurements. Implements more of
       proposal 141.
 
->>>>>>> 4e8d2284
   o Major bugfixes:
     - When Tor clients restart after 1-5 days, they discard all their
       cached descriptors as too old, but they still use the cached
