--- conflicted
+++ resolved
@@ -7,24 +7,17 @@
  * \brief Unittests for code in router.c
  **/
 
-<<<<<<< HEAD
-#define ROUTER_PRIVATE
-
-=======
 #define CONFIG_PRIVATE
 #define ROUTER_PRIVATE
->>>>>>> 4c8cf123
+
 #include "core/or/or.h"
 #include "app/config/config.h"
 #include "core/mainloop/mainloop.h"
 #include "feature/hibernate/hibernate.h"
-<<<<<<< HEAD
 #include "feature/nodelist/networkstatus.h"
 #include "feature/nodelist/networkstatus_st.h"
-=======
 #include "feature/nodelist/node_st.h"
 #include "feature/nodelist/nodelist.h"
->>>>>>> 4c8cf123
 #include "feature/nodelist/routerinfo_st.h"
 #include "feature/nodelist/routerlist.h"
 #include "feature/nodelist/routerstatus_st.h"
@@ -247,7 +240,6 @@
   UNMOCK(we_are_hibernating);
 }
 
-<<<<<<< HEAD
 static networkstatus_t *mock_ns = NULL;
 static networkstatus_t *
 mock_networkstatus_get_live_consensus(time_t now)
@@ -338,7 +330,8 @@
  done:
   UNMOCK(networkstatus_get_live_consensus);
   UNMOCK(networkstatus_vote_find_entry);
-=======
+}
+
 static node_t fake_node;
 static const node_t *
 mock_node_get_by_nickname(const char *name, unsigned flags)
@@ -486,7 +479,6 @@
   UNMOCK(node_get_by_nickname);
 
 #undef CLEAR
->>>>>>> 4c8cf123
 }
 
 #define ROUTER_TEST(name, flags)                          \
@@ -495,10 +487,7 @@
 struct testcase_t router_tests[] = {
   ROUTER_TEST(check_descriptor_bandwidth_changed, TT_FORK),
   ROUTER_TEST(dump_router_to_string_no_bridge_distribution_method, TT_FORK),
-<<<<<<< HEAD
   ROUTER_TEST(mark_if_too_old, TT_FORK),
-=======
   ROUTER_TEST(get_my_family, TT_FORK),
->>>>>>> 4c8cf123
   END_OF_TESTCASES
 };