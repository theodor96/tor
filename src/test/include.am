--- conflicted
+++ resolved
@@ -109,15 +109,12 @@
 	src/test/test_controller.c \
 	src/test/test_controller_events.c \
 	src/test/test_crypto.c \
-<<<<<<< HEAD
 	src/test/test_crypto_openssl.c \
-=======
-	src/test/test_dos.c \
->>>>>>> 0d8643c7
 	src/test/test_data.c \
 	src/test/test_dir.c \
 	src/test/test_dir_common.c \
 	src/test/test_dir_handle_get.c \
+	src/test/test_dos.c \
 	src/test/test_entryconn.c \
 	src/test/test_entrynodes.c \
 	src/test/test_guardfraction.c \
