/* Copyright (c) 2016, The Tor Project, Inc. */
/* See LICENSE for licensing information */

/**
 * \file test_hs_service.c
 * \brief Test hidden service functionality.
 */

#define HS_SERVICE_PRIVATE
#define HS_INTROPOINT_PRIVATE
#define RENDSERVICE_PRIVATE
#define CIRCUITLIST_PRIVATE

#include "test.h"
#include "log_test_helpers.h"
#include "crypto.h"
#include "log_test_helpers.h"

#include "or.h"
#include "ht.h"

/* Trunnel. */
#include "hs/cell_establish_intro.h"
<<<<<<< HEAD
#include "hs_common.h"
=======
#include "hs/cell_introduce1.h"
#include "hs/cell_common.h"

>>>>>>> e39fd686
#include "hs_service.h"
#include "hs_circuitmap.h"
#include "hs_intropoint.h"

#include "circuitlist.h"
#include "circuituse.h"
#include "rendservice.h"
#include "relay.h"

/* Mock function to avoid networking in unittests */
static int
mock_send_intro_established_cell(or_circuit_t *circ)
{
  (void) circ;
  return 0;
}

static int
mock_relay_send_command_from_edge(streamid_t stream_id, circuit_t *circ,
                                  uint8_t relay_command, const char *payload,
                                  size_t payload_len, crypt_path_t *cpath_layer,
                                  const char *filename, int lineno)
{
  (void) stream_id;
  (void) circ;
  (void) relay_command;
  (void) payload;
  (void) payload_len;
  (void) cpath_layer;
  (void) filename;
  (void) lineno;
  return 0;
}

static or_circuit_t *
helper_create_intro_circuit(void)
{
  or_circuit_t *circ = or_circuit_new(0, NULL);
  tt_assert(circ);
  circuit_change_purpose(TO_CIRCUIT(circ), CIRCUIT_PURPOSE_OR);
 done:
  return circ;
}

static hs_cell_introduce1_t *
helper_create_introduce1_cell(void)
{
  hs_cell_introduce1_t *cell = NULL;
  ed25519_keypair_t auth_key_kp;

  /* Generate the auth_key of the cell. */
  if (ed25519_keypair_generate(&auth_key_kp, 0) < 0) {
    goto err;
  }

  cell = hs_cell_introduce1_new();
  tt_assert(cell);

  /* Set the auth key. */
  {
    size_t auth_key_len = sizeof(auth_key_kp.pubkey);
    hs_cell_introduce1_set_auth_key_type(cell,
                                         HS_INTRO_AUTH_KEY_TYPE_ED25519);
    hs_cell_introduce1_set_auth_key_len(cell, auth_key_len);
    hs_cell_introduce1_setlen_auth_key(cell, auth_key_len);
    uint8_t *auth_key_ptr = hs_cell_introduce1_getarray_auth_key(cell);
    memcpy(auth_key_ptr, auth_key_kp.pubkey.pubkey, auth_key_len);
  }

  /* Set the cell extentions to none. */
  {
    cell_extension_t *ext = cell_extension_new();
    cell_extension_set_num(ext, 0);
    hs_cell_introduce1_set_extensions(cell, ext);
  }

  /* Set the encrypted section to some data. */
  {
    size_t enc_len = 128;
    hs_cell_introduce1_setlen_encrypted(cell, enc_len);
    uint8_t *enc_ptr = hs_cell_introduce1_getarray_encrypted(cell);
    memset(enc_ptr, 'a', enc_len);
  }

  return cell;
 err:
 done:
  hs_cell_introduce1_free(cell);
  return NULL;
}

/* Try sending an ESTABLISH_INTRO cell on a circuit that is already an intro
 * point. Should fail. */
static void
test_establish_intro_wrong_purpose(void *arg)
{
  int retval;
  hs_cell_establish_intro_t *establish_intro_cell = NULL;
  or_circuit_t *intro_circ = or_circuit_new(0,NULL);;
  uint8_t cell_body[RELAY_PAYLOAD_SIZE];
  ssize_t cell_len = 0;
  uint8_t circuit_key_material[DIGEST_LEN] = {0};

  (void)arg;

  /* Get the auth key of the intro point */
  crypto_rand((char *) circuit_key_material, sizeof(circuit_key_material));
  memcpy(intro_circ->rend_circ_nonce, circuit_key_material, DIGEST_LEN);

  /* Set a bad circuit purpose!! :) */
  circuit_change_purpose(TO_CIRCUIT(intro_circ), CIRCUIT_PURPOSE_INTRO_POINT);

  /* Create outgoing ESTABLISH_INTRO cell and extract its payload so that we
     attempt to parse it. */
  establish_intro_cell = generate_establish_intro_cell(circuit_key_material,
                                           sizeof(circuit_key_material));
  tt_assert(establish_intro_cell);
  cell_len = get_establish_intro_payload(cell_body, sizeof(cell_body),
                                         establish_intro_cell);
  tt_int_op(cell_len, >, 0);

  /* Receive the cell */
  retval = hs_intro_received_establish_intro(intro_circ, cell_body, cell_len);
  tt_int_op(retval, ==, -1);

 done:
  hs_cell_establish_intro_free(establish_intro_cell);
  circuit_free(TO_CIRCUIT(intro_circ));
}

/* Prepare a circuit for accepting an ESTABLISH_INTRO cell */
static void
helper_prepare_circ_for_intro(or_circuit_t *circ,
                              uint8_t *circuit_key_material)
{
  /* Prepare the circuit for the incoming ESTABLISH_INTRO */
  circuit_change_purpose(TO_CIRCUIT(circ), CIRCUIT_PURPOSE_OR);
  memcpy(circ->rend_circ_nonce, circuit_key_material, DIGEST_LEN);
}

/* Send an empty ESTABLISH_INTRO cell. Should fail. */
static void
test_establish_intro_wrong_keytype(void *arg)
{
  int retval;
  or_circuit_t *intro_circ = or_circuit_new(0,NULL);;
  uint8_t circuit_key_material[DIGEST_LEN] = {0};

  (void)arg;

  /* Get the auth key of the intro point */
  crypto_rand((char *) circuit_key_material, sizeof(circuit_key_material));
  helper_prepare_circ_for_intro(intro_circ, circuit_key_material);

  /* Receive the cell. Should fail. */
  retval = hs_intro_received_establish_intro(intro_circ, (uint8_t*)"", 0);
  tt_int_op(retval, ==, -1);

 done:
  circuit_free(TO_CIRCUIT(intro_circ));
}

/* Send an ESTABLISH_INTRO cell with an unknown auth key type. Should fail. */
static void
test_establish_intro_wrong_keytype2(void *arg)
{
  int retval;
  hs_cell_establish_intro_t *establish_intro_cell = NULL;
  or_circuit_t *intro_circ = or_circuit_new(0,NULL);;
  uint8_t cell_body[RELAY_PAYLOAD_SIZE];
  ssize_t cell_len = 0;
  uint8_t circuit_key_material[DIGEST_LEN] = {0};

  (void)arg;

  /* Get the auth key of the intro point */
  crypto_rand((char *) circuit_key_material, sizeof(circuit_key_material));
  helper_prepare_circ_for_intro(intro_circ, circuit_key_material);

  /* Create outgoing ESTABLISH_INTRO cell and extract its payload so that we
     attempt to parse it. */
  establish_intro_cell = generate_establish_intro_cell(circuit_key_material,
                                           sizeof(circuit_key_material));
  tt_assert(establish_intro_cell);
  cell_len = get_establish_intro_payload(cell_body, sizeof(cell_body),
                                         establish_intro_cell);
  tt_int_op(cell_len, >, 0);

  /* Mutate the auth key type! :) */
  cell_body[0] = 42;

  /* Receive the cell. Should fail. */
  retval = hs_intro_received_establish_intro(intro_circ, cell_body, cell_len);
  tt_int_op(retval, ==, -1);

 done:
  hs_cell_establish_intro_free(establish_intro_cell);
  circuit_free(TO_CIRCUIT(intro_circ));
}

/* Send a legit ESTABLISH_INTRO cell but with a wrong MAC. Should fail. */
static void
test_establish_intro_wrong_mac(void *arg)
{
  int retval;
  hs_cell_establish_intro_t *establish_intro_cell = NULL;
  or_circuit_t *intro_circ = or_circuit_new(0,NULL);;
  uint8_t cell_body[RELAY_PAYLOAD_SIZE];
  ssize_t cell_len = 0;
  uint8_t circuit_key_material[DIGEST_LEN] = {0};

  (void)arg;

  /* Get the auth key of the intro point */
  crypto_rand((char *) circuit_key_material, sizeof(circuit_key_material));
  helper_prepare_circ_for_intro(intro_circ, circuit_key_material);

  /* Create outgoing ESTABLISH_INTRO cell and extract its payload so that we
     attempt to parse it. */
  establish_intro_cell = generate_establish_intro_cell(circuit_key_material,
                                                sizeof(circuit_key_material));
  tt_assert(establish_intro_cell);
  /* Mangle one byte of the MAC. */
  uint8_t *handshake_ptr =
    hs_cell_establish_intro_getarray_handshake_mac(establish_intro_cell);
  handshake_ptr[TRUNNEL_SHA3_256_LEN - 1]++;
  /* We need to resign the payload with that change. */
  {
    ed25519_signature_t sig;
    ed25519_keypair_t key_struct;
    /* New keypair for the signature since we don't have access to the private
     * key material generated earlier when creating the cell. */
    retval = ed25519_keypair_generate(&key_struct, 0);
    tt_int_op(retval, OP_EQ, 0);
    uint8_t *auth_key_ptr =
      hs_cell_establish_intro_getarray_auth_key(establish_intro_cell);
    memcpy(auth_key_ptr, key_struct.pubkey.pubkey, ED25519_PUBKEY_LEN);
    /* Encode payload so we can sign it. */
    cell_len = get_establish_intro_payload(cell_body, sizeof(cell_body),
                                           establish_intro_cell);
    tt_int_op(cell_len, >, 0);

    retval = ed25519_sign_prefixed(&sig, cell_body,
                                   cell_len -
                                   (ED25519_SIG_LEN +
                                    sizeof(establish_intro_cell->sig_len)),
                                   ESTABLISH_INTRO_SIG_PREFIX, &key_struct);
    tt_int_op(retval, OP_EQ, 0);
    /* And write the signature to the cell */
    uint8_t *sig_ptr =
      hs_cell_establish_intro_getarray_sig(establish_intro_cell);
    memcpy(sig_ptr, sig.sig, establish_intro_cell->sig_len);
    /* Re-encode with the new signature. */
    cell_len = get_establish_intro_payload(cell_body, sizeof(cell_body),
                                           establish_intro_cell);
  }

  /* Receive the cell. Should fail because our MAC is wrong. */
  setup_full_capture_of_logs(LOG_INFO);
  retval = hs_intro_received_establish_intro(intro_circ, cell_body, cell_len);
  expect_log_msg_containing("ESTABLISH_INTRO handshake_auth not as expected");
  teardown_capture_of_logs();
  tt_int_op(retval, ==, -1);

 done:
  hs_cell_establish_intro_free(establish_intro_cell);
  circuit_free(TO_CIRCUIT(intro_circ));
}

/* Send a legit ESTABLISH_INTRO cell but with a wrong auth key length. Should
 * fail. */
static void
test_establish_intro_wrong_auth_key_len(void *arg)
{
  int retval;
  hs_cell_establish_intro_t *establish_intro_cell = NULL;
  or_circuit_t *intro_circ = or_circuit_new(0,NULL);;
  uint8_t cell_body[RELAY_PAYLOAD_SIZE];
  ssize_t cell_len = 0;
  size_t bad_auth_key_len = ED25519_PUBKEY_LEN - 1;
  uint8_t circuit_key_material[DIGEST_LEN] = {0};

  (void)arg;

  /* Get the auth key of the intro point */
  crypto_rand((char *) circuit_key_material, sizeof(circuit_key_material));
  helper_prepare_circ_for_intro(intro_circ, circuit_key_material);

  /* Create outgoing ESTABLISH_INTRO cell and extract its payload so that we
     attempt to parse it. */
  establish_intro_cell = generate_establish_intro_cell(circuit_key_material,
                                               sizeof(circuit_key_material));
  tt_assert(establish_intro_cell);
  /* Mangle the auth key length. */
  hs_cell_establish_intro_set_auth_key_len(establish_intro_cell,
                                           bad_auth_key_len);
  hs_cell_establish_intro_setlen_auth_key(establish_intro_cell,
                                          bad_auth_key_len);
  cell_len = get_establish_intro_payload(cell_body, sizeof(cell_body),
                                         establish_intro_cell);
  tt_int_op(cell_len, >, 0);

  /* Receive the cell. Should fail. */
  setup_full_capture_of_logs(LOG_INFO);
  retval = hs_intro_received_establish_intro(intro_circ, cell_body, cell_len);
  expect_log_msg_containing("ESTABLISH_INTRO auth key length is invalid");
  teardown_capture_of_logs();
  tt_int_op(retval, ==, -1);

 done:
  hs_cell_establish_intro_free(establish_intro_cell);
  circuit_free(TO_CIRCUIT(intro_circ));
}

/* Send a legit ESTABLISH_INTRO cell but with a wrong sig length. Should
 * fail. */
static void
test_establish_intro_wrong_sig_len(void *arg)
{
  int retval;
  hs_cell_establish_intro_t *establish_intro_cell = NULL;
  or_circuit_t *intro_circ = or_circuit_new(0,NULL);;
  uint8_t cell_body[RELAY_PAYLOAD_SIZE];
  ssize_t cell_len = 0;
  size_t bad_sig_len = ED25519_SIG_LEN - 1;
  uint8_t circuit_key_material[DIGEST_LEN] = {0};

  (void)arg;

  /* Get the auth key of the intro point */
  crypto_rand((char *) circuit_key_material, sizeof(circuit_key_material));
  helper_prepare_circ_for_intro(intro_circ, circuit_key_material);

  /* Create outgoing ESTABLISH_INTRO cell and extract its payload so that we
     attempt to parse it. */
  establish_intro_cell = generate_establish_intro_cell(circuit_key_material,
                                               sizeof(circuit_key_material));
  tt_assert(establish_intro_cell);
  /* Mangle the signature length. */
  hs_cell_establish_intro_set_sig_len(establish_intro_cell, bad_sig_len);
  hs_cell_establish_intro_setlen_sig(establish_intro_cell, bad_sig_len);
  cell_len = get_establish_intro_payload(cell_body, sizeof(cell_body),
                                         establish_intro_cell);
  tt_int_op(cell_len, >, 0);

  /* Receive the cell. Should fail. */
  setup_full_capture_of_logs(LOG_INFO);
  retval = hs_intro_received_establish_intro(intro_circ, cell_body, cell_len);
  expect_log_msg_containing("ESTABLISH_INTRO sig len is invalid");
  teardown_capture_of_logs();
  tt_int_op(retval, ==, -1);

 done:
  hs_cell_establish_intro_free(establish_intro_cell);
  circuit_free(TO_CIRCUIT(intro_circ));
}

/* Send a legit ESTABLISH_INTRO cell but slightly change the signature. Should
 * fail. */
static void
test_establish_intro_wrong_sig(void *arg)
{
  int retval;
  hs_cell_establish_intro_t *establish_intro_cell = NULL;
  or_circuit_t *intro_circ = or_circuit_new(0,NULL);;
  uint8_t cell_body[RELAY_PAYLOAD_SIZE];
  ssize_t cell_len = 0;
  uint8_t circuit_key_material[DIGEST_LEN] = {0};

  (void)arg;

  /* Get the auth key of the intro point */
  crypto_rand((char *) circuit_key_material, sizeof(circuit_key_material));
  helper_prepare_circ_for_intro(intro_circ, circuit_key_material);

  /* Create outgoing ESTABLISH_INTRO cell and extract its payload so that we
     attempt to parse it. */
  establish_intro_cell = generate_establish_intro_cell(circuit_key_material,
                                           sizeof(circuit_key_material));
  tt_assert(establish_intro_cell);
  cell_len = get_establish_intro_payload(cell_body, sizeof(cell_body),
                                         establish_intro_cell);
  tt_int_op(cell_len, >, 0);

  /* Mutate the last byte (signature)! :) */
  cell_body[cell_len-1]++;

  /* Receive the cell. Should fail. */
  retval = hs_intro_received_establish_intro(intro_circ, cell_body, cell_len);
  tt_int_op(retval, ==, -1);

 done:
  hs_cell_establish_intro_free(establish_intro_cell);
  circuit_free(TO_CIRCUIT(intro_circ));
}

/* Helper function: Send a well-formed v3 ESTABLISH_INTRO cell to
 * <b>intro_circ</b>. Return the cell. */
static hs_cell_establish_intro_t *
helper_establish_intro_v3(or_circuit_t *intro_circ)
{
  int retval;
  hs_cell_establish_intro_t *establish_intro_cell = NULL;
  uint8_t cell_body[RELAY_PAYLOAD_SIZE];
  ssize_t cell_len = 0;
  uint8_t circuit_key_material[DIGEST_LEN] = {0};

  tt_assert(intro_circ);

  /* Prepare the circuit for the incoming ESTABLISH_INTRO */
  crypto_rand((char *) circuit_key_material, sizeof(circuit_key_material));
  helper_prepare_circ_for_intro(intro_circ, circuit_key_material);

  /* Create outgoing ESTABLISH_INTRO cell and extract its payload so that we
     attempt to parse it. */
  establish_intro_cell = generate_establish_intro_cell(circuit_key_material,
                                           sizeof(circuit_key_material));
  tt_assert(establish_intro_cell);
  cell_len = get_establish_intro_payload(cell_body, sizeof(cell_body),
                                         establish_intro_cell);
  tt_int_op(cell_len, >, 0);

  /* Receive the cell */
  retval = hs_intro_received_establish_intro(intro_circ, cell_body, cell_len);
  tt_int_op(retval, ==, 0);

 done:
  return establish_intro_cell;
}

/* Helper function: Send a well-formed v2 ESTABLISH_INTRO cell to
 * <b>intro_circ</b>. Return the public key advertised in the cell. */
static crypto_pk_t *
helper_establish_intro_v2(or_circuit_t *intro_circ)
{
  crypto_pk_t *key1 = NULL;
  int retval;
  uint8_t cell_body[RELAY_PAYLOAD_SIZE];
  ssize_t cell_len = 0;
  uint8_t circuit_key_material[DIGEST_LEN] = {0};

  tt_assert(intro_circ);

  /* Prepare the circuit for the incoming ESTABLISH_INTRO */
  crypto_rand((char *) circuit_key_material, sizeof(circuit_key_material));
  helper_prepare_circ_for_intro(intro_circ, circuit_key_material);

  /* Send legacy establish_intro */
  key1 = pk_generate(0);

  /* Use old circuit_key_material why not */
  cell_len = encode_establish_intro_cell_legacy((char*)cell_body,
                                                key1,
                                                (char *) circuit_key_material);
  tt_int_op(cell_len, >, 0);

  /* Receive legacy establish_intro */
  retval = hs_intro_received_establish_intro(intro_circ,
                                       cell_body, cell_len);
  tt_int_op(retval, ==, 0);

 done:
  return key1;
}

/** Successfuly register a v2 intro point and a v3 intro point. Ensure that HS
 *  circuitmap is maintained properly. */
static void
test_intro_point_registration(void *arg)
{
  int retval;
  hs_circuitmap_ht *the_hs_circuitmap = NULL;

  or_circuit_t *intro_circ = NULL;
  hs_cell_establish_intro_t *establish_intro_cell = NULL;
  ed25519_public_key_t auth_key;

  crypto_pk_t *legacy_auth_key = NULL;
  or_circuit_t *legacy_intro_circ = NULL;

  or_circuit_t *returned_intro_circ = NULL;

  (void) arg;

  MOCK(hs_intro_send_intro_established_cell, mock_send_intro_established_cell);

  hs_circuitmap_init();

  /* Check that the circuitmap is currently empty */
  {
    the_hs_circuitmap = get_hs_circuitmap();
    tt_assert(the_hs_circuitmap);
    tt_int_op(0, ==, HT_SIZE(the_hs_circuitmap));
    /* Do a circuitmap query in any case */
    returned_intro_circ = hs_circuitmap_get_intro_circ_v3(&auth_key);
    tt_ptr_op(returned_intro_circ, ==, NULL);
  }

  /* Create a v3 intro point */
  {
    intro_circ = or_circuit_new(0, NULL);
    tt_assert(intro_circ);
    establish_intro_cell = helper_establish_intro_v3(intro_circ);

    /* Check that the intro point was registered on the HS circuitmap */
    the_hs_circuitmap = get_hs_circuitmap();
    tt_assert(the_hs_circuitmap);
    tt_int_op(1, ==, HT_SIZE(the_hs_circuitmap));
    get_auth_key_from_cell(&auth_key, RELAY_COMMAND_ESTABLISH_INTRO,
                           establish_intro_cell);
    returned_intro_circ = hs_circuitmap_get_intro_circ_v3(&auth_key);
    tt_ptr_op(intro_circ, ==, returned_intro_circ);
  }

  /* Create a v2 intro point */
  {
    char key_digest[DIGEST_LEN];

    legacy_intro_circ = or_circuit_new(1, NULL);
    tt_assert(legacy_intro_circ);
    legacy_auth_key = helper_establish_intro_v2(legacy_intro_circ);
    tt_assert(legacy_auth_key);

    /* Check that the circuitmap now has two elements */
    the_hs_circuitmap = get_hs_circuitmap();
    tt_assert(the_hs_circuitmap);
    tt_int_op(2, ==, HT_SIZE(the_hs_circuitmap));

    /* Check that the new element is our legacy intro circuit. */
    retval = crypto_pk_get_digest(legacy_auth_key, key_digest);
    tt_int_op(retval, ==, 0);
    returned_intro_circ= hs_circuitmap_get_intro_circ_v2((uint8_t*)key_digest);
    tt_ptr_op(legacy_intro_circ, ==, returned_intro_circ);
  }

  /* XXX Continue test and try to register a second v3 intro point with the
   * same auth key. Make sure that old intro circuit gets closed. */

 done:
  crypto_pk_free(legacy_auth_key);
  circuit_free(TO_CIRCUIT(intro_circ));
  circuit_free(TO_CIRCUIT(legacy_intro_circ));
  hs_cell_establish_intro_free(establish_intro_cell);

  { /* Test circuitmap free_all function. */
    the_hs_circuitmap = get_hs_circuitmap();
    tt_assert(the_hs_circuitmap);
    hs_circuitmap_free_all();
    the_hs_circuitmap = get_hs_circuitmap();
    tt_assert(!the_hs_circuitmap);
  }

  UNMOCK(hs_intro_send_intro_established_cell);
}

static void
test_introduce1_suitable_circuit(void *arg)
{
  int ret;
  or_circuit_t *circ = NULL;

  (void) arg;

  /* Valid suitable circuit. */
  {
    circ = or_circuit_new(0, NULL);
    circuit_change_purpose(TO_CIRCUIT(circ), CIRCUIT_PURPOSE_OR);
    ret = circuit_is_suitable_for_introduce1(circ);
    circuit_free(TO_CIRCUIT(circ));
    tt_int_op(ret, OP_EQ, 1);
  }

  /* Test if the circuit purpose safeguard works correctly. */
  {
    circ = or_circuit_new(0, NULL);
    circuit_change_purpose(TO_CIRCUIT(circ), CIRCUIT_PURPOSE_INTRO_POINT);
    ret = circuit_is_suitable_for_introduce1(circ);
    circuit_free(TO_CIRCUIT(circ));
    tt_int_op(ret, OP_EQ, 0);
  }

  /* Test the non-edge circuit safeguard works correctly. */
  {
    circ = or_circuit_new(0, NULL);
    circuit_change_purpose(TO_CIRCUIT(circ), CIRCUIT_PURPOSE_OR);
    /* Bogus pointer, the check is against NULL on n_chan. */
    circ->base_.n_chan = (channel_t *) circ;
    ret = circuit_is_suitable_for_introduce1(circ);
    circuit_free(TO_CIRCUIT(circ));
    tt_int_op(ret, OP_EQ, 0);
  }

  /* Mangle the circuit a bit more so see if our only one INTRODUCE1 cell
   * limit works correctly. */
  {
    circ = or_circuit_new(0, NULL);
    circuit_change_purpose(TO_CIRCUIT(circ), CIRCUIT_PURPOSE_OR);
    circ->already_received_introduce1 = 1;
    ret = circuit_is_suitable_for_introduce1(circ);
    circuit_free(TO_CIRCUIT(circ));
    tt_int_op(ret, OP_EQ, 0);
  }

 done:
  ;
}

static void
test_introduce1_is_legacy(void *arg)
{
  int ret;
  uint8_t request[256];

  (void) arg;

  /* For a cell to be considered legacy, according to the specification, the
   * first 20 bytes MUST BE non-zero else it's a v3 cell. */
  memset(request, 'a', DIGEST_LEN);
  memset(request + DIGEST_LEN, 0, sizeof(request) - DIGEST_LEN);
  ret = introduce1_cell_is_legacy(request);
  tt_int_op(ret, OP_EQ, 1);

  /* This is a NON legacy cell. */
  memset(request, 0, DIGEST_LEN);
  memset(request + DIGEST_LEN, 'a', sizeof(request) - DIGEST_LEN);
  ret = introduce1_cell_is_legacy(request);
  tt_int_op(ret, OP_EQ, 0);

 done:
  ;
}

static void
test_introduce1_validation(void *arg)
{
  int ret;
  hs_cell_introduce1_t *cell = NULL;

  (void) arg;

  /* Create our decoy cell that we'll modify as we go to test the validation
   * function of that parsed cell. */
  cell = helper_create_introduce1_cell();

  /* It should NOT be a legacy cell which will trigger a BUG(). */
  memset(cell->legacy_key_id, 'a', sizeof(cell->legacy_key_id));
  tor_capture_bugs_(1);
  ret = validate_introduce1_parsed_cell(cell);
  tor_end_capture_bugs_();
  tt_int_op(ret, OP_EQ, -1);
  /* Reset legacy ID and make sure it's correct. */
  memset(cell->legacy_key_id, 0, sizeof(cell->legacy_key_id));
  ret = validate_introduce1_parsed_cell(cell);
  tt_int_op(ret, OP_EQ, 0);

  /* Non existing auth key type. */
  cell->auth_key_type = 42;
  ret = validate_introduce1_parsed_cell(cell);
  tt_int_op(ret, OP_EQ, -1);
  /* Reset is to correct value and make sure it's correct. */
  cell->auth_key_type = HS_INTRO_AUTH_KEY_TYPE_ED25519;
  ret = validate_introduce1_parsed_cell(cell);
  tt_int_op(ret, OP_EQ, 0);

  /* Really bad key length. */
  cell->auth_key_len = 0;
  ret = validate_introduce1_parsed_cell(cell);
  tt_int_op(ret, OP_EQ, -1);
  cell->auth_key_len = UINT16_MAX;
  ret = validate_introduce1_parsed_cell(cell);
  tt_int_op(ret, OP_EQ, -1);
  /* Correct size, let's try that. */
  cell->auth_key_len = sizeof(ed25519_public_key_t);
  ret = validate_introduce1_parsed_cell(cell);
  tt_int_op(ret, OP_EQ, 0);
  /* Set an invalid size of the auth key buffer. */
  hs_cell_introduce1_setlen_auth_key(cell, 3);
  ret = validate_introduce1_parsed_cell(cell);
  tt_int_op(ret, OP_EQ, -1);
  /* Reset auth key buffer and make sure it works. */
  hs_cell_introduce1_setlen_auth_key(cell, sizeof(ed25519_public_key_t));
  ret = validate_introduce1_parsed_cell(cell);
  tt_int_op(ret, OP_EQ, 0);

  /* Empty encrypted section. */
  hs_cell_introduce1_setlen_encrypted(cell, 0);
  ret = validate_introduce1_parsed_cell(cell);
  tt_int_op(ret, OP_EQ, -1);
  /* Reset it to some non zero bytes and validate. */
  hs_cell_introduce1_setlen_encrypted(cell, 1);
  ret = validate_introduce1_parsed_cell(cell);
  tt_int_op(ret, OP_EQ, 0);

 done:
  hs_cell_introduce1_free(cell);
}

static void
test_received_introduce1_handling(void *arg)
{
  int ret;
  uint8_t *request = NULL, buf[128];
  hs_cell_introduce1_t *cell = NULL;
  or_circuit_t *circ = NULL;

  (void) arg;

  MOCK(relay_send_command_from_edge_, mock_relay_send_command_from_edge);

  hs_circuitmap_init();

  /* Too small request length. An INTRODUCE1 expect at the very least a
   * DIGEST_LEN size. */
  {
    circ = helper_create_intro_circuit();
    ret = hs_intro_received_introduce1(circ, buf, DIGEST_LEN - 1);
    tt_int_op(ret, OP_EQ, -1);
    circuit_free(TO_CIRCUIT(circ));
  }

  /* We have a unit test only for the suitability of a circuit to receive an
   * INTRODUCE1 cell so from now on we'll only test the handling of a cell. */

  /* Bad request. */
  {
    circ = helper_create_intro_circuit();
    uint8_t test[2]; /* Too small request. */
    ret = handle_introduce1(circ, test, sizeof(test));
    tor_free(circ->p_chan);
    circuit_free(TO_CIRCUIT(circ));
    tt_int_op(ret, OP_EQ, -1);
  }

  /* Valid case. */
  {
    cell = helper_create_introduce1_cell();
    size_t request_len = hs_cell_introduce1_encoded_len(cell);
    tt_size_op(request_len, OP_GT, 0);
    request = tor_malloc_zero(request_len);
    ssize_t encoded_len = hs_cell_introduce1_encode(request, request_len, cell);
    tt_size_op(encoded_len, OP_GT, 0);

    circ = helper_create_intro_circuit();
    or_circuit_t *service_circ = helper_create_intro_circuit();
    circuit_change_purpose(TO_CIRCUIT(service_circ), CIRCUIT_PURPOSE_INTRO_POINT);
    /* Register the circuit in the map for the auth key of the cell. */
    ed25519_public_key_t auth_key;
    const uint8_t *cell_auth_key =
      hs_cell_introduce1_getconstarray_auth_key(cell);
    memcpy(auth_key.pubkey, cell_auth_key, ED25519_PUBKEY_LEN);
    hs_circuitmap_register_intro_circ_v3(service_circ, &auth_key);
    ret = hs_intro_received_introduce1(circ, request, request_len);
    circuit_free(TO_CIRCUIT(circ));
    circuit_free(TO_CIRCUIT(service_circ));
    tt_int_op(ret, OP_EQ, 0);
  }

  /* Valid legacy cell. */
  {
    tor_free(request);
    hs_cell_introduce1_free(cell);
    cell = helper_create_introduce1_cell();
    uint8_t *legacy_key_id = hs_cell_introduce1_getarray_legacy_key_id(cell);
    memset(legacy_key_id, 'a', DIGEST_LEN);
    /* Add an arbitrary amount of data for the payload of a v2 cell. */
    size_t request_len = hs_cell_introduce1_encoded_len(cell) + 256;
    tt_size_op(request_len, OP_GT, 0);
    request = tor_malloc_zero(request_len + 256);
    ssize_t encoded_len = hs_cell_introduce1_encode(request, request_len, cell);
    tt_size_op(encoded_len, OP_GT, 0);

    circ = helper_create_intro_circuit();
    or_circuit_t *service_circ = helper_create_intro_circuit();
    circuit_change_purpose(TO_CIRCUIT(service_circ), CIRCUIT_PURPOSE_INTRO_POINT);
    /* Register the circuit in the map for the auth key of the cell. */
    uint8_t token[REND_TOKEN_LEN];
    memcpy(token, legacy_key_id, sizeof(token));
    hs_circuitmap_register_intro_circ_v2(service_circ, token);
    ret = hs_intro_received_introduce1(circ, request, request_len);
    circuit_free(TO_CIRCUIT(circ));
    circuit_free(TO_CIRCUIT(service_circ));
    tt_int_op(ret, OP_EQ, 0);
  }

 done:
  hs_cell_introduce1_free(cell);
  tor_free(request);
  hs_circuitmap_free_all();
  UNMOCK(relay_send_command_from_edge_);
}

struct testcase_t hs_intropoint_tests[] = {
  { "intro_point_registration",
    test_intro_point_registration, TT_FORK, NULL, NULL },

  { "receive_establish_intro_wrong_keytype",
    test_establish_intro_wrong_keytype, TT_FORK, NULL, NULL },

  { "receive_establish_intro_wrong_keytype2",
    test_establish_intro_wrong_keytype2, TT_FORK, NULL, NULL },

  { "receive_establish_intro_wrong_purpose",
    test_establish_intro_wrong_purpose, TT_FORK, NULL, NULL },

  { "receive_establish_intro_wrong_sig",
    test_establish_intro_wrong_sig, TT_FORK, NULL, NULL },

<<<<<<< HEAD
  { "receive_establish_intro_wrong_sig_len",
    test_establish_intro_wrong_sig_len, TT_FORK, NULL, NULL },

  { "receive_establish_intro_wrong_auth_key_len",
    test_establish_intro_wrong_auth_key_len, TT_FORK, NULL, NULL },

  { "receive_establish_intro_wrong_mac",
    test_establish_intro_wrong_mac, TT_FORK, NULL, NULL },
=======
  { "introduce1_suitable_circuit",
    test_introduce1_suitable_circuit, TT_FORK, NULL, NULL },

  { "introduce1_is_legacy",
    test_introduce1_is_legacy, TT_FORK, NULL, NULL },

  { "introduce1_validation",
    test_introduce1_validation, TT_FORK, NULL, NULL },

  { "received_introduce1_handling",
    test_received_introduce1_handling, TT_FORK, NULL, NULL },
>>>>>>> e39fd686

  END_OF_TESTCASES
};
<|MERGE_RESOLUTION|>--- conflicted
+++ resolved
@@ -21,14 +21,10 @@
 
 /* Trunnel. */
 #include "hs/cell_establish_intro.h"
-<<<<<<< HEAD
-#include "hs_common.h"
-=======
 #include "hs/cell_introduce1.h"
 #include "hs/cell_common.h"
-
->>>>>>> e39fd686
 #include "hs_service.h"
+#include "hs_common.h"
 #include "hs_circuitmap.h"
 #include "hs_intropoint.h"
 
@@ -835,7 +831,6 @@
   { "receive_establish_intro_wrong_sig",
     test_establish_intro_wrong_sig, TT_FORK, NULL, NULL },
 
-<<<<<<< HEAD
   { "receive_establish_intro_wrong_sig_len",
     test_establish_intro_wrong_sig_len, TT_FORK, NULL, NULL },
 
@@ -844,7 +839,7 @@
 
   { "receive_establish_intro_wrong_mac",
     test_establish_intro_wrong_mac, TT_FORK, NULL, NULL },
-=======
+
   { "introduce1_suitable_circuit",
     test_introduce1_suitable_circuit, TT_FORK, NULL, NULL },
 
@@ -856,7 +851,6 @@
 
   { "received_introduce1_handling",
     test_received_introduce1_handling, TT_FORK, NULL, NULL },
->>>>>>> e39fd686
 
   END_OF_TESTCASES
 };
