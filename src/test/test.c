--- conflicted
+++ resolved
@@ -1843,11 +1843,8 @@
 extern struct testcase_t util_tests[];
 extern struct testcase_t dir_tests[];
 extern struct testcase_t microdesc_tests[];
-<<<<<<< HEAD
 extern struct testcase_t pt_tests[];
-=======
 extern struct testcase_t config_tests[];
->>>>>>> e8d598c4
 
 static struct testgroup_t testgroups[] = {
   { "", test_array },
@@ -1858,11 +1855,8 @@
   { "util/", util_tests },
   { "dir/", dir_tests },
   { "dir/md/", microdesc_tests },
-<<<<<<< HEAD
   { "pt/", pt_tests },
-=======
   { "config/", config_tests },
->>>>>>> e8d598c4
   END_OF_GROUPS
 };
 
