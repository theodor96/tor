/* Copyright (c) 2003-2004, Roger Dingledine
 * Copyright (c) 2004-2006, Roger Dingledine, Nick Mathewson.
 * Copyright (c) 2007-2012, The Tor Project, Inc. */
/* See LICENSE for licensing information */

/**
 * \file compat.c
 * \brief Wrappers to make calls more portable.  This code defines
 * functions such as tor_malloc, tor_snprintf, get/set various data types,
 * renaming, setting socket options, switching user IDs.  It is basically
 * where the non-portable items are conditionally included depending on
 * the platform.
 **/

/* This is required on rh7 to make strptime not complain.
 * We also need it to make memmem get defined (where available)
 */
/* XXXX023 We should just use AC_USE_SYSTEM_EXTENSIONS in our autoconf,
 * and get this (and other important stuff!) automatically. Once we do that,
 * make sure to also change the extern char **environ detection in
 * configure.in, because whether that is declared or not depends on whether
 * we have _GNU_SOURCE defined! Maybe that means that once we take this out,
 * we can also take out the configure check. */
#define _GNU_SOURCE

#include "compat.h"

#ifdef _WIN32
#include <process.h>
#include <windows.h>
#include <sys/locking.h>
#endif

#ifdef HAVE_UNAME
#include <sys/utsname.h>
#endif
#ifdef HAVE_UNISTD_H
#include <unistd.h>
#endif
#ifdef HAVE_SYS_FCNTL_H
#include <sys/fcntl.h>
#endif
#ifdef HAVE_PWD_H
#include <pwd.h>
#endif
#ifdef HAVE_GRP_H
#include <grp.h>
#endif
#ifdef HAVE_FCNTL_H
#include <fcntl.h>
#endif
#ifdef HAVE_ERRNO_H
#include <errno.h>
#endif
#ifdef HAVE_ARPA_INET_H
#include <arpa/inet.h>
#endif
#ifdef HAVE_CRT_EXTERNS_H
#include <crt_externs.h>
#endif

#ifndef HAVE_GETTIMEOFDAY
#ifdef HAVE_FTIME
#include <sys/timeb.h>
#endif
#endif

/* Includes for the process attaching prevention */
#if defined(HAVE_SYS_PRCTL_H) && defined(__linux__)
#include <sys/prctl.h>
#elif defined(__APPLE__)
#include <sys/types.h>
#include <sys/ptrace.h>
#endif

#ifdef HAVE_NETDB_H
#include <netdb.h>
#endif
#ifdef HAVE_SYS_PARAM_H
#include <sys/param.h> /* FreeBSD needs this to know what version it is */
#endif
#include <stdio.h>
#include <stdlib.h>
#include <assert.h>
#ifdef HAVE_SIGNAL_H
#include <signal.h>
#endif
#ifdef HAVE_UTIME_H
#include <utime.h>
#endif
#ifdef HAVE_SYS_UTIME_H
#include <sys/utime.h>
#endif
#ifdef HAVE_SYS_MMAN_H
#include <sys/mman.h>
#endif
#ifdef HAVE_SYS_SYSLIMITS_H
#include <sys/syslimits.h>
#endif
#ifdef HAVE_SYS_FILE_H
#include <sys/file.h>
#endif
#if defined(HAVE_SYS_PRCTL_H) && defined(__linux__)
/* Only use the linux prctl;  the IRIX prctl is totally different */
#include <sys/prctl.h>
#endif

#include "torlog.h"
#include "util.h"
#include "container.h"
#include "address.h"

/* Inline the strl functions if the platform doesn't have them. */
#ifndef HAVE_STRLCPY
#include "strlcpy.c"
#endif
#ifndef HAVE_STRLCAT
#include "strlcat.c"
#endif

/** As open(path, flags, mode), but return an fd with the close-on-exec mode
 * set. */
int
tor_open_cloexec(const char *path, int flags, unsigned mode)
{
  int fd;
#ifdef O_CLOEXEC
  fd = open(path, flags|O_CLOEXEC, mode);
  if (fd >= 0)
    return fd;
  /* If we got an error, see if it is EINVAL. EINVAL might indicate that,
   * even though we were built on a system with O_CLOEXEC support, we
   * are running on one without. */
  if (errno != EINVAL)
    return -1;
#endif

  fd = open(path, flags, mode);
#ifdef FD_CLOEXEC
  if (fd >= 0)
        fcntl(fd, F_SETFD, FD_CLOEXEC);
#endif
  return fd;
}

/** As fpoen(path,mode), but ensures that the O_CLOEXEC bit is set on the
 * underlying file handle. */
FILE *
tor_fopen_cloexec(const char *path, const char *mode)
{
  FILE *result = fopen(path, mode);
#ifdef FD_CLOEXEC
  if (result != NULL)
    fcntl(fileno(result), F_SETFD, FD_CLOEXEC);
#endif
  return result;
}

#if defined(HAVE_SYS_MMAN_H) || defined(RUNNING_DOXYGEN)
/** Try to create a memory mapping for <b>filename</b> and return it.  On
 * failure, return NULL.  Sets errno properly, using ERANGE to mean
 * "empty file". */
tor_mmap_t *
tor_mmap_file(const char *filename)
{
  int fd; /* router file */
  char *string;
  int page_size;
  tor_mmap_t *res;
  size_t size, filesize;

  tor_assert(filename);

  fd = tor_open_cloexec(filename, O_RDONLY, 0);
  if (fd<0) {
    int save_errno = errno;
    int severity = (errno == ENOENT) ? LOG_INFO : LOG_WARN;
    log_fn(severity, LD_FS,"Could not open \"%s\" for mmap(): %s",filename,
           strerror(errno));
    errno = save_errno;
    return NULL;
  }

  /* XXXX why not just do fstat here? */
  size = filesize = (size_t) lseek(fd, 0, SEEK_END);
  lseek(fd, 0, SEEK_SET);
  /* ensure page alignment */
  page_size = getpagesize();
  size += (size%page_size) ? page_size-(size%page_size) : 0;

  if (!size) {
    /* Zero-length file. If we call mmap on it, it will succeed but
     * return NULL, and bad things will happen. So just fail. */
    log_info(LD_FS,"File \"%s\" is empty. Ignoring.",filename);
    errno = ERANGE;
    close(fd);
    return NULL;
  }

  string = mmap(0, size, PROT_READ, MAP_PRIVATE, fd, 0);
  close(fd);
  if (string == MAP_FAILED) {
    int save_errno = errno;
    log_warn(LD_FS,"Could not mmap file \"%s\": %s", filename,
             strerror(errno));
    errno = save_errno;
    return NULL;
  }

  res = tor_malloc_zero(sizeof(tor_mmap_t));
  res->data = string;
  res->size = filesize;
  res->mapping_size = size;

  return res;
}
/** Release storage held for a memory mapping. */
void
tor_munmap_file(tor_mmap_t *handle)
{
  munmap((char*)handle->data, handle->mapping_size);
  tor_free(handle);
}
#elif defined(_WIN32)
tor_mmap_t *
tor_mmap_file(const char *filename)
{
  TCHAR tfilename[MAX_PATH]= {0};
  tor_mmap_t *res = tor_malloc_zero(sizeof(tor_mmap_t));
  int empty = 0;
<<<<<<< HEAD
  HANDLE file_handle = INVALID_HANDLE_VALUE;
=======
  DWORD size_low, size_high;
  uint64_t real_size;
  res->file_handle = INVALID_HANDLE_VALUE;
>>>>>>> e7d34935
  res->mmap_handle = NULL;
#ifdef UNICODE
  mbstowcs(tfilename,filename,MAX_PATH);
#else
  strlcpy(tfilename,filename,MAX_PATH);
#endif
  file_handle = CreateFile(tfilename,
                           GENERIC_READ, FILE_SHARE_READ,
                           NULL,
                           OPEN_EXISTING,
                           FILE_ATTRIBUTE_NORMAL,
                           0);

  if (file_handle == INVALID_HANDLE_VALUE)
    goto win_err;

<<<<<<< HEAD
  res->size = GetFileSize(file_handle, NULL);
=======
  size_low = GetFileSize(res->file_handle, &size_high);
>>>>>>> e7d34935

  if (size_low == INVALID_FILE_SIZE && GetLastError() != NO_ERROR) {
    log_warn(LD_FS,"Error getting size of \"%s\".",filename);
    goto win_err;
  }
  if (size_low == 0 && size_high == 0) {
    log_info(LD_FS,"File \"%s\" is empty. Ignoring.",filename);
    empty = 1;
    goto err;
  }
  real_size = (((uint64_t)size_high)<<32) | size_low;
  if (real_size > SIZE_MAX) {
    log_warn(LD_FS,"File \"%s\" is too big to map; not trying.",filename);
    goto err;
  }
  res->size = real_size;

  res->mmap_handle = CreateFileMapping(file_handle,
                                       NULL,
                                       PAGE_READONLY,
                                       size_high,
                                       size_low,
                                       NULL);
  if (res->mmap_handle == NULL)
    goto win_err;
  res->data = (char*) MapViewOfFile(res->mmap_handle,
                                    FILE_MAP_READ,
                                    0, 0, 0);
  if (!res->data)
    goto win_err;

  CloseHandle(file_handle);
  return res;
 win_err: {
    DWORD e = GetLastError();
    int severity = (e == ERROR_FILE_NOT_FOUND || e == ERROR_PATH_NOT_FOUND) ?
      LOG_INFO : LOG_WARN;
    char *msg = format_win32_error(e);
    log_fn(severity, LD_FS, "Couldn't mmap file \"%s\": %s", filename, msg);
    tor_free(msg);
    if (e == ERROR_FILE_NOT_FOUND || e == ERROR_PATH_NOT_FOUND)
      errno = ENOENT;
    else
      errno = EINVAL;
  }
 err:
  if (empty)
    errno = ERANGE;
  if (file_handle != INVALID_HANDLE_VALUE)
    CloseHandle(file_handle);
  tor_munmap_file(res);
  return NULL;
}
void
tor_munmap_file(tor_mmap_t *handle)
{
  if (handle->data)
    /* This is an ugly cast, but without it, "data" in struct tor_mmap_t would
       have to be redefined as non-const. */
    UnmapViewOfFile( (LPVOID) handle->data);

  if (handle->mmap_handle != NULL)
    CloseHandle(handle->mmap_handle);
  tor_free(handle);
}
#else
tor_mmap_t *
tor_mmap_file(const char *filename)
{
  struct stat st;
  char *res = read_file_to_str(filename, RFTS_BIN|RFTS_IGNORE_MISSING, &st);
  tor_mmap_t *handle;
  if (! res)
    return NULL;
  handle = tor_malloc_zero(sizeof(tor_mmap_t));
  handle->data = res;
  handle->size = st.st_size;
  return handle;
}
void
tor_munmap_file(tor_mmap_t *handle)
{
  char *d = (char*)handle->data;
  tor_free(d);
  memset(handle, 0, sizeof(tor_mmap_t));
  tor_free(handle);
}
#endif

/** Replacement for snprintf.  Differs from platform snprintf in two
 * ways: First, always NUL-terminates its output.  Second, always
 * returns -1 if the result is truncated.  (Note that this return
 * behavior does <i>not</i> conform to C99; it just happens to be
 * easier to emulate "return -1" with conformant implementations than
 * it is to emulate "return number that would be written" with
 * non-conformant implementations.) */
int
tor_snprintf(char *str, size_t size, const char *format, ...)
{
  va_list ap;
  int r;
  va_start(ap,format);
  r = tor_vsnprintf(str,size,format,ap);
  va_end(ap);
  return r;
}

/** Replacement for vsnprintf; behavior differs as tor_snprintf differs from
 * snprintf.
 */
int
tor_vsnprintf(char *str, size_t size, const char *format, va_list args)
{
  int r;
  if (size == 0)
    return -1; /* no place for the NUL */
  if (size > SIZE_T_CEILING)
    return -1;
#ifdef _WIN32
  r = _vsnprintf(str, size, format, args);
#else
  r = vsnprintf(str, size, format, args);
#endif
  str[size-1] = '\0';
  if (r < 0 || r >= (ssize_t)size)
    return -1;
  return r;
}

/**
 * Portable asprintf implementation.  Does a printf() into a newly malloc'd
 * string.  Sets *<b>strp</b> to this string, and returns its length (not
 * including the terminating NUL character).
 *
 * You can treat this function as if its implementation were something like
   <pre>
     char buf[_INFINITY_];
     tor_snprintf(buf, sizeof(buf), fmt, args);
     *strp = tor_strdup(buf);
     return strlen(*strp):
   </pre>
 * Where _INFINITY_ is an imaginary constant so big that any string can fit
 * into it.
 */
int
tor_asprintf(char **strp, const char *fmt, ...)
{
  int r;
  va_list args;
  va_start(args, fmt);
  r = tor_vasprintf(strp, fmt, args);
  va_end(args);
  if (!*strp || r < 0) {
    log_err(LD_BUG, "Internal error in asprintf");
    tor_assert(0);
  }
  return r;
}

/**
 * Portable vasprintf implementation.  Does a printf() into a newly malloc'd
 * string.  Differs from regular vasprintf in the same ways that
 * tor_asprintf() differs from regular asprintf.
 */
int
tor_vasprintf(char **strp, const char *fmt, va_list args)
{
  /* use a temporary variable in case *strp is in args. */
  char *strp_tmp=NULL;
#ifdef HAVE_VASPRINTF
  /* If the platform gives us one, use it. */
  int r = vasprintf(&strp_tmp, fmt, args);
  if (r < 0)
    *strp = NULL;
  else
    *strp = strp_tmp;
  return r;
#elif defined(_MSC_VER)
  /* On Windows, _vsnprintf won't tell us the length of the string if it
   * overflows, so we need to use _vcsprintf to tell how much to allocate */
  int len, r;
  char *res;
  len = _vscprintf(fmt, args);
  if (len < 0) {
    *strp = NULL;
    return -1;
  }
  strp_tmp = tor_malloc(len + 1);
  r = _vsnprintf(strp_tmp, len+1, fmt, args);
  if (r != len) {
    tor_free(strp_tmp);
    *strp = NULL;
    return -1;
  }
  *strp = strp_tmp;
  return len;
#else
  /* Everywhere else, we have a decent vsnprintf that tells us how many
   * characters we need.  We give it a try on a short buffer first, since
   * it might be nice to avoid the second vsnprintf call.
   */
  char buf[128];
  int len, r;
  va_list tmp_args;
  va_copy(tmp_args, args);
  len = vsnprintf(buf, sizeof(buf), fmt, tmp_args);
  va_end(tmp_args);
  if (len < (int)sizeof(buf)) {
    *strp = tor_strdup(buf);
    return len;
  }
  strp_tmp = tor_malloc(len+1);
  r = vsnprintf(strp_tmp, len+1, fmt, args);
  if (r != len) {
    tor_free(strp_tmp);
    *strp = NULL;
    return -1;
  }
  *strp = strp_tmp;
  return len;
#endif
}

/** Given <b>hlen</b> bytes at <b>haystack</b> and <b>nlen</b> bytes at
 * <b>needle</b>, return a pointer to the first occurrence of the needle
 * within the haystack, or NULL if there is no such occurrence.
 *
 * This function is <em>not</em> timing-safe.
 *
 * Requires that <b>nlen</b> be greater than zero.
 */
const void *
tor_memmem(const void *_haystack, size_t hlen,
           const void *_needle, size_t nlen)
{
#if defined(HAVE_MEMMEM) && (!defined(__GNUC__) || __GNUC__ >= 2)
  tor_assert(nlen);
  return memmem(_haystack, hlen, _needle, nlen);
#else
  /* This isn't as fast as the GLIBC implementation, but it doesn't need to
   * be. */
  const char *p, *end;
  const char *haystack = (const char*)_haystack;
  const char *needle = (const char*)_needle;
  char first;
  tor_assert(nlen);

  p = haystack;
  end = haystack + hlen;
  first = *(const char*)needle;
  while ((p = memchr(p, first, end-p))) {
    if (p+nlen > end)
      return NULL;
    if (fast_memeq(p, needle, nlen))
      return p;
    ++p;
  }
  return NULL;
#endif
}

/**
 * Tables to implement ctypes-replacement TOR_IS*() functions.  Each table
 * has 256 bits to look up whether a character is in some set or not.  This
 * fails on non-ASCII platforms, but it is hard to find a platform whose
 * character set is not a superset of ASCII nowadays. */

/**@{*/
const uint32_t TOR_ISALPHA_TABLE[8] =
  { 0, 0, 0x7fffffe, 0x7fffffe, 0, 0, 0, 0 };
const uint32_t TOR_ISALNUM_TABLE[8] =
  { 0, 0x3ff0000, 0x7fffffe, 0x7fffffe, 0, 0, 0, 0 };
const uint32_t TOR_ISSPACE_TABLE[8] = { 0x3e00, 0x1, 0, 0, 0, 0, 0, 0 };
const uint32_t TOR_ISXDIGIT_TABLE[8] =
  { 0, 0x3ff0000, 0x7e, 0x7e, 0, 0, 0, 0 };
const uint32_t TOR_ISDIGIT_TABLE[8] = { 0, 0x3ff0000, 0, 0, 0, 0, 0, 0 };
const uint32_t TOR_ISPRINT_TABLE[8] =
  { 0, 0xffffffff, 0xffffffff, 0x7fffffff, 0, 0, 0, 0x0 };
const uint32_t TOR_ISUPPER_TABLE[8] = { 0, 0, 0x7fffffe, 0, 0, 0, 0, 0 };
const uint32_t TOR_ISLOWER_TABLE[8] = { 0, 0, 0, 0x7fffffe, 0, 0, 0, 0 };

/** Upper-casing and lowercasing tables to map characters to upper/lowercase
 * equivalents.  Used by tor_toupper() and tor_tolower(). */
/**@{*/
const char TOR_TOUPPER_TABLE[256] = {
  0,1,2,3,4,5,6,7,8,9,10,11,12,13,14,15,
  16,17,18,19,20,21,22,23,24,25,26,27,28,29,30,31,
  32,33,34,35,36,37,38,39,40,41,42,43,44,45,46,47,
  48,49,50,51,52,53,54,55,56,57,58,59,60,61,62,63,
  64,65,66,67,68,69,70,71,72,73,74,75,76,77,78,79,
  80,81,82,83,84,85,86,87,88,89,90,91,92,93,94,95,
  96,65,66,67,68,69,70,71,72,73,74,75,76,77,78,79,
  80,81,82,83,84,85,86,87,88,89,90,123,124,125,126,127,
  128,129,130,131,132,133,134,135,136,137,138,139,140,141,142,143,
  144,145,146,147,148,149,150,151,152,153,154,155,156,157,158,159,
  160,161,162,163,164,165,166,167,168,169,170,171,172,173,174,175,
  176,177,178,179,180,181,182,183,184,185,186,187,188,189,190,191,
  192,193,194,195,196,197,198,199,200,201,202,203,204,205,206,207,
  208,209,210,211,212,213,214,215,216,217,218,219,220,221,222,223,
  224,225,226,227,228,229,230,231,232,233,234,235,236,237,238,239,
  240,241,242,243,244,245,246,247,248,249,250,251,252,253,254,255,
};
const char TOR_TOLOWER_TABLE[256] = {
  0,1,2,3,4,5,6,7,8,9,10,11,12,13,14,15,
  16,17,18,19,20,21,22,23,24,25,26,27,28,29,30,31,
  32,33,34,35,36,37,38,39,40,41,42,43,44,45,46,47,
  48,49,50,51,52,53,54,55,56,57,58,59,60,61,62,63,
  64,97,98,99,100,101,102,103,104,105,106,107,108,109,110,111,
  112,113,114,115,116,117,118,119,120,121,122,91,92,93,94,95,
  96,97,98,99,100,101,102,103,104,105,106,107,108,109,110,111,
  112,113,114,115,116,117,118,119,120,121,122,123,124,125,126,127,
  128,129,130,131,132,133,134,135,136,137,138,139,140,141,142,143,
  144,145,146,147,148,149,150,151,152,153,154,155,156,157,158,159,
  160,161,162,163,164,165,166,167,168,169,170,171,172,173,174,175,
  176,177,178,179,180,181,182,183,184,185,186,187,188,189,190,191,
  192,193,194,195,196,197,198,199,200,201,202,203,204,205,206,207,
  208,209,210,211,212,213,214,215,216,217,218,219,220,221,222,223,
  224,225,226,227,228,229,230,231,232,233,234,235,236,237,238,239,
  240,241,242,243,244,245,246,247,248,249,250,251,252,253,254,255,
};
/**@}*/

/** Helper for tor_strtok_r_impl: Advances cp past all characters in
 * <b>sep</b>, and returns its new value. */
static char *
strtok_helper(char *cp, const char *sep)
{
  if (sep[1]) {
    while (*cp && strchr(sep, *cp))
      ++cp;
  } else {
    while (*cp && *cp == *sep)
      ++cp;
  }
  return cp;
}

/** Implementation of strtok_r for platforms whose coders haven't figured out
 * how to write one.  Hey guys!  You can use this code here for free! */
char *
tor_strtok_r_impl(char *str, const char *sep, char **lasts)
{
  char *cp, *start;
  tor_assert(*sep);
  if (str) {
    str = strtok_helper(str, sep);
    if (!*str)
      return NULL;
    start = cp = *lasts = str;
  } else if (!*lasts || !**lasts) {
    return NULL;
  } else {
    start = cp = *lasts;
  }

  if (sep[1]) {
    while (*cp && !strchr(sep, *cp))
      ++cp;
  } else {
    cp = strchr(cp, *sep);
  }

  if (!cp || !*cp) {
    *lasts = NULL;
  } else {
    *cp++ = '\0';
    *lasts = strtok_helper(cp, sep);
  }
  return start;
}

#ifdef _WIN32
/** Take a filename and return a pointer to its final element.  This
 * function is called on __FILE__ to fix a MSVC nit where __FILE__
 * contains the full path to the file.  This is bad, because it
 * confuses users to find the home directory of the person who
 * compiled the binary in their warning messages.
 */
const char *
tor_fix_source_file(const char *fname)
{
  const char *cp1, *cp2, *r;
  cp1 = strrchr(fname, '/');
  cp2 = strrchr(fname, '\\');
  if (cp1 && cp2) {
    r = (cp1<cp2)?(cp2+1):(cp1+1);
  } else if (cp1) {
    r = cp1+1;
  } else if (cp2) {
    r = cp2+1;
  } else {
    r = fname;
  }
  return r;
}
#endif

/**
 * Read a 16-bit value beginning at <b>cp</b>.  Equivalent to
 * *(uint16_t*)(cp), but will not cause segfaults on platforms that forbid
 * unaligned memory access.
 */
uint16_t
get_uint16(const void *cp)
{
  uint16_t v;
  memcpy(&v,cp,2);
  return v;
}
/**
 * Read a 32-bit value beginning at <b>cp</b>.  Equivalent to
 * *(uint32_t*)(cp), but will not cause segfaults on platforms that forbid
 * unaligned memory access.
 */
uint32_t
get_uint32(const void *cp)
{
  uint32_t v;
  memcpy(&v,cp,4);
  return v;
}
/**
 * Read a 64-bit value beginning at <b>cp</b>.  Equivalent to
 * *(uint64_t*)(cp), but will not cause segfaults on platforms that forbid
 * unaligned memory access.
 */
uint64_t
get_uint64(const void *cp)
{
  uint64_t v;
  memcpy(&v,cp,8);
  return v;
}

/**
 * Set a 16-bit value beginning at <b>cp</b> to <b>v</b>. Equivalent to
 * *(uint16_t*)(cp) = v, but will not cause segfaults on platforms that forbid
 * unaligned memory access. */
void
set_uint16(void *cp, uint16_t v)
{
  memcpy(cp,&v,2);
}
/**
 * Set a 32-bit value beginning at <b>cp</b> to <b>v</b>. Equivalent to
 * *(uint32_t*)(cp) = v, but will not cause segfaults on platforms that forbid
 * unaligned memory access. */
void
set_uint32(void *cp, uint32_t v)
{
  memcpy(cp,&v,4);
}
/**
 * Set a 64-bit value beginning at <b>cp</b> to <b>v</b>. Equivalent to
 * *(uint64_t*)(cp) = v, but will not cause segfaults on platforms that forbid
 * unaligned memory access. */
void
set_uint64(void *cp, uint64_t v)
{
  memcpy(cp,&v,8);
}

/**
 * Rename the file <b>from</b> to the file <b>to</b>.  On Unix, this is
 * the same as rename(2).  On windows, this removes <b>to</b> first if
 * it already exists.
 * Returns 0 on success.  Returns -1 and sets errno on failure.
 */
int
replace_file(const char *from, const char *to)
{
#ifndef _WIN32
  return rename(from,to);
#else
  switch (file_status(to))
    {
    case FN_NOENT:
      break;
    case FN_FILE:
      if (unlink(to)) return -1;
      break;
    case FN_ERROR:
      return -1;
    case FN_DIR:
      errno = EISDIR;
      return -1;
    }
  return rename(from,to);
#endif
}

/** Change <b>fname</b>'s modification time to now. */
int
touch_file(const char *fname)
{
  if (utime(fname, NULL)!=0)
    return -1;
  return 0;
}

/** Represents a lockfile on which we hold the lock. */
struct tor_lockfile_t {
  /** Name of the file */
  char *filename;
  /** File descriptor used to hold the file open */
  int fd;
};

/** Try to get a lock on the lockfile <b>filename</b>, creating it as
 * necessary.  If someone else has the lock and <b>blocking</b> is true,
 * wait until the lock is available.  Otherwise return immediately whether
 * we succeeded or not.
 *
 * Set *<b>locked_out</b> to true if somebody else had the lock, and to false
 * otherwise.
 *
 * Return a <b>tor_lockfile_t</b> on success, NULL on failure.
 *
 * (Implementation note: because we need to fall back to fcntl on some
 *  platforms, these locks are per-process, not per-thread.  If you want
 *  to do in-process locking, use tor_mutex_t like a normal person.
 *  On Windows, when <b>blocking</b> is true, the maximum time that
 *  is actually waited is 10 seconds, after which NULL is returned
 *  and <b>locked_out</b> is set to 1.)
 */
tor_lockfile_t *
tor_lockfile_lock(const char *filename, int blocking, int *locked_out)
{
  tor_lockfile_t *result;
  int fd;
  *locked_out = 0;

  log_info(LD_FS, "Locking \"%s\"", filename);
  fd = tor_open_cloexec(filename, O_RDWR|O_CREAT|O_TRUNC, 0600);
  if (fd < 0) {
    log_warn(LD_FS,"Couldn't open \"%s\" for locking: %s", filename,
             strerror(errno));
    return NULL;
  }

#ifdef _WIN32
  _lseek(fd, 0, SEEK_SET);
  if (_locking(fd, blocking ? _LK_LOCK : _LK_NBLCK, 1) < 0) {
    if (errno != EACCES && errno != EDEADLOCK)
      log_warn(LD_FS,"Couldn't lock \"%s\": %s", filename, strerror(errno));
    else
      *locked_out = 1;
    close(fd);
    return NULL;
  }
#elif defined(HAVE_FLOCK)
  if (flock(fd, LOCK_EX|(blocking ? 0 : LOCK_NB)) < 0) {
    if (errno != EWOULDBLOCK)
      log_warn(LD_FS,"Couldn't lock \"%s\": %s", filename, strerror(errno));
    else
      *locked_out = 1;
    close(fd);
    return NULL;
  }
#else
  {
    struct flock lock;
    memset(&lock, 0, sizeof(lock));
    lock.l_type = F_WRLCK;
    lock.l_whence = SEEK_SET;
    if (fcntl(fd, blocking ? F_SETLKW : F_SETLK, &lock) < 0) {
      if (errno != EACCES && errno != EAGAIN)
        log_warn(LD_FS, "Couldn't lock \"%s\": %s", filename, strerror(errno));
      else
        *locked_out = 1;
      close(fd);
      return NULL;
    }
  }
#endif

  result = tor_malloc(sizeof(tor_lockfile_t));
  result->filename = tor_strdup(filename);
  result->fd = fd;
  return result;
}

/** Release the lock held as <b>lockfile</b>. */
void
tor_lockfile_unlock(tor_lockfile_t *lockfile)
{
  tor_assert(lockfile);

  log_info(LD_FS, "Unlocking \"%s\"", lockfile->filename);
#ifdef _WIN32
  _lseek(lockfile->fd, 0, SEEK_SET);
  if (_locking(lockfile->fd, _LK_UNLCK, 1) < 0) {
    log_warn(LD_FS,"Error unlocking \"%s\": %s", lockfile->filename,
             strerror(errno));
  }
#elif defined(HAVE_FLOCK)
  if (flock(lockfile->fd, LOCK_UN) < 0) {
    log_warn(LD_FS, "Error unlocking \"%s\": %s", lockfile->filename,
             strerror(errno));
  }
#else
  /* Closing the lockfile is sufficient. */
#endif

  close(lockfile->fd);
  lockfile->fd = -1;
  tor_free(lockfile->filename);
  tor_free(lockfile);
}

/** @{ */
/** Some old versions of Unix didn't define constants for these values,
 * and instead expect you to say 0, 1, or 2. */
#ifndef SEEK_CUR
#define SEEK_CUR 1
#endif
#ifndef SEEK_END
#define SEEK_END 2
#endif
/** @} */

/** Return the position of <b>fd</b> with respect to the start of the file. */
off_t
tor_fd_getpos(int fd)
{
#ifdef _WIN32
  return (off_t) _lseek(fd, 0, SEEK_CUR);
#else
  return (off_t) lseek(fd, 0, SEEK_CUR);
#endif
}

/** Move <b>fd</b> to the end of the file. Return -1 on error, 0 on success. */
int
tor_fd_seekend(int fd)
{
#ifdef _WIN32
  return _lseek(fd, 0, SEEK_END) < 0 ? -1 : 0;
#else
  return lseek(fd, 0, SEEK_END) < 0 ? -1 : 0;
#endif
}

#undef DEBUG_SOCKET_COUNTING
#ifdef DEBUG_SOCKET_COUNTING
/** A bitarray of all fds that should be passed to tor_socket_close(). Only
 * used if DEBUG_SOCKET_COUNTING is defined. */
static bitarray_t *open_sockets = NULL;
/** The size of <b>open_sockets</b>, in bits. */
static int max_socket = -1;
#endif

/** Count of number of sockets currently open.  (Undercounts sockets opened by
 * eventdns and libevent.) */
static int n_sockets_open = 0;

/** Mutex to protect open_sockets, max_socket, and n_sockets_open. */
static tor_mutex_t *socket_accounting_mutex = NULL;

/** Helper: acquire the socket accounting lock. */
static INLINE void
socket_accounting_lock(void)
{
  if (PREDICT_UNLIKELY(!socket_accounting_mutex))
    socket_accounting_mutex = tor_mutex_new();
  tor_mutex_acquire(socket_accounting_mutex);
}

/** Helper: release the socket accounting lock. */
static INLINE void
socket_accounting_unlock(void)
{
  tor_mutex_release(socket_accounting_mutex);
}

/** As close(), but guaranteed to work for sockets across platforms (including
 * Windows, where close()ing a socket doesn't work.  Returns 0 on success, -1
 * on failure. */
int
tor_close_socket(tor_socket_t s)
{
  int r = 0;

  /* On Windows, you have to call close() on fds returned by open(),
   * and closesocket() on fds returned by socket().  On Unix, everything
   * gets close()'d.  We abstract this difference by always using
   * tor_close_socket to close sockets, and always using close() on
   * files.
   */
#if defined(_WIN32)
  r = closesocket(s);
#else
  r = close(s);
#endif

  socket_accounting_lock();
#ifdef DEBUG_SOCKET_COUNTING
  if (s > max_socket || ! bitarray_is_set(open_sockets, s)) {
    log_warn(LD_BUG, "Closing a socket (%d) that wasn't returned by tor_open_"
             "socket(), or that was already closed or something.", s);
  } else {
    tor_assert(open_sockets && s <= max_socket);
    bitarray_clear(open_sockets, s);
  }
#endif
  if (r == 0) {
    --n_sockets_open;
  } else {
    int err = tor_socket_errno(-1);
    log_info(LD_NET, "Close returned an error: %s", tor_socket_strerror(err));
#ifdef _WIN32
    if (err != WSAENOTSOCK)
      --n_sockets_open;
#else
    if (err != EBADF)
      --n_sockets_open;
#endif
    r = -1;
  }

  if (n_sockets_open < 0)
    log_warn(LD_BUG, "Our socket count is below zero: %d. Please submit a "
             "bug report.", n_sockets_open);
  socket_accounting_unlock();
  return r;
}

/** @{ */
#ifdef DEBUG_SOCKET_COUNTING
/** Helper: if DEBUG_SOCKET_COUNTING is enabled, remember that <b>s</b> is
 * now an open socket. */
static INLINE void
mark_socket_open(tor_socket_t s)
{
  /* XXXX This bitarray business will NOT work on windows: sockets aren't
     small ints there. */
  if (s > max_socket) {
    if (max_socket == -1) {
      open_sockets = bitarray_init_zero(s+128);
      max_socket = s+128;
    } else {
      open_sockets = bitarray_expand(open_sockets, max_socket, s+128);
      max_socket = s+128;
    }
  }
  if (bitarray_is_set(open_sockets, s)) {
    log_warn(LD_BUG, "I thought that %d was already open, but socket() just "
             "gave it to me!", s);
  }
  bitarray_set(open_sockets, s);
}
#else
#define mark_socket_open(s) STMT_NIL
#endif
/** @} */

/** As socket(), but counts the number of open sockets. */
tor_socket_t
tor_open_socket(int domain, int type, int protocol)
{
  tor_socket_t s;
#ifdef SOCK_CLOEXEC
  s = socket(domain, type|SOCK_CLOEXEC, protocol);
  if (SOCKET_OK(s))
    goto socket_ok;
  /* If we got an error, see if it is EINVAL. EINVAL might indicate that,
   * even though we were built on a system with SOCK_CLOEXEC support, we
   * are running on one without. */
  if (errno != EINVAL)
    return s;
#endif /* SOCK_CLOEXEC */

  s = socket(domain, type, protocol);
  if (! SOCKET_OK(s))
    return s;

#if defined(FD_CLOEXEC)
  fcntl(s, F_SETFD, FD_CLOEXEC);
#endif

  goto socket_ok; /* So that socket_ok will not be unused. */

 socket_ok:
  socket_accounting_lock();
  ++n_sockets_open;
  mark_socket_open(s);
  socket_accounting_unlock();
  return s;
}

/** As socket(), but counts the number of open sockets. */
tor_socket_t
tor_accept_socket(tor_socket_t sockfd, struct sockaddr *addr, socklen_t *len)
{
  tor_socket_t s;
#if defined(HAVE_ACCEPT4) && defined(SOCK_CLOEXEC)
  s = accept4(sockfd, addr, len, SOCK_CLOEXEC);
  if (SOCKET_OK(s))
    goto socket_ok;
  /* If we got an error, see if it is ENOSYS. ENOSYS indicates that,
   * even though we were built on a system with accept4 support, we
   * are running on one without. Also, check for EINVAL, which indicates that
   * we are missing SOCK_CLOEXEC support. */
  if (errno != EINVAL && errno != ENOSYS)
    return s;
#endif

  s = accept(sockfd, addr, len);
  if (!SOCKET_OK(s))
    return s;

#if defined(FD_CLOEXEC)
  fcntl(s, F_SETFD, FD_CLOEXEC);
#endif

  goto socket_ok; /* So that socket_ok will not be unused. */

 socket_ok:
  socket_accounting_lock();
  ++n_sockets_open;
  mark_socket_open(s);
  socket_accounting_unlock();
  return s;
}

/** Return the number of sockets we currently have opened. */
int
get_n_open_sockets(void)
{
  int n;
  socket_accounting_lock();
  n = n_sockets_open;
  socket_accounting_unlock();
  return n;
}

/** Turn <b>socket</b> into a nonblocking socket.
 */
void
set_socket_nonblocking(tor_socket_t socket)
{
#if defined(_WIN32)
  unsigned long nonblocking = 1;
  ioctlsocket(socket, FIONBIO, (unsigned long*) &nonblocking);
#else
  fcntl(socket, F_SETFL, O_NONBLOCK);
#endif
}

/**
 * Allocate a pair of connected sockets.  (Like socketpair(family,
 * type,protocol,fd), but works on systems that don't have
 * socketpair.)
 *
 * Currently, only (AF_UNIX, SOCK_STREAM, 0) sockets are supported.
 *
 * Note that on systems without socketpair, this call will fail if
 * localhost is inaccessible (for example, if the networking
 * stack is down). And even if it succeeds, the socket pair will not
 * be able to read while localhost is down later (the socket pair may
 * even close, depending on OS-specific timeouts).
 *
 * Returns 0 on success and -errno on failure; do not rely on the value
 * of errno or WSAGetLastError().
 **/
/* It would be nicer just to set errno, but that won't work for windows. */
int
tor_socketpair(int family, int type, int protocol, tor_socket_t fd[2])
{
//don't use win32 socketpairs (they are always bad)
#if defined(HAVE_SOCKETPAIR) && !defined(_WIN32)
  int r;

#ifdef SOCK_CLOEXEC
  r = socketpair(family, type|SOCK_CLOEXEC, protocol, fd);
  if (r == 0)
    goto sockets_ok;
  /* If we got an error, see if it is EINVAL. EINVAL might indicate that,
   * even though we were built on a system with SOCK_CLOEXEC support, we
   * are running on one without. */
  if (errno != EINVAL)
    return -errno;
#endif

  r = socketpair(family, type, protocol, fd);
  if (r < 0)
    return -errno;

#if defined(FD_CLOEXEC)
  if (SOCKET_OK(fd[0]))
    fcntl(fd[0], F_SETFD, FD_CLOEXEC);
  if (SOCKET_OK(fd[1]))
    fcntl(fd[1], F_SETFD, FD_CLOEXEC);
#endif
  goto sockets_ok; /* So that sockets_ok will not be unused. */

 sockets_ok:
  socket_accounting_lock();
  if (SOCKET_OK(fd[0])) {
    ++n_sockets_open;
    mark_socket_open(fd[0]);
  }
  if (SOCKET_OK(fd[1])) {
    ++n_sockets_open;
    mark_socket_open(fd[1]);
  }
  socket_accounting_unlock();

  return 0;
#else
    /* This socketpair does not work when localhost is down. So
     * it's really not the same thing at all. But it's close enough
     * for now, and really, when localhost is down sometimes, we
     * have other problems too.
     */
    tor_socket_t listener = -1;
    tor_socket_t connector = -1;
    tor_socket_t acceptor = -1;
    struct sockaddr_in listen_addr;
    struct sockaddr_in connect_addr;
    int size;
    int saved_errno = -1;

    if (protocol
#ifdef AF_UNIX
        || family != AF_UNIX
#endif
        ) {
#ifdef _WIN32
      return -WSAEAFNOSUPPORT;
#else
      return -EAFNOSUPPORT;
#endif
    }
    if (!fd) {
      return -EINVAL;
    }

    listener = tor_open_socket(AF_INET, type, 0);
    if (!SOCKET_OK(listener))
      return -tor_socket_errno(-1);
    memset(&listen_addr, 0, sizeof(listen_addr));
    listen_addr.sin_family = AF_INET;
    listen_addr.sin_addr.s_addr = htonl(INADDR_LOOPBACK);
    listen_addr.sin_port = 0;   /* kernel chooses port.  */
    if (bind(listener, (struct sockaddr *) &listen_addr, sizeof (listen_addr))
        == -1)
      goto tidy_up_and_fail;
    if (listen(listener, 1) == -1)
      goto tidy_up_and_fail;

    connector = tor_open_socket(AF_INET, type, 0);
    if (!SOCKET_OK(connector))
      goto tidy_up_and_fail;
    /* We want to find out the port number to connect to.  */
    size = sizeof(connect_addr);
    if (getsockname(listener, (struct sockaddr *) &connect_addr, &size) == -1)
      goto tidy_up_and_fail;
    if (size != sizeof (connect_addr))
      goto abort_tidy_up_and_fail;
    if (connect(connector, (struct sockaddr *) &connect_addr,
                sizeof(connect_addr)) == -1)
      goto tidy_up_and_fail;

    size = sizeof(listen_addr);
    acceptor = tor_accept_socket(listener,
                                 (struct sockaddr *) &listen_addr, &size);
    if (!SOCKET_OK(acceptor))
      goto tidy_up_and_fail;
    if (size != sizeof(listen_addr))
      goto abort_tidy_up_and_fail;
    tor_close_socket(listener);
    /* Now check we are talking to ourself by matching port and host on the
       two sockets.  */
    if (getsockname(connector, (struct sockaddr *) &connect_addr, &size) == -1)
      goto tidy_up_and_fail;
    if (size != sizeof (connect_addr)
        || listen_addr.sin_family != connect_addr.sin_family
        || listen_addr.sin_addr.s_addr != connect_addr.sin_addr.s_addr
        || listen_addr.sin_port != connect_addr.sin_port) {
      goto abort_tidy_up_and_fail;
    }
    fd[0] = connector;
    fd[1] = acceptor;

    return 0;

  abort_tidy_up_and_fail:
#ifdef _WIN32
    saved_errno = WSAECONNABORTED;
#else
    saved_errno = ECONNABORTED; /* I hope this is portable and appropriate.  */
#endif
  tidy_up_and_fail:
    if (saved_errno < 0)
      saved_errno = errno;
    if (listener != -1)
      tor_close_socket(listener);
    if (connector != -1)
      tor_close_socket(connector);
    if (acceptor != -1)
      tor_close_socket(acceptor);
    return -saved_errno;
#endif
}

/** Number of extra file descriptors to keep in reserve beyond those that we
 * tell Tor it's allowed to use. */
#define ULIMIT_BUFFER 32 /* keep 32 extra fd's beyond _ConnLimit */

/** Learn the maximum allowed number of file descriptors. (Some systems
 * have a low soft limit.
 *
 * We compute this by finding the largest number that we can use.
 * If we can't find a number greater than or equal to <b>limit</b>,
 * then we fail: return -1.
 *
 * Otherwise, return 0 and store the maximum we found inside <b>max_out</b>.*/
int
set_max_file_descriptors(rlim_t limit, int *max_out)
{
  /* Define some maximum connections values for systems where we cannot
   * automatically determine a limit. Re Cygwin, see
   * http://archives.seul.org/or/talk/Aug-2006/msg00210.html
   * For an iPhone, 9999 should work. For Windows and all other unknown
   * systems we use 15000 as the default. */
#ifndef HAVE_GETRLIMIT
#if defined(CYGWIN) || defined(__CYGWIN__)
  const char *platform = "Cygwin";
  const unsigned long MAX_CONNECTIONS = 3200;
#elif defined(_WIN32)
  const char *platform = "Windows";
  const unsigned long MAX_CONNECTIONS = 15000;
#else
  const char *platform = "unknown platforms with no getrlimit()";
  const unsigned long MAX_CONNECTIONS = 15000;
#endif
  log_fn(LOG_INFO, LD_NET,
         "This platform is missing getrlimit(). Proceeding.");
  if (limit > MAX_CONNECTIONS) {
    log_warn(LD_CONFIG,
             "We do not support more than %lu file descriptors "
             "on %s. Tried to raise to %lu.",
             (unsigned long)MAX_CONNECTIONS, platform, (unsigned long)limit);
    return -1;
  }
  limit = MAX_CONNECTIONS;
#else /* HAVE_GETRLIMIT */
  struct rlimit rlim;
  tor_assert(limit > 0);

  if (getrlimit(RLIMIT_NOFILE, &rlim) != 0) {
    log_warn(LD_NET, "Could not get maximum number of file descriptors: %s",
             strerror(errno));
    return -1;
  }

  if (rlim.rlim_max < limit) {
    log_warn(LD_CONFIG,"We need %lu file descriptors available, and we're "
             "limited to %lu. Please change your ulimit -n.",
             (unsigned long)limit, (unsigned long)rlim.rlim_max);
    return -1;
  }

  if (rlim.rlim_max > rlim.rlim_cur) {
    log_info(LD_NET,"Raising max file descriptors from %lu to %lu.",
             (unsigned long)rlim.rlim_cur, (unsigned long)rlim.rlim_max);
  }
  rlim.rlim_cur = rlim.rlim_max;

  if (setrlimit(RLIMIT_NOFILE, &rlim) != 0) {
    int bad = 1;
#ifdef OPEN_MAX
    if (errno == EINVAL && OPEN_MAX < rlim.rlim_cur) {
      /* On some platforms, OPEN_MAX is the real limit, and getrlimit() is
       * full of nasty lies.  I'm looking at you, OSX 10.5.... */
      rlim.rlim_cur = OPEN_MAX;
      if (setrlimit(RLIMIT_NOFILE, &rlim) == 0) {
        if (rlim.rlim_cur < (rlim_t)limit) {
          log_warn(LD_CONFIG, "We are limited to %lu file descriptors by "
                 "OPEN_MAX, and ConnLimit is %lu.  Changing ConnLimit; sorry.",
                   (unsigned long)OPEN_MAX, (unsigned long)limit);
        } else {
          log_info(LD_CONFIG, "Dropped connection limit to OPEN_MAX (%lu); "
                   "Apparently, %lu was too high and rlimit lied to us.",
                   (unsigned long)OPEN_MAX, (unsigned long)rlim.rlim_max);
        }
        bad = 0;
      }
    }
#endif /* OPEN_MAX */
    if (bad) {
      log_warn(LD_CONFIG,"Couldn't set maximum number of file descriptors: %s",
               strerror(errno));
      return -1;
    }
  }
  /* leave some overhead for logs, etc, */
  limit = rlim.rlim_cur;
#endif /* HAVE_GETRLIMIT */

  if (limit < ULIMIT_BUFFER) {
    log_warn(LD_CONFIG,
             "ConnLimit must be at least %d. Failing.", ULIMIT_BUFFER);
    return -1;
  }
  if (limit > INT_MAX)
    limit = INT_MAX;
  tor_assert(max_out);
  *max_out = (int)limit - ULIMIT_BUFFER;
  return 0;
}

#ifndef _WIN32
/** Log details of current user and group credentials. Return 0 on
 * success. Logs and return -1 on failure.
 */
static int
log_credential_status(void)
{
/** Log level to use when describing non-error UID/GID status. */
#define CREDENTIAL_LOG_LEVEL LOG_INFO
  /* Real, effective and saved UIDs */
  uid_t ruid, euid, suid;
  /* Read, effective and saved GIDs */
  gid_t rgid, egid, sgid;
  /* Supplementary groups */
  gid_t *sup_gids = NULL;
  int sup_gids_size;
  /* Number of supplementary groups */
  int ngids;

  /* log UIDs */
#ifdef HAVE_GETRESUID
  if (getresuid(&ruid, &euid, &suid) != 0 ) {
    log_warn(LD_GENERAL, "Error getting changed UIDs: %s", strerror(errno));
    return -1;
  } else {
    log_fn(CREDENTIAL_LOG_LEVEL, LD_GENERAL,
           "UID is %u (real), %u (effective), %u (saved)",
           (unsigned)ruid, (unsigned)euid, (unsigned)suid);
  }
#else
  /* getresuid is not present on MacOS X, so we can't get the saved (E)UID */
  ruid = getuid();
  euid = geteuid();
  (void)suid;

  log_fn(CREDENTIAL_LOG_LEVEL, LD_GENERAL,
         "UID is %u (real), %u (effective), unknown (saved)",
         (unsigned)ruid, (unsigned)euid);
#endif

  /* log GIDs */
#ifdef HAVE_GETRESGID
  if (getresgid(&rgid, &egid, &sgid) != 0 ) {
    log_warn(LD_GENERAL, "Error getting changed GIDs: %s", strerror(errno));
    return -1;
  } else {
    log_fn(CREDENTIAL_LOG_LEVEL, LD_GENERAL,
           "GID is %u (real), %u (effective), %u (saved)",
           (unsigned)rgid, (unsigned)egid, (unsigned)sgid);
  }
#else
  /* getresgid is not present on MacOS X, so we can't get the saved (E)GID */
  rgid = getgid();
  egid = getegid();
  (void)sgid;
  log_fn(CREDENTIAL_LOG_LEVEL, LD_GENERAL,
         "GID is %u (real), %u (effective), unknown (saved)",
         (unsigned)rgid, (unsigned)egid);
#endif

  /* log supplementary groups */
  sup_gids_size = 64;
  sup_gids = tor_malloc(sizeof(gid_t) * 64);
  while ((ngids = getgroups(sup_gids_size, sup_gids)) < 0 &&
         errno == EINVAL &&
         sup_gids_size < NGROUPS_MAX) {
    sup_gids_size *= 2;
    sup_gids = tor_realloc(sup_gids, sizeof(gid_t) * sup_gids_size);
  }

  if (ngids < 0) {
    log_warn(LD_GENERAL, "Error getting supplementary GIDs: %s",
             strerror(errno));
    tor_free(sup_gids);
    return -1;
  } else {
    int i, retval = 0;
    char *s = NULL;
    smartlist_t *elts = smartlist_new();

    for (i = 0; i<ngids; i++) {
      smartlist_add_asprintf(elts, "%u", (unsigned)sup_gids[i]);
    }

    s = smartlist_join_strings(elts, " ", 0, NULL);

    log_fn(CREDENTIAL_LOG_LEVEL, LD_GENERAL, "Supplementary groups are: %s",s);

    tor_free(s);
    SMARTLIST_FOREACH(elts, char *, cp, tor_free(cp));
    smartlist_free(elts);
    tor_free(sup_gids);

    return retval;
  }

  return 0;
}
#endif

/** Call setuid and setgid to run as <b>user</b> and switch to their
 * primary group.  Return 0 on success.  On failure, log and return -1.
 */
int
switch_id(const char *user)
{
#ifndef _WIN32
  struct passwd *pw = NULL;
  uid_t old_uid;
  gid_t old_gid;
  static int have_already_switched_id = 0;

  tor_assert(user);

  if (have_already_switched_id)
    return 0;

  /* Log the initial credential state */
  if (log_credential_status())
    return -1;

  log_fn(CREDENTIAL_LOG_LEVEL, LD_GENERAL, "Changing user and groups");

  /* Get old UID/GID to check if we changed correctly */
  old_uid = getuid();
  old_gid = getgid();

  /* Lookup the user and group information, if we have a problem, bail out. */
  pw = getpwnam(user);
  if (pw == NULL) {
    log_warn(LD_CONFIG, "Error setting configured user: %s not found", user);
    return -1;
  }

  /* Properly switch egid,gid,euid,uid here or bail out */
  if (setgroups(1, &pw->pw_gid)) {
    log_warn(LD_GENERAL, "Error setting groups to gid %d: \"%s\".",
             (int)pw->pw_gid, strerror(errno));
    if (old_uid == pw->pw_uid) {
      log_warn(LD_GENERAL, "Tor is already running as %s.  You do not need "
               "the \"User\" option if you are already running as the user "
               "you want to be.  (If you did not set the User option in your "
               "torrc, check whether it was specified on the command line "
               "by a startup script.)", user);
    } else {
      log_warn(LD_GENERAL, "If you set the \"User\" option, you must start Tor"
               " as root.");
    }
    return -1;
  }

  if (setegid(pw->pw_gid)) {
    log_warn(LD_GENERAL, "Error setting egid to %d: %s",
             (int)pw->pw_gid, strerror(errno));
    return -1;
  }

  if (setgid(pw->pw_gid)) {
    log_warn(LD_GENERAL, "Error setting gid to %d: %s",
             (int)pw->pw_gid, strerror(errno));
    return -1;
  }

  if (setuid(pw->pw_uid)) {
    log_warn(LD_GENERAL, "Error setting configured uid to %s (%d): %s",
             user, (int)pw->pw_uid, strerror(errno));
    return -1;
  }

  if (seteuid(pw->pw_uid)) {
    log_warn(LD_GENERAL, "Error setting configured euid to %s (%d): %s",
             user, (int)pw->pw_uid, strerror(errno));
    return -1;
  }

  /* This is how OpenBSD rolls:
  if (setgroups(1, &pw->pw_gid) || setegid(pw->pw_gid) ||
      setgid(pw->pw_gid) || setuid(pw->pw_uid) || seteuid(pw->pw_uid)) {
      setgid(pw->pw_gid) || seteuid(pw->pw_uid) || setuid(pw->pw_uid)) {
    log_warn(LD_GENERAL, "Error setting configured UID/GID: %s",
    strerror(errno));
    return -1;
  }
  */

  /* We've properly switched egid, gid, euid, uid, and supplementary groups if
   * we're here. */

#if !defined(CYGWIN) && !defined(__CYGWIN__)
  /* If we tried to drop privilege to a group/user other than root, attempt to
   * restore root (E)(U|G)ID, and abort if the operation succeeds */

  /* Only check for privilege dropping if we were asked to be non-root */
  if (pw->pw_uid) {
    /* Try changing GID/EGID */
    if (pw->pw_gid != old_gid &&
        (setgid(old_gid) != -1 || setegid(old_gid) != -1)) {
      log_warn(LD_GENERAL, "Was able to restore group credentials even after "
               "switching GID: this means that the setgid code didn't work.");
      return -1;
    }

    /* Try changing UID/EUID */
    if (pw->pw_uid != old_uid &&
        (setuid(old_uid) != -1 || seteuid(old_uid) != -1)) {
      log_warn(LD_GENERAL, "Was able to restore user credentials even after "
               "switching UID: this means that the setuid code didn't work.");
      return -1;
    }
  }
#endif

  /* Check what really happened */
  if (log_credential_status()) {
    return -1;
  }

  have_already_switched_id = 1; /* mark success so we never try again */

#if defined(__linux__) && defined(HAVE_SYS_PRCTL_H) && defined(HAVE_PRCTL)
#ifdef PR_SET_DUMPABLE
  if (pw->pw_uid) {
    /* Re-enable core dumps if we're not running as root. */
    log_info(LD_CONFIG, "Re-enabling coredumps");
    if (prctl(PR_SET_DUMPABLE, 1)) {
      log_warn(LD_CONFIG, "Unable to re-enable coredumps: %s",strerror(errno));
    }
  }
#endif
#endif
  return 0;

#else
  (void)user;

  log_warn(LD_CONFIG,
           "User specified but switching users is unsupported on your OS.");
  return -1;
#endif
}

/* We only use the linux prctl for now. There is no Win32 support; this may
 * also work on various BSD systems and Mac OS X - send testing feedback!
 *
 * On recent Gnu/Linux kernels it is possible to create a system-wide policy
 * that will prevent non-root processes from attaching to other processes
 * unless they are the parent process; thus gdb can attach to programs that
 * they execute but they cannot attach to other processes running as the same
 * user. The system wide policy may be set with the sysctl
 * kernel.yama.ptrace_scope or by inspecting
 * /proc/sys/kernel/yama/ptrace_scope and it is 1 by default on Ubuntu 11.04.
 *
 * This ptrace scope will be ignored on Gnu/Linux for users with
 * CAP_SYS_PTRACE and so it is very likely that root will still be able to
 * attach to the Tor process.
 */
/** Attempt to disable debugger attachment: return 1 on success, -1 on
 * failure, and 0 if we don't know how to try on this platform. */
int
tor_disable_debugger_attach(void)
{
  int r, attempted;
  r = -1;
  attempted = 0;
  log_debug(LD_CONFIG,
            "Attemping to disable debugger attachment to Tor for "
            "unprivileged users.");
#if defined(__linux__) && defined(HAVE_SYS_PRCTL_H) && defined(HAVE_PRCTL)
#ifdef PR_SET_DUMPABLE
  attempted = 1;
  r = prctl(PR_SET_DUMPABLE, 0);
#endif
#endif
#if defined(__APPLE__) && defined(PT_DENY_ATTACH)
  if (r < 0) {
    attempted = 1;
    r = ptrace(PT_DENY_ATTACH, 0, 0, 0);
  }
#endif

  // XXX: TODO - Mac OS X has dtrace and this may be disabled.
  // XXX: TODO - Windows probably has something similar
  if (r == 0 && attempted) {
    log_debug(LD_CONFIG,"Debugger attachment disabled for "
              "unprivileged users.");
    return 1;
  } else if (attempted) {
    log_warn(LD_CONFIG, "Unable to disable debugger attaching: %s",
             strerror(errno));
  }
  return r;
}

#ifdef HAVE_PWD_H
/** Allocate and return a string containing the home directory for the
 * user <b>username</b>. Only works on posix-like systems. */
char *
get_user_homedir(const char *username)
{
  struct passwd *pw;
  tor_assert(username);

  if (!(pw = getpwnam(username))) {
    log_err(LD_CONFIG,"User \"%s\" not found.", username);
    return NULL;
  }
  return tor_strdup(pw->pw_dir);
}
#endif

/** Modify <b>fname</b> to contain the name of its parent directory.  Doesn't
 * actually examine the filesystem; does a purely syntactic modification.
 *
 * The parent of the root director is considered to be iteself.
 * */
int
get_parent_directory(char *fname)
{
  char *cp;
  int at_end = 1;
  tor_assert(fname);
#ifdef _WIN32
  /* If we start with, say, c:, then don't consider that the start of the path
   */
  if (fname[0] && fname[1] == ':') {
    fname += 2;
  }
#endif
  /* Now we want to remove all path-separators at the end of the string,
   * and to remove the end of the string starting with the path separator
   * before the last non-path-separator.  In perl, this would be
   *   s#[/]*$##; s#/[^/]*$##;
   * on a unixy platform.
   */
  cp = fname + strlen(fname);
  at_end = 1;
  while (--cp >= fname) {
    int is_sep = (*cp == '/'
#ifdef _WIN32
                  || *cp == '\\'
#endif
                  );
    if (is_sep) {
      if (cp == fname) {
        /* This is the first separator in the file name; don't remove it! */
        cp[1] = '\0';
        return 0;
      }
      *cp = '\0';
      if (! at_end)
        return 0;
    } else {
      at_end = 0;
    }
  }
  return -1;
}

#ifndef _WIN32
/** Return a newly allocated string containing the output of getcwd(). Return
 * NULL on failure. (We can't just use getcwd() into a PATH_MAX buffer, since
 * Hurd hasn't got a PATH_MAX.)
 */
static char *
alloc_getcwd(void)
{
    int saved_errno = errno;
/* We use this as a starting path length. Not too large seems sane. */
#define START_PATH_LENGTH 128
/* Nobody has a maxpath longer than this, as far as I know.  And if they
 * do, they shouldn't. */
#define MAX_SANE_PATH_LENGTH 4096
    size_t path_length = START_PATH_LENGTH;
    char *path = tor_malloc(path_length);

    errno = 0;
    while (getcwd(path, path_length) == NULL) {
      if (errno == ERANGE && path_length < MAX_SANE_PATH_LENGTH) {
        path_length*=2;
        path = tor_realloc(path, path_length);
      } else {
        tor_free(path);
        path = NULL;
        break;
      }
    }
    errno = saved_errno;
    return path;
}
#endif

/** Expand possibly relative path <b>fname</b> to an absolute path.
 * Return a newly allocated string, possibly equal to <b>fname</b>. */
char *
make_path_absolute(char *fname)
{
#ifdef _WIN32
  char *absfname_malloced = _fullpath(NULL, fname, 1);

  /* We don't want to assume that tor_free can free a string allocated
   * with malloc.  On failure, return fname (it's better than nothing). */
  char *absfname = tor_strdup(absfname_malloced ? absfname_malloced : fname);
  if (absfname_malloced) free(absfname_malloced);

  return absfname;
#else
  char *absfname = NULL, *path = NULL;

  tor_assert(fname);

  if (fname[0] == '/') {
    absfname = tor_strdup(fname);
  } else {
    path = alloc_getcwd();
    if (path) {
      tor_asprintf(&absfname, "%s/%s", path, fname);
      tor_free(path);
    } else {
      /* If getcwd failed, the best we can do here is keep using the
       * relative path.  (Perhaps / isn't readable by this UID/GID.) */
      log_warn(LD_GENERAL, "Unable to find current working directory: %s",
               strerror(errno));
      absfname = tor_strdup(fname);
    }
  }
  return absfname;
#endif
}

#ifndef HAVE__NSGETENVIRON
#ifndef HAVE_EXTERN_ENVIRON_DECLARED
/* Some platforms declare environ under some circumstances, others don't. */
#ifndef RUNNING_DOXYGEN
extern char **environ;
#endif
#endif
#endif

/** Return the current environment. This is a portable replacement for
 * 'environ'. */
char **
get_environment(void)
{
#ifdef HAVE__NSGETENVIRON
  /* This is for compatibility between OSX versions.  Otherwise (for example)
   * when we do a mostly-static build on OSX 10.7, the resulting binary won't
   * work on OSX 10.6. */
  return *_NSGetEnviron();
#else
  return environ;
#endif
}

/** Set *addr to the IP address (in dotted-quad notation) stored in c.
 * Return 1 on success, 0 if c is badly formatted.  (Like inet_aton(c,addr),
 * but works on Windows and Solaris.)
 */
int
tor_inet_aton(const char *str, struct in_addr* addr)
{
  unsigned a,b,c,d;
  char more;
  if (tor_sscanf(str, "%3u.%3u.%3u.%3u%c", &a,&b,&c,&d,&more) != 4)
    return 0;
  if (a > 255) return 0;
  if (b > 255) return 0;
  if (c > 255) return 0;
  if (d > 255) return 0;
  addr->s_addr = htonl((a<<24) | (b<<16) | (c<<8) | d);
  return 1;
}

/** Given <b>af</b>==AF_INET and <b>src</b> a struct in_addr, or
 * <b>af</b>==AF_INET6 and <b>src</b> a struct in6_addr, try to format the
 * address and store it in the <b>len</b>-byte buffer <b>dst</b>.  Returns
 * <b>dst</b> on success, NULL on failure.
 *
 * (Like inet_ntop(af,src,dst,len), but works on platforms that don't have it:
 * Tor sometimes needs to format ipv6 addresses even on platforms without ipv6
 * support.) */
const char *
tor_inet_ntop(int af, const void *src, char *dst, size_t len)
{
  if (af == AF_INET) {
    if (tor_inet_ntoa(src, dst, len) < 0)
      return NULL;
    else
      return dst;
  } else if (af == AF_INET6) {
    const struct in6_addr *addr = src;
    char buf[64], *cp;
    int longestGapLen = 0, longestGapPos = -1, i,
      curGapPos = -1, curGapLen = 0;
    uint16_t words[8];
    for (i = 0; i < 8; ++i) {
      words[i] = (((uint16_t)addr->s6_addr[2*i])<<8) + addr->s6_addr[2*i+1];
    }
    if (words[0] == 0 && words[1] == 0 && words[2] == 0 && words[3] == 0 &&
        words[4] == 0 && ((words[5] == 0 && words[6] && words[7]) ||
                          (words[5] == 0xffff))) {
      /* This is an IPv4 address. */
      if (words[5] == 0) {
        tor_snprintf(buf, sizeof(buf), "::%d.%d.%d.%d",
                     addr->s6_addr[12], addr->s6_addr[13],
                     addr->s6_addr[14], addr->s6_addr[15]);
      } else {
        tor_snprintf(buf, sizeof(buf), "::%x:%d.%d.%d.%d", words[5],
                     addr->s6_addr[12], addr->s6_addr[13],
                     addr->s6_addr[14], addr->s6_addr[15]);
      }
      if ((strlen(buf) + 1) > len) /* +1 for \0 */
        return NULL;
      strlcpy(dst, buf, len);
      return dst;
    }
    i = 0;
    while (i < 8) {
      if (words[i] == 0) {
        curGapPos = i++;
        curGapLen = 1;
        while (i<8 && words[i] == 0) {
          ++i; ++curGapLen;
        }
        if (curGapLen > longestGapLen) {
          longestGapPos = curGapPos;
          longestGapLen = curGapLen;
        }
      } else {
        ++i;
      }
    }
    if (longestGapLen<=1)
      longestGapPos = -1;

    cp = buf;
    for (i = 0; i < 8; ++i) {
      if (words[i] == 0 && longestGapPos == i) {
        if (i == 0)
          *cp++ = ':';
        *cp++ = ':';
        while (i < 8 && words[i] == 0)
          ++i;
        --i; /* to compensate for loop increment. */
      } else {
        tor_snprintf(cp, sizeof(buf)-(cp-buf), "%x", (unsigned)words[i]);
        cp += strlen(cp);
        if (i != 7)
          *cp++ = ':';
      }
    }
    *cp = '\0';
    if ((strlen(buf) + 1) > len) /* +1 for \0 */
      return NULL;
    strlcpy(dst, buf, len);
    return dst;
  } else {
    return NULL;
  }
}

/** Given <b>af</b>==AF_INET or <b>af</b>==AF_INET6, and a string <b>src</b>
 * encoding an IPv4 address or IPv6 address correspondingly, try to parse the
 * address and store the result in <b>dst</b> (which must have space for a
 * struct in_addr or a struct in6_addr, as appropriate).  Return 1 on success,
 * 0 on a bad parse, and -1 on a bad <b>af</b>.
 *
 * (Like inet_pton(af,src,dst) but works on platforms that don't have it: Tor
 * sometimes needs to format ipv6 addresses even on platforms without ipv6
 * support.) */
int
tor_inet_pton(int af, const char *src, void *dst)
{
  if (af == AF_INET) {
    return tor_inet_aton(src, dst);
  } else if (af == AF_INET6) {
    struct in6_addr *out = dst;
    uint16_t words[8];
    int gapPos = -1, i, setWords=0;
    const char *dot = strchr(src, '.');
    const char *eow; /* end of words. */
    if (dot == src)
      return 0;
    else if (!dot)
      eow = src+strlen(src);
    else {
      unsigned byte1,byte2,byte3,byte4;
      char more;
      for (eow = dot-1; eow >= src && TOR_ISDIGIT(*eow); --eow)
        ;
      ++eow;

      /* We use "scanf" because some platform inet_aton()s are too lax
       * about IPv4 addresses of the form "1.2.3" */
      if (tor_sscanf(eow, "%3u.%3u.%3u.%3u%c",
                     &byte1,&byte2,&byte3,&byte4,&more) != 4)
        return 0;

      if (byte1 > 255 || byte2 > 255 || byte3 > 255 || byte4 > 255)
        return 0;

      words[6] = (byte1<<8) | byte2;
      words[7] = (byte3<<8) | byte4;
      setWords += 2;
    }

    i = 0;
    while (src < eow) {
      if (i > 7)
        return 0;
      if (TOR_ISXDIGIT(*src)) {
        char *next;
        ssize_t len;
        long r = strtol(src, &next, 16);
        tor_assert(next != NULL);
        tor_assert(next != src);

        len = *next == '\0' ? eow - src : next - src;
        if (len > 4)
          return 0;
        if (len > 1 && !TOR_ISXDIGIT(src[1]))
          return 0; /* 0x is not valid */

        tor_assert(r >= 0);
        tor_assert(r < 65536);
        words[i++] = (uint16_t)r;
        setWords++;
        src = next;
        if (*src != ':' && src != eow)
          return 0;
        ++src;
      } else if (*src == ':' && i > 0 && gapPos == -1) {
        gapPos = i;
        ++src;
      } else if (*src == ':' && i == 0 && src+1 < eow && src[1] == ':' &&
                 gapPos == -1) {
        gapPos = i;
        src += 2;
      } else {
        return 0;
      }
    }

    if (setWords > 8 ||
        (setWords == 8 && gapPos != -1) ||
        (setWords < 8 && gapPos == -1))
      return 0;

    if (gapPos >= 0) {
      int nToMove = setWords - (dot ? 2 : 0) - gapPos;
      int gapLen = 8 - setWords;
      tor_assert(nToMove >= 0);
      memmove(&words[gapPos+gapLen], &words[gapPos],
              sizeof(uint16_t)*nToMove);
      memset(&words[gapPos], 0, sizeof(uint16_t)*gapLen);
    }
    for (i = 0; i < 8; ++i) {
      out->s6_addr[2*i  ] = words[i] >> 8;
      out->s6_addr[2*i+1] = words[i] & 0xff;
    }

    return 1;
  } else {
    return -1;
  }
}

/** Similar behavior to Unix gethostbyname: resolve <b>name</b>, and set
 * *<b>addr</b> to the proper IP address, in host byte order.  Returns 0
 * on success, -1 on failure; 1 on transient failure.
 *
 * (This function exists because standard windows gethostbyname
 * doesn't treat raw IP addresses properly.)
 */
int
tor_lookup_hostname(const char *name, uint32_t *addr)
{
  tor_addr_t myaddr;
  int ret;

  if ((ret = tor_addr_lookup(name, AF_INET, &myaddr)))
    return ret;

  if (tor_addr_family(&myaddr) == AF_INET) {
    *addr = tor_addr_to_ipv4h(&myaddr);
    return ret;
  }

  return -1;
}

/** Initialize the insecure libc RNG. */
void
tor_init_weak_random(unsigned seed)
{
#ifdef _WIN32
  srand(seed);
#else
  srandom(seed);
#endif
}

/** Return a randomly chosen value in the range 0..TOR_RAND_MAX.  This
 * entropy will not be cryptographically strong; do not rely on it
 * for anything an adversary should not be able to predict. */
long
tor_weak_random(void)
{
#ifdef _WIN32
  return rand();
#else
  return random();
#endif
}

/** Hold the result of our call to <b>uname</b>. */
static char uname_result[256];
/** True iff uname_result is set. */
static int uname_result_is_set = 0;

/** Return a pointer to a description of our platform.
 */
const char *
get_uname(void)
{
#ifdef HAVE_UNAME
  struct utsname u;
#endif
  if (!uname_result_is_set) {
#ifdef HAVE_UNAME
    if (uname(&u) != -1) {
      /* (Linux says 0 is success, Solaris says 1 is success) */
      strlcpy(uname_result, u.sysname, sizeof(uname_result));
    } else
#endif
      {
#ifdef _WIN32
        OSVERSIONINFOEX info;
        int i;
        const char *plat = NULL;
        static struct {
          unsigned major; unsigned minor; const char *version;
        } win_version_table[] = {
          { 6, 2, "Windows 8" },
          { 6, 1, "Windows 7" },
          { 6, 0, "Windows Vista" },
          { 5, 2, "Windows Server 2003" },
          { 5, 1, "Windows XP" },
          { 5, 0, "Windows 2000" },
          /* { 4, 0, "Windows NT 4.0" }, */
          { 4, 90, "Windows Me" },
          { 4, 10, "Windows 98" },
          /* { 4, 0, "Windows 95" } */
          { 3, 51, "Windows NT 3.51" },
          { 0, 0, NULL }
        };
        memset(&info, 0, sizeof(info));
        info.dwOSVersionInfoSize = sizeof(info);
        if (! GetVersionEx((LPOSVERSIONINFO)&info)) {
          strlcpy(uname_result, "Bizarre version of Windows where GetVersionEx"
                  " doesn't work.", sizeof(uname_result));
          uname_result_is_set = 1;
          return uname_result;
        }
        if (info.dwMajorVersion == 4 && info.dwMinorVersion == 0) {
          if (info.dwPlatformId == VER_PLATFORM_WIN32_NT)
            plat = "Windows NT 4.0";
          else
            plat = "Windows 95";
        } else {
          for (i=0; win_version_table[i].major>0; ++i) {
            if (win_version_table[i].major == info.dwMajorVersion &&
                win_version_table[i].minor == info.dwMinorVersion) {
              plat = win_version_table[i].version;
              break;
            }
          }
        }
        if (plat) {
          strlcpy(uname_result, plat, sizeof(uname_result));
        } else {
          if (info.dwMajorVersion > 6 ||
              (info.dwMajorVersion==6 && info.dwMinorVersion>2))
            tor_snprintf(uname_result, sizeof(uname_result),
                         "Very recent version of Windows [major=%d,minor=%d]",
                         (int)info.dwMajorVersion,(int)info.dwMinorVersion);
          else
            tor_snprintf(uname_result, sizeof(uname_result),
                         "Unrecognized version of Windows [major=%d,minor=%d]",
                         (int)info.dwMajorVersion,(int)info.dwMinorVersion);
        }
#if !defined (WINCE)
#ifdef VER_NT_SERVER
      if (info.wProductType == VER_NT_SERVER ||
          info.wProductType == VER_NT_DOMAIN_CONTROLLER) {
        strlcat(uname_result, " [server]", sizeof(uname_result));
      }
#endif
#endif
#else
        strlcpy(uname_result, "Unknown platform", sizeof(uname_result));
#endif
      }
    uname_result_is_set = 1;
  }
  return uname_result;
}

/*
 *   Process control
 */

#if defined(USE_PTHREADS)
/** Wraps a void (*)(void*) function and its argument so we can
 * invoke them in a way pthreads would expect.
 */
typedef struct tor_pthread_data_t {
  void (*func)(void *);
  void *data;
} tor_pthread_data_t;
/** Given a tor_pthread_data_t <b>_data</b>, call _data-&gt;func(d-&gt;data)
 * and free _data.  Used to make sure we can call functions the way pthread
 * expects. */
static void *
tor_pthread_helper_fn(void *_data)
{
  tor_pthread_data_t *data = _data;
  void (*func)(void*);
  void *arg;
  /* mask signals to worker threads to avoid SIGPIPE, etc */
  sigset_t sigs;
  /* We're in a subthread; don't handle any signals here. */
  sigfillset(&sigs);
  pthread_sigmask(SIG_SETMASK, &sigs, NULL);

  func = data->func;
  arg = data->data;
  tor_free(_data);
  func(arg);
  return NULL;
}
#endif

/** Minimalist interface to run a void function in the background.  On
 * Unix calls fork, on win32 calls beginthread.  Returns -1 on failure.
 * func should not return, but rather should call spawn_exit.
 *
 * NOTE: if <b>data</b> is used, it should not be allocated on the stack,
 * since in a multithreaded environment, there is no way to be sure that
 * the caller's stack will still be around when the called function is
 * running.
 */
int
spawn_func(void (*func)(void *), void *data)
{
#if defined(USE_WIN32_THREADS)
  int rv;
  rv = (int)_beginthread(func, 0, data);
  if (rv == (int)-1)
    return -1;
  return 0;
#elif defined(USE_PTHREADS)
  pthread_t thread;
  tor_pthread_data_t *d;
  d = tor_malloc(sizeof(tor_pthread_data_t));
  d->data = data;
  d->func = func;
  if (pthread_create(&thread,NULL,tor_pthread_helper_fn,d))
    return -1;
  if (pthread_detach(thread))
    return -1;
  return 0;
#else
  pid_t pid;
  pid = fork();
  if (pid<0)
    return -1;
  if (pid==0) {
    /* Child */
    func(data);
    tor_assert(0); /* Should never reach here. */
    return 0; /* suppress "control-reaches-end-of-non-void" warning. */
  } else {
    /* Parent */
    return 0;
  }
#endif
}

/** End the current thread/process.
 */
void
spawn_exit(void)
{
#if defined(USE_WIN32_THREADS)
  _endthread();
  //we should never get here. my compiler thinks that _endthread returns, this
  //is an attempt to fool it.
  tor_assert(0);
  _exit(0);
#elif defined(USE_PTHREADS)
  pthread_exit(NULL);
#else
  /* http://www.erlenstar.demon.co.uk/unix/faq_2.html says we should
   * call _exit, not exit, from child processes. */
  _exit(0);
#endif
}

/** Implementation logic for compute_num_cpus(). */
static int
compute_num_cpus_impl(void)
{
#ifdef _WIN32
  SYSTEM_INFO info;
  memset(&info, 0, sizeof(info));
  GetSystemInfo(&info);
  if (info.dwNumberOfProcessors >= 1 && info.dwNumberOfProcessors < INT_MAX)
    return (int)info.dwNumberOfProcessors;
  else
    return -1;
#elif defined(HAVE_SYSCONF) && defined(_SC_NPROCESSORS_CONF)
  long cpus = sysconf(_SC_NPROCESSORS_CONF);
  if (cpus >= 1 && cpus < INT_MAX)
    return (int)cpus;
  else
    return -1;
#else
  return -1;
#endif
}

#define MAX_DETECTABLE_CPUS 16

/** Return how many CPUs we are running with.  We assume that nobody is
 * using hot-swappable CPUs, so we don't recompute this after the first
 * time.  Return -1 if we don't know how to tell the number of CPUs on this
 * system.
 */
int
compute_num_cpus(void)
{
  static int num_cpus = -2;
  if (num_cpus == -2) {
    num_cpus = compute_num_cpus_impl();
    tor_assert(num_cpus != -2);
    if (num_cpus > MAX_DETECTABLE_CPUS)
      log_notice(LD_GENERAL, "Wow!  I detected that you have %d CPUs. I "
                 "will not autodetect any more than %d, though.  If you "
                 "want to configure more, set NumCPUs in your torrc",
                 num_cpus, MAX_DETECTABLE_CPUS);
  }
  return num_cpus;
}

/** Set *timeval to the current time of day.  On error, log and terminate.
 * (Same as gettimeofday(timeval,NULL), but never returns -1.)
 */
void
tor_gettimeofday(struct timeval *timeval)
{
#ifdef _WIN32
  /* Epoch bias copied from perl: number of units between windows epoch and
   * Unix epoch. */
#define EPOCH_BIAS U64_LITERAL(116444736000000000)
#define UNITS_PER_SEC U64_LITERAL(10000000)
#define USEC_PER_SEC U64_LITERAL(1000000)
#define UNITS_PER_USEC U64_LITERAL(10)
  union {
    uint64_t ft_64;
    FILETIME ft_ft;
  } ft;
#if defined (WINCE)
  /* wince do not have GetSystemTimeAsFileTime */
  SYSTEMTIME stime;
  GetSystemTime(&stime);
  SystemTimeToFileTime(&stime,&ft.ft_ft);
#else
  /* number of 100-nsec units since Jan 1, 1601 */
  GetSystemTimeAsFileTime(&ft.ft_ft);
#endif
  if (ft.ft_64 < EPOCH_BIAS) {
    log_err(LD_GENERAL,"System time is before 1970; failing.");
    exit(1);
  }
  ft.ft_64 -= EPOCH_BIAS;
  timeval->tv_sec = (unsigned) (ft.ft_64 / UNITS_PER_SEC);
  timeval->tv_usec = (unsigned) ((ft.ft_64 / UNITS_PER_USEC) % USEC_PER_SEC);
#elif defined(HAVE_GETTIMEOFDAY)
  if (gettimeofday(timeval, NULL)) {
    log_err(LD_GENERAL,"gettimeofday failed.");
    /* If gettimeofday dies, we have either given a bad timezone (we didn't),
       or segfaulted.*/
    exit(1);
  }
#elif defined(HAVE_FTIME)
  struct timeb tb;
  ftime(&tb);
  timeval->tv_sec = tb.time;
  timeval->tv_usec = tb.millitm * 1000;
#else
#error "No way to get time."
#endif
  return;
}

#if defined(TOR_IS_MULTITHREADED) && !defined(_WIN32)
/** Defined iff we need to add locks when defining fake versions of reentrant
 * versions of time-related functions. */
#define TIME_FNS_NEED_LOCKS
#endif

/** Helper: Deal with confused or out-of-bounds values from localtime_r and
 * friends.  (On some platforms, they can give out-of-bounds values or can
 * return NULL.)  If <b>islocal</b>, this is a localtime result; otherwise
 * it's from gmtime.  The function returned <b>r</b>, when given <b>timep</b>
 * as its input. If we need to store new results, store them in
 * <b>resultbuf</b>. */
static struct tm *
correct_tm(int islocal, const time_t *timep, struct tm *resultbuf,
           struct tm *r)
{
  const char *outcome;

  if (PREDICT_LIKELY(r)) {
    if (r->tm_year > 8099) { /* We can't strftime dates after 9999 CE. */
      r->tm_year = 8099;
      r->tm_mon = 11;
      r->tm_mday = 31;
      r->tm_yday = 365;
      r->tm_hour = 23;
      r->tm_min = 59;
      r->tm_sec = 59;
    }
    return r;
  }

  /* If we get here, gmtime or localtime returned NULL. It might have done
   * this because of overrun or underrun, or it might have done it because of
   * some other weird issue. */
  if (timep) {
    if (*timep < 0) {
      r = resultbuf;
      r->tm_year = 70; /* 1970 CE */
      r->tm_mon = 0;
      r->tm_mday = 1;
      r->tm_yday = 1;
      r->tm_hour = 0;
      r->tm_min = 0 ;
      r->tm_sec = 0;
      outcome = "Rounding up to 1970";
      goto done;
    } else if (*timep >= INT32_MAX) {
      /* Rounding down to INT32_MAX isn't so great, but keep in mind that we
       * only do it if gmtime/localtime tells us NULL. */
      r = resultbuf;
      r->tm_year = 137; /* 2037 CE */
      r->tm_mon = 11;
      r->tm_mday = 31;
      r->tm_yday = 365;
      r->tm_hour = 23;
      r->tm_min = 59;
      r->tm_sec = 59;
      outcome = "Rounding down to 2037";
      goto done;
    }
  }

  /* If we get here, then gmtime/localtime failed without getting an extreme
   * value for *timep */

  tor_fragile_assert();
  r = resultbuf;
  memset(resultbuf, 0, sizeof(struct tm));
  outcome="can't recover";
 done:
  log_warn(LD_BUG, "%s("I64_FORMAT") failed with error %s: %s",
           islocal?"localtime":"gmtime",
           timep?I64_PRINTF_ARG(*timep):0,
           strerror(errno),
           outcome);
  return r;
}

/** @{ */
/** As localtime_r, but defined for platforms that don't have it:
 *
 * Convert *<b>timep</b> to a struct tm in local time, and store the value in
 * *<b>result</b>.  Return the result on success, or NULL on failure.
 */
#ifdef HAVE_LOCALTIME_R
struct tm *
tor_localtime_r(const time_t *timep, struct tm *result)
{
  struct tm *r;
  r = localtime_r(timep, result);
  return correct_tm(1, timep, result, r);
}
#elif defined(TIME_FNS_NEED_LOCKS)
struct tm *
tor_localtime_r(const time_t *timep, struct tm *result)
{
  struct tm *r;
  static tor_mutex_t *m=NULL;
  if (!m) { m=tor_mutex_new(); }
  tor_assert(result);
  tor_mutex_acquire(m);
  r = localtime(timep);
  if (r)
    memcpy(result, r, sizeof(struct tm));
  tor_mutex_release(m);
  return correct_tm(1, timep, result, r);
}
#else
struct tm *
tor_localtime_r(const time_t *timep, struct tm *result)
{
  struct tm *r;
  tor_assert(result);
  r = localtime(timep);
  if (r)
    memcpy(result, r, sizeof(struct tm));
  return correct_tm(1, timep, result, r);
}
#endif
/** @} */

/** @{ */
/** As gmtimee_r, but defined for platforms that don't have it:
 *
 * Convert *<b>timep</b> to a struct tm in UTC, and store the value in
 * *<b>result</b>.  Return the result on success, or NULL on failure.
 */
#ifdef HAVE_GMTIME_R
struct tm *
tor_gmtime_r(const time_t *timep, struct tm *result)
{
  struct tm *r;
  r = gmtime_r(timep, result);
  return correct_tm(0, timep, result, r);
}
#elif defined(TIME_FNS_NEED_LOCKS)
struct tm *
tor_gmtime_r(const time_t *timep, struct tm *result)
{
  struct tm *r;
  static tor_mutex_t *m=NULL;
  if (!m) { m=tor_mutex_new(); }
  tor_assert(result);
  tor_mutex_acquire(m);
  r = gmtime(timep);
  if (r)
    memcpy(result, r, sizeof(struct tm));
  tor_mutex_release(m);
  return correct_tm(0, timep, result, r);
}
#else
struct tm *
tor_gmtime_r(const time_t *timep, struct tm *result)
{
  struct tm *r;
  tor_assert(result);
  r = gmtime(timep);
  if (r)
    memcpy(result, r, sizeof(struct tm));
  return correct_tm(0, timep, result, r);
}
#endif

#if defined(USE_WIN32_THREADS)
void
tor_mutex_init(tor_mutex_t *m)
{
  InitializeCriticalSection(&m->mutex);
}
void
tor_mutex_uninit(tor_mutex_t *m)
{
  DeleteCriticalSection(&m->mutex);
}
void
tor_mutex_acquire(tor_mutex_t *m)
{
  tor_assert(m);
  EnterCriticalSection(&m->mutex);
}
void
tor_mutex_release(tor_mutex_t *m)
{
  LeaveCriticalSection(&m->mutex);
}
unsigned long
tor_get_thread_id(void)
{
  return (unsigned long)GetCurrentThreadId();
}
#elif defined(USE_PTHREADS)
/** A mutex attribute that we're going to use to tell pthreads that we want
 * "reentrant" mutexes (i.e., once we can re-lock if we're already holding
 * them.) */
static pthread_mutexattr_t attr_reentrant;
/** True iff we've called tor_threads_init() */
static int threads_initialized = 0;
/** Initialize <b>mutex</b> so it can be locked.  Every mutex must be set
 * up with tor_mutex_init() or tor_mutex_new(); not both. */
void
tor_mutex_init(tor_mutex_t *mutex)
{
  int err;
  if (PREDICT_UNLIKELY(!threads_initialized))
    tor_threads_init();
  err = pthread_mutex_init(&mutex->mutex, &attr_reentrant);
  if (PREDICT_UNLIKELY(err)) {
    log_err(LD_GENERAL, "Error %d creating a mutex.", err);
    tor_fragile_assert();
  }
}
/** Wait until <b>m</b> is free, then acquire it. */
void
tor_mutex_acquire(tor_mutex_t *m)
{
  int err;
  tor_assert(m);
  err = pthread_mutex_lock(&m->mutex);
  if (PREDICT_UNLIKELY(err)) {
    log_err(LD_GENERAL, "Error %d locking a mutex.", err);
    tor_fragile_assert();
  }
}
/** Release the lock <b>m</b> so another thread can have it. */
void
tor_mutex_release(tor_mutex_t *m)
{
  int err;
  tor_assert(m);
  err = pthread_mutex_unlock(&m->mutex);
  if (PREDICT_UNLIKELY(err)) {
    log_err(LD_GENERAL, "Error %d unlocking a mutex.", err);
    tor_fragile_assert();
  }
}
/** Clean up the mutex <b>m</b> so that it no longer uses any system
 * resources.  Does not free <b>m</b>.  This function must only be called on
 * mutexes from tor_mutex_init(). */
void
tor_mutex_uninit(tor_mutex_t *m)
{
  int err;
  tor_assert(m);
  err = pthread_mutex_destroy(&m->mutex);
  if (PREDICT_UNLIKELY(err)) {
    log_err(LD_GENERAL, "Error %d destroying a mutex.", err);
    tor_fragile_assert();
  }
}
/** Return an integer representing this thread. */
unsigned long
tor_get_thread_id(void)
{
  union {
    pthread_t thr;
    unsigned long id;
  } r;
  r.thr = pthread_self();
  return r.id;
}
#endif

#ifdef TOR_IS_MULTITHREADED
/** Return a newly allocated, ready-for-use mutex. */
tor_mutex_t *
tor_mutex_new(void)
{
  tor_mutex_t *m = tor_malloc_zero(sizeof(tor_mutex_t));
  tor_mutex_init(m);
  return m;
}
/** Release all storage and system resources held by <b>m</b>. */
void
tor_mutex_free(tor_mutex_t *m)
{
  if (!m)
    return;
  tor_mutex_uninit(m);
  tor_free(m);
}
#endif

/* Conditions. */
#ifdef USE_PTHREADS
#if 0
/** Cross-platform condition implementation. */
struct tor_cond_t {
  pthread_cond_t cond;
};
/** Return a newly allocated condition, with nobody waiting on it. */
tor_cond_t *
tor_cond_new(void)
{
  tor_cond_t *cond = tor_malloc_zero(sizeof(tor_cond_t));
  if (pthread_cond_init(&cond->cond, NULL)) {
    tor_free(cond);
    return NULL;
  }
  return cond;
}
/** Release all resources held by <b>cond</b>. */
void
tor_cond_free(tor_cond_t *cond)
{
  if (!cond)
    return;
  if (pthread_cond_destroy(&cond->cond)) {
    log_warn(LD_GENERAL,"Error freeing condition: %s", strerror(errno));
    return;
  }
  tor_free(cond);
}
/** Wait until one of the tor_cond_signal functions is called on <b>cond</b>.
 * All waiters on the condition must wait holding the same <b>mutex</b>.
 * Returns 0 on success, negative on failure. */
int
tor_cond_wait(tor_cond_t *cond, tor_mutex_t *mutex)
{
  return pthread_cond_wait(&cond->cond, &mutex->mutex) ? -1 : 0;
}
/** Wake up one of the waiters on <b>cond</b>. */
void
tor_cond_signal_one(tor_cond_t *cond)
{
  pthread_cond_signal(&cond->cond);
}
/** Wake up all of the waiters on <b>cond</b>. */
void
tor_cond_signal_all(tor_cond_t *cond)
{
  pthread_cond_broadcast(&cond->cond);
}
#endif
/** Set up common structures for use by threading. */
void
tor_threads_init(void)
{
  if (!threads_initialized) {
    pthread_mutexattr_init(&attr_reentrant);
    pthread_mutexattr_settype(&attr_reentrant, PTHREAD_MUTEX_RECURSIVE);
    threads_initialized = 1;
    set_main_thread();
  }
}
#elif defined(USE_WIN32_THREADS)
#if 0
static DWORD cond_event_tls_index;
struct tor_cond_t {
  CRITICAL_SECTION mutex;
  smartlist_t *events;
};
tor_cond_t *
tor_cond_new(void)
{
  tor_cond_t *cond = tor_malloc_zero(sizeof(tor_cond_t));
  InitializeCriticalSection(&cond->mutex);
  cond->events = smartlist_new();
  return cond;
}
void
tor_cond_free(tor_cond_t *cond)
{
  if (!cond)
    return;
  DeleteCriticalSection(&cond->mutex);
  /* XXXX notify? */
  smartlist_free(cond->events);
  tor_free(cond);
}
int
tor_cond_wait(tor_cond_t *cond, tor_mutex_t *mutex)
{
  HANDLE event;
  int r;
  tor_assert(cond);
  tor_assert(mutex);
  event = TlsGetValue(cond_event_tls_index);
  if (!event) {
    event = CreateEvent(0, FALSE, FALSE, NULL);
    TlsSetValue(cond_event_tls_index, event);
  }
  EnterCriticalSection(&cond->mutex);

  tor_assert(WaitForSingleObject(event, 0) == WAIT_TIMEOUT);
  tor_assert(!smartlist_isin(cond->events, event));
  smartlist_add(cond->events, event);

  LeaveCriticalSection(&cond->mutex);

  tor_mutex_release(mutex);
  r = WaitForSingleObject(event, INFINITE);
  tor_mutex_acquire(mutex);

  switch (r) {
    case WAIT_OBJECT_0: /* we got the mutex normally. */
      break;
    case WAIT_ABANDONED: /* holding thread exited. */
    case WAIT_TIMEOUT: /* Should never happen. */
      tor_assert(0);
      break;
    case WAIT_FAILED:
      log_warn(LD_GENERAL, "Failed to acquire mutex: %d",(int) GetLastError());
  }
  return 0;
}
void
tor_cond_signal_one(tor_cond_t *cond)
{
  HANDLE event;
  tor_assert(cond);

  EnterCriticalSection(&cond->mutex);

  if ((event = smartlist_pop_last(cond->events)))
    SetEvent(event);

  LeaveCriticalSection(&cond->mutex);
}
void
tor_cond_signal_all(tor_cond_t *cond)
{
  tor_assert(cond);

  EnterCriticalSection(&cond->mutex);
  SMARTLIST_FOREACH(cond->events, HANDLE, event, SetEvent(event));
  smartlist_clear(cond->events);
  LeaveCriticalSection(&cond->mutex);
}
#endif
void
tor_threads_init(void)
{
#if 0
  cond_event_tls_index = TlsAlloc();
#endif
  set_main_thread();
}
#endif

#if defined(HAVE_MLOCKALL) && HAVE_DECL_MLOCKALL && defined(RLIMIT_MEMLOCK)
/** Attempt to raise the current and max rlimit to infinity for our process.
 * This only needs to be done once and can probably only be done when we have
 * not already dropped privileges.
 */
static int
tor_set_max_memlock(void)
{
  /* Future consideration for Windows is probably SetProcessWorkingSetSize
   * This is similar to setting the memory rlimit of RLIMIT_MEMLOCK
   * http://msdn.microsoft.com/en-us/library/ms686234(VS.85).aspx
   */

  struct rlimit limit;

  /* RLIM_INFINITY is -1 on some platforms. */
  limit.rlim_cur = RLIM_INFINITY;
  limit.rlim_max = RLIM_INFINITY;

  if (setrlimit(RLIMIT_MEMLOCK, &limit) == -1) {
    if (errno == EPERM) {
      log_warn(LD_GENERAL, "You appear to lack permissions to change memory "
                           "limits. Are you root?");
    }
    log_warn(LD_GENERAL, "Unable to raise RLIMIT_MEMLOCK: %s",
             strerror(errno));
    return -1;
  }

  return 0;
}
#endif

/** Attempt to lock all current and all future memory pages.
 * This should only be called once and while we're privileged.
 * Like mlockall() we return 0 when we're successful and -1 when we're not.
 * Unlike mlockall() we return 1 if we've already attempted to lock memory.
 */
int
tor_mlockall(void)
{
  static int memory_lock_attempted = 0;

  if (memory_lock_attempted) {
    return 1;
  }

  memory_lock_attempted = 1;

  /*
   * Future consideration for Windows may be VirtualLock
   * VirtualLock appears to implement mlock() but not mlockall()
   *
   * http://msdn.microsoft.com/en-us/library/aa366895(VS.85).aspx
   */

#if defined(HAVE_MLOCKALL) && HAVE_DECL_MLOCKALL && defined(RLIMIT_MEMLOCK)
  if (tor_set_max_memlock() == 0) {
    log_debug(LD_GENERAL, "RLIMIT_MEMLOCK is now set to RLIM_INFINITY.");
  }

  if (mlockall(MCL_CURRENT|MCL_FUTURE) == 0) {
    log_info(LD_GENERAL, "Insecure OS paging is effectively disabled.");
    return 0;
  } else {
    if (errno == ENOSYS) {
      /* Apple - it's 2009! I'm looking at you. Grrr. */
      log_notice(LD_GENERAL, "It appears that mlockall() is not available on "
                             "your platform.");
    } else if (errno == EPERM) {
      log_notice(LD_GENERAL, "It appears that you lack the permissions to "
                             "lock memory. Are you root?");
    }
    log_notice(LD_GENERAL, "Unable to lock all current and future memory "
                           "pages: %s", strerror(errno));
    return -1;
  }
#else
  log_warn(LD_GENERAL, "Unable to lock memory pages. mlockall() unsupported?");
  return -1;
#endif
}

/** Identity of the "main" thread */
static unsigned long main_thread_id = -1;

/** Start considering the current thread to be the 'main thread'.  This has
 * no effect on anything besides in_main_thread(). */
void
set_main_thread(void)
{
  main_thread_id = tor_get_thread_id();
}
/** Return true iff called from the main thread. */
int
in_main_thread(void)
{
  return main_thread_id == tor_get_thread_id();
}

/**
 * On Windows, WSAEWOULDBLOCK is not always correct: when you see it,
 * you need to ask the socket for its actual errno.  Also, you need to
 * get your errors from WSAGetLastError, not errno.  (If you supply a
 * socket of -1, we check WSAGetLastError, but don't correct
 * WSAEWOULDBLOCKs.)
 *
 * The upshot of all of this is that when a socket call fails, you
 * should call tor_socket_errno <em>at most once</em> on the failing
 * socket to get the error.
 */
#if defined(_WIN32)
int
tor_socket_errno(tor_socket_t sock)
{
  int optval, optvallen=sizeof(optval);
  int err = WSAGetLastError();
  if (err == WSAEWOULDBLOCK && SOCKET_OK(sock)) {
    if (getsockopt(sock, SOL_SOCKET, SO_ERROR, (void*)&optval, &optvallen))
      return err;
    if (optval)
      return optval;
  }
  return err;
}
#endif

#if defined(_WIN32)
#define E(code, s) { code, (s " [" #code " ]") }
struct { int code; const char *msg; } windows_socket_errors[] = {
  E(WSAEINTR, "Interrupted function call"),
  E(WSAEACCES, "Permission denied"),
  E(WSAEFAULT, "Bad address"),
  E(WSAEINVAL, "Invalid argument"),
  E(WSAEMFILE, "Too many open files"),
  E(WSAEWOULDBLOCK,  "Resource temporarily unavailable"),
  E(WSAEINPROGRESS, "Operation now in progress"),
  E(WSAEALREADY, "Operation already in progress"),
  E(WSAENOTSOCK, "Socket operation on nonsocket"),
  E(WSAEDESTADDRREQ, "Destination address required"),
  E(WSAEMSGSIZE, "Message too long"),
  E(WSAEPROTOTYPE, "Protocol wrong for socket"),
  E(WSAENOPROTOOPT, "Bad protocol option"),
  E(WSAEPROTONOSUPPORT, "Protocol not supported"),
  E(WSAESOCKTNOSUPPORT, "Socket type not supported"),
  /* What's the difference between NOTSUPP and NOSUPPORT? :) */
  E(WSAEOPNOTSUPP, "Operation not supported"),
  E(WSAEPFNOSUPPORT,  "Protocol family not supported"),
  E(WSAEAFNOSUPPORT, "Address family not supported by protocol family"),
  E(WSAEADDRINUSE, "Address already in use"),
  E(WSAEADDRNOTAVAIL, "Cannot assign requested address"),
  E(WSAENETDOWN, "Network is down"),
  E(WSAENETUNREACH, "Network is unreachable"),
  E(WSAENETRESET, "Network dropped connection on reset"),
  E(WSAECONNABORTED, "Software caused connection abort"),
  E(WSAECONNRESET, "Connection reset by peer"),
  E(WSAENOBUFS, "No buffer space available"),
  E(WSAEISCONN, "Socket is already connected"),
  E(WSAENOTCONN, "Socket is not connected"),
  E(WSAESHUTDOWN, "Cannot send after socket shutdown"),
  E(WSAETIMEDOUT, "Connection timed out"),
  E(WSAECONNREFUSED, "Connection refused"),
  E(WSAEHOSTDOWN, "Host is down"),
  E(WSAEHOSTUNREACH, "No route to host"),
  E(WSAEPROCLIM, "Too many processes"),
  /* Yes, some of these start with WSA, not WSAE. No, I don't know why. */
  E(WSASYSNOTREADY, "Network subsystem is unavailable"),
  E(WSAVERNOTSUPPORTED, "Winsock.dll out of range"),
  E(WSANOTINITIALISED, "Successful WSAStartup not yet performed"),
  E(WSAEDISCON, "Graceful shutdown now in progress"),
#ifdef WSATYPE_NOT_FOUND
  E(WSATYPE_NOT_FOUND, "Class type not found"),
#endif
  E(WSAHOST_NOT_FOUND, "Host not found"),
  E(WSATRY_AGAIN, "Nonauthoritative host not found"),
  E(WSANO_RECOVERY, "This is a nonrecoverable error"),
  E(WSANO_DATA, "Valid name, no data record of requested type)"),

  /* There are some more error codes whose numeric values are marked
   * <b>OS dependent</b>. They start with WSA_, apparently for the same
   * reason that practitioners of some craft traditions deliberately
   * introduce imperfections into their baskets and rugs "to allow the
   * evil spirits to escape."  If we catch them, then our binaries
   * might not report consistent results across versions of Windows.
   * Thus, I'm going to let them all fall through.
   */
  { -1, NULL },
};
/** There does not seem to be a strerror equivalent for Winsock errors.
 * Naturally, we have to roll our own.
 */
const char *
tor_socket_strerror(int e)
{
  int i;
  for (i=0; windows_socket_errors[i].code >= 0; ++i) {
    if (e == windows_socket_errors[i].code)
      return windows_socket_errors[i].msg;
  }
  return strerror(e);
}
#endif

/** Called before we make any calls to network-related functions.
 * (Some operating systems require their network libraries to be
 * initialized.) */
int
network_init(void)
{
#ifdef _WIN32
  /* This silly exercise is necessary before windows will allow
   * gethostbyname to work. */
  WSADATA WSAData;
  int r;
  r = WSAStartup(0x101,&WSAData);
  if (r) {
    log_warn(LD_NET,"Error initializing windows network layer: code was %d",r);
    return -1;
  }
  if (sizeof(SOCKET) != sizeof(tor_socket_t)) {
    log_warn(LD_BUG,"The tor_socket_t type does not match SOCKET in size; Tor "
             "might not work. (Sizes are %d and %d respectively.)",
             (int)sizeof(tor_socket_t), (int)sizeof(SOCKET));
  }
  /* WSAData.iMaxSockets might show the max sockets we're allowed to use.
   * We might use it to complain if we're trying to be a server but have
   * too few sockets available. */
#endif
  return 0;
}

#ifdef _WIN32
/** Return a newly allocated string describing the windows system error code
 * <b>err</b>.  Note that error codes are different from errno.  Error codes
 * come from GetLastError() when a winapi call fails.  errno is set only when
 * ANSI functions fail.  Whee. */
char *
format_win32_error(DWORD err)
{
  TCHAR *str = NULL;
  char *result;

  /* Somebody once decided that this interface was better than strerror(). */
  FormatMessage(FORMAT_MESSAGE_ALLOCATE_BUFFER |
                 FORMAT_MESSAGE_FROM_SYSTEM |
                 FORMAT_MESSAGE_IGNORE_INSERTS,
                 NULL, err,
                 MAKELANGID(LANG_NEUTRAL, SUBLANG_DEFAULT),
                (LPVOID)&str,
                 0, NULL);

  if (str) {
#ifdef UNICODE
    char abuf[1024] = {0};
    wcstombs(abuf,str,1024);
    result = tor_strdup(abuf);
#else
    result = tor_strdup(str);
#endif
    LocalFree(str); /* LocalFree != free() */
  } else {
    result = tor_strdup("<unformattable error>");
  }
  return result;
}
#endif
<|MERGE_RESOLUTION|>--- conflicted
+++ resolved
@@ -228,13 +228,9 @@
   TCHAR tfilename[MAX_PATH]= {0};
   tor_mmap_t *res = tor_malloc_zero(sizeof(tor_mmap_t));
   int empty = 0;
-<<<<<<< HEAD
   HANDLE file_handle = INVALID_HANDLE_VALUE;
-=======
   DWORD size_low, size_high;
   uint64_t real_size;
-  res->file_handle = INVALID_HANDLE_VALUE;
->>>>>>> e7d34935
   res->mmap_handle = NULL;
 #ifdef UNICODE
   mbstowcs(tfilename,filename,MAX_PATH);
@@ -251,11 +247,7 @@
   if (file_handle == INVALID_HANDLE_VALUE)
     goto win_err;
 
-<<<<<<< HEAD
-  res->size = GetFileSize(file_handle, NULL);
-=======
-  size_low = GetFileSize(res->file_handle, &size_high);
->>>>>>> e7d34935
+  size_low = GetFileSize(file_handle, &size_high);
 
   if (size_low == INVALID_FILE_SIZE && GetLastError() != NO_ERROR) {
     log_warn(LD_FS,"Error getting size of \"%s\".",filename);
