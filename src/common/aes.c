/* Copyright (c) 2001, Matej Pfajfar.
 * Copyright (c) 2001-2004, Roger Dingledine.
 * Copyright (c) 2004-2006, Roger Dingledine, Nick Mathewson.
 * Copyright (c) 2007-2017, The Tor Project, Inc. */
/* See LICENSE for licensing information */

/**
 * \file aes.c
 * \brief Implements a counter-mode stream cipher on top of AES.
 **/

#include "orconfig.h"

#ifdef _WIN32 /*wrkard for dtls1.h >= 0.9.8m of "#include <winsock.h>"*/
  #include <winsock2.h>
  #include <ws2tcpip.h>
#endif

#include <openssl/opensslv.h>
#include "crypto.h"
#include "crypto_openssl_mgt.h"

#if OPENSSL_VERSION_NUMBER < OPENSSL_V_SERIES(1,0,0)
#error "We require OpenSSL >= 1.0.0"
#endif

DISABLE_GCC_WARNING(redundant-decls)

#include <assert.h>
#include <stdlib.h>
#include <string.h>
#include <openssl/aes.h>
#include <openssl/evp.h>
#include <openssl/engine.h>
#include <openssl/modes.h>

ENABLE_GCC_WARNING(redundant-decls)

#include "compat.h"
#include "aes.h"
#include "util.h"
#include "torlog.h"
#include "di_ops.h"

#ifdef ANDROID
/* Android's OpenSSL seems to have removed all of its Engine support. */
#define DISABLE_ENGINES
#endif

/* We have five strategies for implementing AES counter mode.
 *
 * Best with x86 and x86_64: Use EVP_aes_*_ctr() and EVP_EncryptUpdate().
 * This is possible with OpenSSL 1.0.1, where the counter-mode implementation
 * can use bit-sliced or vectorized AES or AESNI as appropriate.
 *
 * Otherwise: Pick the best possible AES block implementation that OpenSSL
 * gives us, and the best possible counter-mode implementation, and combine
 * them.
 */
#if OPENSSL_VERSION_NUMBER >= OPENSSL_V_NOPATCH(1,1,0)

/* With newer OpenSSL versions, the older fallback modes don't compile.  So
 * don't use them, even if we lack specific acceleration. */

#define USE_EVP_AES_CTR

#elif OPENSSL_VERSION_NUMBER >= OPENSSL_V_NOPATCH(1,0,1) &&               \
  (defined(__i386) || defined(__i386__) || defined(_M_IX86) ||          \
   defined(__x86_64) || defined(__x86_64__) ||                          \
   defined(_M_AMD64) || defined(_M_X64) || defined(__INTEL__))

#define USE_EVP_AES_CTR

#endif /* OPENSSL_VERSION_NUMBER >= OPENSSL_V_NOPATCH(1,1,0) || ... */

/* We have 2 strategies for getting the AES block cipher: Via OpenSSL's
 * AES_encrypt function, or via OpenSSL's EVP_EncryptUpdate function.
 *
 * If there's any hardware acceleration in play, we want to be using EVP_* so
 * we can get it.  Otherwise, we'll want AES_*, which seems to be about 5%
 * faster than indirecting through the EVP layer.
 */

/* We have 2 strategies for getting a plug-in counter mode: use our own, or
 * use OpenSSL's.
 *
 * Here we have a counter mode that's faster than the one shipping with
 * OpenSSL pre-1.0 (by about 10%!).  But OpenSSL 1.0.0 added a counter mode
 * implementation faster than the one here (by about 7%).  So we pick which
 * one to used based on the Openssl version above.  (OpenSSL 1.0.0a fixed a
 * critical bug in that counter mode implementation, so we need to test to
 * make sure that we have a fixed version.)
 */

#ifdef USE_EVP_AES_CTR

/* We don't actually define the struct here. */

aes_cnt_cipher_t *
aes_new_cipher(const uint8_t *key, const uint8_t *iv, int key_bits)
{
  EVP_CIPHER_CTX *cipher = EVP_CIPHER_CTX_new();
  const EVP_CIPHER *c = NULL;
  switch (key_bits) {
    case 128: c = EVP_aes_128_ctr(); break;
    case 192: c = EVP_aes_192_ctr(); break;
    case 256: c = EVP_aes_256_ctr(); break;
    default: tor_assert_unreached(); // LCOV_EXCL_LINE
  }
  EVP_EncryptInit(cipher, c, key, iv);
  return (aes_cnt_cipher_t *) cipher;
}
void
aes_cipher_free_(aes_cnt_cipher_t *cipher_)
{
  if (!cipher_)
    return;
  EVP_CIPHER_CTX *cipher = (EVP_CIPHER_CTX *) cipher_;
  EVP_CIPHER_CTX_cleanup(cipher);
  EVP_CIPHER_CTX_free(cipher);
}
void
aes_crypt_inplace(aes_cnt_cipher_t *cipher_, char *data, size_t len)
{
  int outl;
  EVP_CIPHER_CTX *cipher = (EVP_CIPHER_CTX *) cipher_;

  tor_assert(len < INT_MAX);

  EVP_EncryptUpdate(cipher, (unsigned char*)data,
                    &outl, (unsigned char*)data, (int)len);
}
int
evaluate_evp_for_aes(int force_val)
{
  (void) force_val;
  log_info(LD_CRYPTO, "This version of OpenSSL has a known-good EVP "
           "counter-mode implementation. Using it.");
  return 0;
}
int
evaluate_ctr_for_aes(void)
{
  return 0;
}
#else /* !(defined(USE_EVP_AES_CTR)) */

/*======================================================================*/
/* Interface to AES code, and counter implementation */

/** Implements an AES counter-mode cipher. */
struct aes_cnt_cipher {
/** This next element (however it's defined) is the AES key. */
  union {
    EVP_CIPHER_CTX evp;
    AES_KEY aes;
  } key;

#if !defined(WORDS_BIGENDIAN)
#define USING_COUNTER_VARS
  /** These four values, together, implement a 128-bit counter, with
   * counter0 as the low-order word and counter3 as the high-order word. */
  uint32_t counter3;
  uint32_t counter2;
  uint32_t counter1;
  uint32_t counter0;
#endif /* !defined(WORDS_BIGENDIAN) */

  union {
    /** The counter, in big-endian order, as bytes. */
    uint8_t buf[16];
    /** The counter, in big-endian order, as big-endian words.  Note that
     * on big-endian platforms, this is redundant with counter3...0,
     * so we just use these values instead. */
    uint32_t buf32[4];
  } ctr_buf;

  /** The encrypted value of ctr_buf. */
  uint8_t buf[16];
  /** Our current stream position within buf. */
  unsigned int pos;

  /** True iff we're using the evp implementation of this cipher. */
  uint8_t using_evp;
};

/** True iff we should prefer the EVP implementation for AES, either because
 * we're testing it or because we have hardware acceleration configured */
static int should_use_EVP = 0;

/** Check whether we should use the EVP interface for AES. If <b>force_val</b>
 * is nonnegative, we use use EVP iff it is true.  Otherwise, we use EVP
 * if there is an engine enabled for aes-ecb. */
int
evaluate_evp_for_aes(int force_val)
{
  ENGINE *e;

  if (force_val >= 0) {
    should_use_EVP = force_val;
    return 0;
  }
#ifdef DISABLE_ENGINES
  should_use_EVP = 0;
#else
  e = ENGINE_get_cipher_engine(NID_aes_128_ecb);

  if (e) {
    log_info(LD_CRYPTO, "AES engine \"%s\" found; using EVP_* functions.",
               ENGINE_get_name(e));
    should_use_EVP = 1;
  } else {
    log_info(LD_CRYPTO, "No AES engine found; using AES_* functions.");
    should_use_EVP = 0;
  }
#endif /* defined(DISABLE_ENGINES) */

  return 0;
}

/** Test the OpenSSL counter mode implementation to see whether it has the
 * counter-mode bug from OpenSSL 1.0.0. If the implementation works, then
 * we will use it for future encryption/decryption operations.
 *
 * We can't just look at the OpenSSL version, since some distributions update
 * their OpenSSL packages without changing the version number.
 **/
int
evaluate_ctr_for_aes(void)
{
  /* Result of encrypting an all-zero block with an all-zero 128-bit AES key.
   * This should be the same as encrypting an all-zero block with an all-zero
   * 128-bit AES key in counter mode, starting at position 0 of the stream.
   */
  static const unsigned char encrypt_zero[] =
    "\x66\xe9\x4b\xd4\xef\x8a\x2c\x3b\x88\x4c\xfa\x59\xca\x34\x2b\x2e";
  unsigned char zero[16];
  unsigned char output[16];
  unsigned char ivec[16];
  unsigned char ivec_tmp[16];
  unsigned int pos, i;
  AES_KEY key;
  memset(zero, 0, sizeof(zero));
  memset(ivec, 0, sizeof(ivec));
  AES_set_encrypt_key(zero, 128, &key);

  pos = 0;
  /* Encrypting a block one byte at a time should make the error manifest
   * itself for known bogus openssl versions. */
  for (i=0; i<16; ++i)
    AES_ctr128_encrypt(&zero[i], &output[i], 1, &key, ivec, ivec_tmp, &pos);

  if (fast_memneq(output, encrypt_zero, 16)) {
    /* Counter mode is buggy */
    /* LCOV_EXCL_START */
    log_err(LD_CRYPTO, "This OpenSSL has a buggy version of counter mode; "
                  "quitting tor.");
    exit(1); // exit ok: openssl is broken.
    /* LCOV_EXCL_STOP */
  }
  return 0;
}

#if !defined(USING_COUNTER_VARS)
#define COUNTER(c, n) ((c)->ctr_buf.buf32[3-(n)])
#else
#define COUNTER(c, n) ((c)->counter ## n)
#endif

static void aes_set_key(aes_cnt_cipher_t *cipher, const uint8_t *key,
                        int key_bits);
static void aes_set_iv(aes_cnt_cipher_t *cipher, const uint8_t *iv);

/**
 * Return a newly allocated counter-mode AES128 cipher implementation,
 * using the 128-bit key <b>key</b> and the 128-bit IV <b>iv</b>.
 */
aes_cnt_cipher_t*
aes_new_cipher(const uint8_t *key, const uint8_t *iv, int bits)
{
  aes_cnt_cipher_t* result = tor_malloc_zero(sizeof(aes_cnt_cipher_t));

  aes_set_key(result, key, bits);
  aes_set_iv(result, iv);

  return result;
}

/** Set the key of <b>cipher</b> to <b>key</b>, which is
 * <b>key_bits</b> bits long (must be 128, 192, or 256).  Also resets
 * the counter to 0.
 */
static void
aes_set_key(aes_cnt_cipher_t *cipher, const uint8_t *key, int key_bits)
{
  if (should_use_EVP) {
    const EVP_CIPHER *c = 0;
    switch (key_bits) {
      case 128: c = EVP_aes_128_ecb(); break;
      case 192: c = EVP_aes_192_ecb(); break;
      case 256: c = EVP_aes_256_ecb(); break;
      default: tor_assert(0); // LCOV_EXCL_LINE
    }
    EVP_EncryptInit(&cipher->key.evp, c, key, NULL);
    cipher->using_evp = 1;
  } else {
    AES_set_encrypt_key(key, key_bits,&cipher->key.aes);
    cipher->using_evp = 0;
  }

#ifdef USING_COUNTER_VARS
  cipher->counter0 = 0;
  cipher->counter1 = 0;
  cipher->counter2 = 0;
  cipher->counter3 = 0;
#endif /* defined(USING_COUNTER_VARS) */

  memset(cipher->ctr_buf.buf, 0, sizeof(cipher->ctr_buf.buf));

  cipher->pos = 0;

  memset(cipher->buf, 0, sizeof(cipher->buf));
}

/** Release storage held by <b>cipher</b>
 */
void
aes_cipher_free_(aes_cnt_cipher_t *cipher)
{
  if (!cipher)
    return;
  if (cipher->using_evp) {
    EVP_CIPHER_CTX_cleanup(&cipher->key.evp);
  }
  memwipe(cipher, 0, sizeof(aes_cnt_cipher_t));
  tor_free(cipher);
}

#if defined(USING_COUNTER_VARS)
#define UPDATE_CTR_BUF(c, n) STMT_BEGIN                 \
  (c)->ctr_buf.buf32[3-(n)] = htonl((c)->counter ## n); \
  STMT_END
#else
#define UPDATE_CTR_BUF(c, n)
#endif /* defined(USING_COUNTER_VARS) */

/* Helper function to use EVP with openssl's counter-mode wrapper. */
static void
evp_block128_fn(const uint8_t in[16],
                uint8_t out[16],
                const void *key)
{
  EVP_CIPHER_CTX *ctx = (void*)key;
  int inl=16, outl=16;
  EVP_EncryptUpdate(ctx, out, &outl, in, inl);
}

/** Encrypt <b>len</b> bytes from <b>input</b>, storing the results in place.
 * Uses the key in <b>cipher</b>, and advances the counter by <b>len</b> bytes
 * as it encrypts.
 */
void
aes_crypt_inplace(aes_cnt_cipher_t *cipher, char *data, size_t len)
{
  /* Note that the "128" below refers to the length of the counter,
   * not the length of the AES key. */
  if (cipher->using_evp) {
    /* In openssl 1.0.0, there's an if'd out EVP_aes_128_ctr in evp.h.  If
     * it weren't disabled, it might be better just to use that.
     */
    CRYPTO_ctr128_encrypt((const unsigned char *)data,
                          (unsigned char *)data,
                          len,
                          &cipher->key.evp,
                          cipher->ctr_buf.buf,
                          cipher->buf,
                          &cipher->pos,
                          evp_block128_fn);
  } else {
    AES_ctr128_encrypt((const unsigned char *)data,
                       (unsigned char *)data,
                       len,
                       &cipher->key.aes,
                       cipher->ctr_buf.buf,
                       cipher->buf,
                       &cipher->pos);
  }
}

/** Reset the 128-bit counter of <b>cipher</b> to the 16-bit big-endian value
 * in <b>iv</b>. */
static void
aes_set_iv(aes_cnt_cipher_t *cipher, const uint8_t *iv)
{
#ifdef USING_COUNTER_VARS
  cipher->counter3 = ntohl(get_uint32(iv));
  cipher->counter2 = ntohl(get_uint32(iv+4));
  cipher->counter1 = ntohl(get_uint32(iv+8));
  cipher->counter0 = ntohl(get_uint32(iv+12));
#endif /* defined(USING_COUNTER_VARS) */
  cipher->pos = 0;
  memcpy(cipher->ctr_buf.buf, iv, 16);
}

<<<<<<< HEAD
#endif /* defined(USE_EVP_AES_CTR) */
=======
#endif
>>>>>>> b54c9eb4
<|MERGE_RESOLUTION|>--- conflicted
+++ resolved
@@ -402,8 +402,4 @@
   memcpy(cipher->ctr_buf.buf, iv, 16);
 }
 
-<<<<<<< HEAD
-#endif /* defined(USE_EVP_AES_CTR) */
-=======
-#endif
->>>>>>> b54c9eb4
+#endif /* defined(USE_EVP_AES_CTR) */