--- conflicted
+++ resolved
@@ -1095,11 +1095,7 @@
   }
 //  log_debug(LD_DIR,"Signed %s hash starts %s", doctype,
 //            hex_str(signed_digest,4));
-<<<<<<< HEAD
-  if (memcmp(digest, signed_digest, digest_len)) {
-=======
-  if (tor_memneq(digest, signed_digest, DIGEST_LEN)) {
->>>>>>> 59f9097d
+  if (tor_memneq(digest, signed_digest, digest_len)) {
     log_warn(LD_DIR, "Error reading %s: signature does not match.", doctype);
     tor_free(signed_digest);
     return -1;
