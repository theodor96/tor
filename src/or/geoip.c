/* Copyright (c) 2007-2017, The Tor Project, Inc. */
/* See LICENSE for licensing information */

/**
 * \file geoip.c
 * \brief Functions related to maintaining an IP-to-country database;
 * to summarizing client connections by country to entry guards, bridges,
 * and directory servers; and for statistics on answering network status
 * requests.
 *
 * There are two main kinds of functions in this module: geoip functions,
 * which map groups of IPv4 and IPv6 addresses to country codes, and
 * statistical functions, which collect statistics about different kinds of
 * per-country usage.
 *
 * The geoip lookup tables are implemented as sorted lists of disjoint address
 * ranges, each mapping to a singleton geoip_country_t.  These country objects
 * are also indexed by their names in a hashtable.
 *
 * The tables are populated from disk at startup by the geoip_load_file()
 * function.  For more information on the file format they read, see that
 * function.  See the scripts and the README file in src/config for more
 * information about how those files are generated.
 *
 * Tor uses GeoIP information in order to implement user requests (such as
 * ExcludeNodes {cc}), and to keep track of how much usage relays are getting
 * for each country.
 */

#define GEOIP_PRIVATE
#include "or.h"
#include "ht.h"
#include "buffers.h"
#include "config.h"
#include "control.h"
#include "dnsserv.h"
#include "dos.h"
#include "geoip.h"
#include "routerlist.h"

static void init_geoip_countries(void);

/** An entry from the GeoIP IPv4 file: maps an IPv4 range to a country. */
typedef struct geoip_ipv4_entry_t {
  uint32_t ip_low; /**< The lowest IP in the range, in host order */
  uint32_t ip_high; /**< The highest IP in the range, in host order */
  intptr_t country; /**< An index into geoip_countries */
} geoip_ipv4_entry_t;

/** An entry from the GeoIP IPv6 file: maps an IPv6 range to a country. */
typedef struct geoip_ipv6_entry_t {
  struct in6_addr ip_low; /**< The lowest IP in the range, in host order */
  struct in6_addr ip_high; /**< The highest IP in the range, in host order */
  intptr_t country; /**< An index into geoip_countries */
} geoip_ipv6_entry_t;

/** A per-country record for GeoIP request history. */
typedef struct geoip_country_t {
  char countrycode[3];
  uint32_t n_v3_ns_requests;
} geoip_country_t;

/** A list of geoip_country_t */
static smartlist_t *geoip_countries = NULL;
/** A map from lowercased country codes to their position in geoip_countries.
 * The index is encoded in the pointer, and 1 is added so that NULL can mean
 * not found. */
static strmap_t *country_idxplus1_by_lc_code = NULL;
/** Lists of all known geoip_ipv4_entry_t and geoip_ipv6_entry_t, sorted
 * by their respective ip_low. */
static smartlist_t *geoip_ipv4_entries = NULL, *geoip_ipv6_entries = NULL;

/** SHA1 digest of the GeoIP files to include in extra-info descriptors. */
static char geoip_digest[DIGEST_LEN];
static char geoip6_digest[DIGEST_LEN];

/* Total size in bytes of the geoip client history cache. Used by the OOM
 * handler. */
static size_t geoip_client_history_cache_size;

/* Increment the geoip client history cache size counter with the given bytes.
 * This prevents an overflow and set it to its maximum in that case. */
static inline void
geoip_increment_client_history_cache_size(size_t bytes)
{
  /* This is shockingly high, lets log it so it can be reported. */
  IF_BUG_ONCE(geoip_client_history_cache_size > (SIZE_MAX - bytes)) {
    geoip_client_history_cache_size = SIZE_MAX;
    return;
  }
  geoip_client_history_cache_size += bytes;
}

/* Decrement the geoip client history cache size counter with the given bytes.
 * This prevents an underflow and set it to 0 in that case. */
static inline void
geoip_decrement_client_history_cache_size(size_t bytes)
{
  /* Going below 0 means that we either allocated an entry without
   * incrementing the counter or we have different sizes when allocating and
   * freeing. It shouldn't happened so log it. */
  IF_BUG_ONCE(geoip_client_history_cache_size < bytes) {
    geoip_client_history_cache_size = 0;
    return;
  }
  geoip_client_history_cache_size -= bytes;
}

/** Return the index of the <b>country</b>'s entry in the GeoIP
 * country list if it is a valid 2-letter country code, otherwise
 * return -1. */
MOCK_IMPL(country_t,
geoip_get_country,(const char *country))
{
  void *idxplus1_;
  intptr_t idx;

  idxplus1_ = strmap_get_lc(country_idxplus1_by_lc_code, country);
  if (!idxplus1_)
    return -1;

  idx = ((uintptr_t)idxplus1_)-1;
  return (country_t)idx;
}

/** Add an entry to a GeoIP table, mapping all IP addresses between <b>low</b>
 * and <b>high</b>, inclusive, to the 2-letter country code <b>country</b>. */
static void
geoip_add_entry(const tor_addr_t *low, const tor_addr_t *high,
                const char *country)
{
  intptr_t idx;
  void *idxplus1_;

  IF_BUG_ONCE(tor_addr_family(low) != tor_addr_family(high))
    return;
  IF_BUG_ONCE(tor_addr_compare(high, low, CMP_EXACT) < 0)
    return;

  idxplus1_ = strmap_get_lc(country_idxplus1_by_lc_code, country);

  if (!idxplus1_) {
    geoip_country_t *c = tor_malloc_zero(sizeof(geoip_country_t));
    strlcpy(c->countrycode, country, sizeof(c->countrycode));
    tor_strlower(c->countrycode);
    smartlist_add(geoip_countries, c);
    idx = smartlist_len(geoip_countries) - 1;
    strmap_set_lc(country_idxplus1_by_lc_code, country, (void*)(idx+1));
  } else {
    idx = ((uintptr_t)idxplus1_)-1;
  }
  {
    geoip_country_t *c = smartlist_get(geoip_countries, idx);
    tor_assert(!strcasecmp(c->countrycode, country));
  }

  if (tor_addr_family(low) == AF_INET) {
    geoip_ipv4_entry_t *ent = tor_malloc_zero(sizeof(geoip_ipv4_entry_t));
    ent->ip_low = tor_addr_to_ipv4h(low);
    ent->ip_high = tor_addr_to_ipv4h(high);
    ent->country = idx;
    smartlist_add(geoip_ipv4_entries, ent);
  } else if (tor_addr_family(low) == AF_INET6) {
    geoip_ipv6_entry_t *ent = tor_malloc_zero(sizeof(geoip_ipv6_entry_t));
    ent->ip_low = *tor_addr_to_in6_assert(low);
    ent->ip_high = *tor_addr_to_in6_assert(high);
    ent->country = idx;
    smartlist_add(geoip_ipv6_entries, ent);
  }
}

/** Add an entry to the GeoIP table indicated by <b>family</b>,
 * parsing it from <b>line</b>. The format is as for geoip_load_file(). */
STATIC int
geoip_parse_entry(const char *line, sa_family_t family)
{
  tor_addr_t low_addr, high_addr;
  char c[3];
  char *country = NULL;

  if (!geoip_countries)
    init_geoip_countries();
  if (family == AF_INET) {
    if (!geoip_ipv4_entries)
      geoip_ipv4_entries = smartlist_new();
  } else if (family == AF_INET6) {
    if (!geoip_ipv6_entries)
      geoip_ipv6_entries = smartlist_new();
  } else {
    log_warn(LD_GENERAL, "Unsupported family: %d", family);
    return -1;
  }

  while (TOR_ISSPACE(*line))
    ++line;
  if (*line == '#')
    return 0;

  char buf[512];
  if (family == AF_INET) {
    unsigned int low, high;
    if (tor_sscanf(line,"%u,%u,%2s", &low, &high, c) == 3 ||
        tor_sscanf(line,"\"%u\",\"%u\",\"%2s\",", &low, &high, c) == 3) {
      tor_addr_from_ipv4h(&low_addr, low);
      tor_addr_from_ipv4h(&high_addr, high);
    } else
      goto fail;
    country = c;
  } else {                      /* AF_INET6 */
    char *low_str, *high_str;
    struct in6_addr low, high;
    char *strtok_state;
    strlcpy(buf, line, sizeof(buf));
    low_str = tor_strtok_r(buf, ",", &strtok_state);
    if (!low_str)
      goto fail;
    high_str = tor_strtok_r(NULL, ",", &strtok_state);
    if (!high_str)
      goto fail;
    country = tor_strtok_r(NULL, "\n", &strtok_state);
    if (!country)
      goto fail;
    if (strlen(country) != 2)
      goto fail;
    if (tor_inet_pton(AF_INET6, low_str, &low) <= 0)
      goto fail;
    tor_addr_from_in6(&low_addr, &low);
    if (tor_inet_pton(AF_INET6, high_str, &high) <= 0)
      goto fail;
    tor_addr_from_in6(&high_addr, &high);
  }
  geoip_add_entry(&low_addr, &high_addr, country);
  return 0;

  fail:
  log_warn(LD_GENERAL, "Unable to parse line from GEOIP %s file: %s",
           family == AF_INET ? "IPv4" : "IPv6", escaped(line));
  return -1;
}

/** Sorting helper: return -1, 1, or 0 based on comparison of two
 * geoip_ipv4_entry_t */
static int
geoip_ipv4_compare_entries_(const void **_a, const void **_b)
{
  const geoip_ipv4_entry_t *a = *_a, *b = *_b;
  if (a->ip_low < b->ip_low)
    return -1;
  else if (a->ip_low > b->ip_low)
    return 1;
  else
    return 0;
}

/** bsearch helper: return -1, 1, or 0 based on comparison of an IP (a pointer
 * to a uint32_t in host order) to a geoip_ipv4_entry_t */
static int
geoip_ipv4_compare_key_to_entry_(const void *_key, const void **_member)
{
  /* No alignment issue here, since _key really is a pointer to uint32_t */
  const uint32_t addr = *(uint32_t *)_key;
  const geoip_ipv4_entry_t *entry = *_member;
  if (addr < entry->ip_low)
    return -1;
  else if (addr > entry->ip_high)
    return 1;
  else
    return 0;
}

/** Sorting helper: return -1, 1, or 0 based on comparison of two
 * geoip_ipv6_entry_t */
static int
geoip_ipv6_compare_entries_(const void **_a, const void **_b)
{
  const geoip_ipv6_entry_t *a = *_a, *b = *_b;
  return fast_memcmp(a->ip_low.s6_addr, b->ip_low.s6_addr,
                     sizeof(struct in6_addr));
}

/** bsearch helper: return -1, 1, or 0 based on comparison of an IPv6
 * (a pointer to a in6_addr) to a geoip_ipv6_entry_t */
static int
geoip_ipv6_compare_key_to_entry_(const void *_key, const void **_member)
{
  const struct in6_addr *addr = (struct in6_addr *)_key;
  const geoip_ipv6_entry_t *entry = *_member;

  if (fast_memcmp(addr->s6_addr, entry->ip_low.s6_addr,
             sizeof(struct in6_addr)) < 0)
    return -1;
  else if (fast_memcmp(addr->s6_addr, entry->ip_high.s6_addr,
                  sizeof(struct in6_addr)) > 0)
    return 1;
  else
    return 0;
}

/** Return 1 if we should collect geoip stats on bridge users, and
 * include them in our extrainfo descriptor. Else return 0. */
int
should_record_bridge_info(const or_options_t *options)
{
  return options->BridgeRelay && options->BridgeRecordUsageByCountry;
}

/** Set up a new list of geoip countries with no countries (yet) set in it,
 * except for the unknown country.
 */
static void
init_geoip_countries(void)
{
  geoip_country_t *geoip_unresolved;
  geoip_countries = smartlist_new();
  /* Add a geoip_country_t for requests that could not be resolved to a
   * country as first element (index 0) to geoip_countries. */
  geoip_unresolved = tor_malloc_zero(sizeof(geoip_country_t));
  strlcpy(geoip_unresolved->countrycode, "??",
          sizeof(geoip_unresolved->countrycode));
  smartlist_add(geoip_countries, geoip_unresolved);
  country_idxplus1_by_lc_code = strmap_new();
  strmap_set_lc(country_idxplus1_by_lc_code, "??", (void*)(1));
}

/** Clear appropriate GeoIP database, based on <b>family</b>, and
 * reload it from the file <b>filename</b>. Return 0 on success, -1 on
 * failure.
 *
 * Recognized line formats for IPv4 are:
 *   INTIPLOW,INTIPHIGH,CC
 * and
 *   "INTIPLOW","INTIPHIGH","CC","CC3","COUNTRY NAME"
 * where INTIPLOW and INTIPHIGH are IPv4 addresses encoded as 4-byte unsigned
 * integers, and CC is a country code.
 *
 * Recognized line format for IPv6 is:
 *   IPV6LOW,IPV6HIGH,CC
 * where IPV6LOW and IPV6HIGH are IPv6 addresses and CC is a country code.
 *
 * It also recognizes, and skips over, blank lines and lines that start
 * with '#' (comments).
 */
int
geoip_load_file(sa_family_t family, const char *filename)
{
  FILE *f;
  const char *msg = "";
  const or_options_t *options = get_options();
  int severity = options_need_geoip_info(options, &msg) ? LOG_WARN : LOG_INFO;
  crypto_digest_t *geoip_digest_env = NULL;

  tor_assert(family == AF_INET || family == AF_INET6);

  if (!(f = tor_fopen_cloexec(filename, "r"))) {
    log_fn(severity, LD_GENERAL, "Failed to open GEOIP file %s.  %s",
           filename, msg);
    return -1;
  }
  if (!geoip_countries)
    init_geoip_countries();

  if (family == AF_INET) {
    if (geoip_ipv4_entries) {
      SMARTLIST_FOREACH(geoip_ipv4_entries, geoip_ipv4_entry_t *, e,
                        tor_free(e));
      smartlist_free(geoip_ipv4_entries);
    }
    geoip_ipv4_entries = smartlist_new();
  } else { /* AF_INET6 */
    if (geoip_ipv6_entries) {
      SMARTLIST_FOREACH(geoip_ipv6_entries, geoip_ipv6_entry_t *, e,
                        tor_free(e));
      smartlist_free(geoip_ipv6_entries);
    }
    geoip_ipv6_entries = smartlist_new();
  }
  geoip_digest_env = crypto_digest_new();

  log_notice(LD_GENERAL, "Parsing GEOIP %s file %s.",
             (family == AF_INET) ? "IPv4" : "IPv6", filename);
  while (!feof(f)) {
    char buf[512];
    if (fgets(buf, (int)sizeof(buf), f) == NULL)
      break;
    crypto_digest_add_bytes(geoip_digest_env, buf, strlen(buf));
    /* FFFF track full country name. */
    geoip_parse_entry(buf, family);
  }
  /*XXXX abort and return -1 if no entries/illformed?*/
  fclose(f);

  /* Sort list and remember file digests so that we can include it in
   * our extra-info descriptors. */
  if (family == AF_INET) {
    smartlist_sort(geoip_ipv4_entries, geoip_ipv4_compare_entries_);
    /* Okay, now we need to maybe change our mind about what is in
     * which country. We do this for IPv4 only since that's what we
     * store in node->country. */
    refresh_all_country_info();
    crypto_digest_get_digest(geoip_digest_env, geoip_digest, DIGEST_LEN);
  } else {
    /* AF_INET6 */
    smartlist_sort(geoip_ipv6_entries, geoip_ipv6_compare_entries_);
    crypto_digest_get_digest(geoip_digest_env, geoip6_digest, DIGEST_LEN);
  }
  crypto_digest_free(geoip_digest_env);

  return 0;
}

/** Given an IP address in host order, return a number representing the
 * country to which that address belongs, -1 for "No geoip information
 * available", or 0 for the 'unknown country'.  The return value will always
 * be less than geoip_get_n_countries().  To decode it, call
 * geoip_get_country_name().
 */
STATIC int
geoip_get_country_by_ipv4(uint32_t ipaddr)
{
  geoip_ipv4_entry_t *ent;
  if (!geoip_ipv4_entries)
    return -1;
  ent = smartlist_bsearch(geoip_ipv4_entries, &ipaddr,
                          geoip_ipv4_compare_key_to_entry_);
  return ent ? (int)ent->country : 0;
}

/** Given an IPv6 address, return a number representing the country to
 * which that address belongs, -1 for "No geoip information available", or
 * 0 for the 'unknown country'.  The return value will always be less than
 * geoip_get_n_countries().  To decode it, call geoip_get_country_name().
 */
STATIC int
geoip_get_country_by_ipv6(const struct in6_addr *addr)
{
  geoip_ipv6_entry_t *ent;

  if (!geoip_ipv6_entries)
    return -1;
  ent = smartlist_bsearch(geoip_ipv6_entries, addr,
                          geoip_ipv6_compare_key_to_entry_);
  return ent ? (int)ent->country : 0;
}

/** Given an IP address, return a number representing the country to which
 * that address belongs, -1 for "No geoip information available", or 0 for
 * the 'unknown country'.  The return value will always be less than
 * geoip_get_n_countries().  To decode it, call geoip_get_country_name().
 */
MOCK_IMPL(int,
geoip_get_country_by_addr,(const tor_addr_t *addr))
{
  if (tor_addr_family(addr) == AF_INET) {
    return geoip_get_country_by_ipv4(tor_addr_to_ipv4h(addr));
  } else if (tor_addr_family(addr) == AF_INET6) {
    return geoip_get_country_by_ipv6(tor_addr_to_in6(addr));
  } else {
    return -1;
  }
}

/** Return the number of countries recognized by the GeoIP country list. */
MOCK_IMPL(int,
geoip_get_n_countries,(void))
{
  if (!geoip_countries)
    init_geoip_countries();
  return (int) smartlist_len(geoip_countries);
}

/** Return the two-letter country code associated with the number <b>num</b>,
 * or "??" for an unknown value. */
const char *
geoip_get_country_name(country_t num)
{
  if (geoip_countries && num >= 0 && num < smartlist_len(geoip_countries)) {
    geoip_country_t *c = smartlist_get(geoip_countries, num);
    return c->countrycode;
  } else
    return "??";
}

/** Return true iff we have loaded a GeoIP database.*/
MOCK_IMPL(int,
geoip_is_loaded,(sa_family_t family))
{
  tor_assert(family == AF_INET || family == AF_INET6);
  if (geoip_countries == NULL)
    return 0;
  if (family == AF_INET)
    return geoip_ipv4_entries != NULL;
  else                          /* AF_INET6 */
    return geoip_ipv6_entries != NULL;
}

/** Return the hex-encoded SHA1 digest of the loaded GeoIP file. The
 * result does not need to be deallocated, but will be overwritten by the
 * next call of hex_str(). */
const char *
geoip_db_digest(sa_family_t family)
{
  tor_assert(family == AF_INET || family == AF_INET6);
  if (family == AF_INET)
    return hex_str(geoip_digest, DIGEST_LEN);
  else                          /* AF_INET6 */
    return hex_str(geoip6_digest, DIGEST_LEN);
}

/** Largest allowable value for last_seen_in_minutes.  (It's a 30-bit field,
 * so it can hold up to (1u<<30)-1, or 0x3fffffffu.
 */
#define MAX_LAST_SEEN_IN_MINUTES 0X3FFFFFFFu

/** Map from client IP address to last time seen. */
static HT_HEAD(clientmap, clientmap_entry_t) client_history =
     HT_INITIALIZER();

/** Hashtable helper: compute a hash of a clientmap_entry_t. */
static inline unsigned
clientmap_entry_hash(const clientmap_entry_t *a)
{
  unsigned h = (unsigned) tor_addr_hash(&a->addr);

  if (a->transport_name)
    h += (unsigned) siphash24g(a->transport_name, strlen(a->transport_name));

  return h;
}
/** Hashtable helper: compare two clientmap_entry_t values for equality. */
static inline int
clientmap_entries_eq(const clientmap_entry_t *a, const clientmap_entry_t *b)
{
  if (strcmp_opt(a->transport_name, b->transport_name))
    return 0;

  return !tor_addr_compare(&a->addr, &b->addr, CMP_EXACT) &&
         a->action == b->action;
}

HT_PROTOTYPE(clientmap, clientmap_entry_t, node, clientmap_entry_hash,
             clientmap_entries_eq)
HT_GENERATE2(clientmap, clientmap_entry_t, node, clientmap_entry_hash,
             clientmap_entries_eq, 0.6, tor_reallocarray_, tor_free_)

<<<<<<< HEAD
#define clientmap_entry_free(ent) \
  FREE_AND_NULL(clientmap_entry_t, clientmap_entry_free_, ent)
=======
/** Return the size of a client map entry. */
static inline size_t
clientmap_entry_size(const clientmap_entry_t *ent)
{
  tor_assert(ent);
  return (sizeof(clientmap_entry_t) +
          (ent->transport_name ? strlen(ent->transport_name) : 0));
}
>>>>>>> 3443fff5

/** Free all storage held by <b>ent</b>. */
static void
clientmap_entry_free_(clientmap_entry_t *ent)
{
  if (!ent)
    return;

  /* This entry is about to be freed so pass it to the DoS subsystem to see if
   * any actions can be taken about it. */
  dos_geoip_entry_about_to_free(ent);
  geoip_decrement_client_history_cache_size(clientmap_entry_size(ent));

  tor_free(ent->transport_name);
  tor_free(ent);
}

/* Return a newly allocated clientmap entry with the given action and address
 * that are mandatory. The transport_name can be optional. This can't fail. */
static clientmap_entry_t *
clientmap_entry_new(geoip_client_action_t action, const tor_addr_t *addr,
                    const char *transport_name)
{
  clientmap_entry_t *entry;

  tor_assert(action == GEOIP_CLIENT_CONNECT ||
             action == GEOIP_CLIENT_NETWORKSTATUS);
  tor_assert(addr);

  entry = tor_malloc_zero(sizeof(clientmap_entry_t));
  entry->action = action;
  tor_addr_copy(&entry->addr, addr);
  if (transport_name) {
    entry->transport_name = tor_strdup(transport_name);
  }

  /* Allocated and initialized, note down its size for the OOM handler. */
  geoip_increment_client_history_cache_size(clientmap_entry_size(entry));

  return entry;
}

/** Clear history of connecting clients used by entry and bridge stats. */
static void
client_history_clear(void)
{
  clientmap_entry_t **ent, **next, *this;
  for (ent = HT_START(clientmap, &client_history); ent != NULL;
       ent = next) {
    if ((*ent)->action == GEOIP_CLIENT_CONNECT) {
      this = *ent;
      next = HT_NEXT_RMV(clientmap, &client_history, ent);
      clientmap_entry_free(this);
    } else {
      next = HT_NEXT(clientmap, &client_history, ent);
    }
  }
}

/** Note that we've seen a client connect from the IP <b>addr</b>
 * at time <b>now</b>. Ignored by all but bridges and directories if
 * configured accordingly. */
void
geoip_note_client_seen(geoip_client_action_t action,
                       const tor_addr_t *addr,
                       const char *transport_name,
                       time_t now)
{
  const or_options_t *options = get_options();
  clientmap_entry_t *ent;

  if (action == GEOIP_CLIENT_CONNECT) {
    /* Only remember statistics if the DoS mitigation subsystem is enabled. If
     * not, only if as entry guard or as bridge. */
    if (!dos_enabled()) {
      if (!options->EntryStatistics &&
          (!(options->BridgeRelay && options->BridgeRecordUsageByCountry))) {
        return;
      }
    }
  } else {
    /* Only gather directory-request statistics if configured, and
     * forcibly disable them on bridge authorities. */
    if (!options->DirReqStatistics || options->BridgeAuthoritativeDir)
      return;
  }

  log_debug(LD_GENERAL, "Seen client from '%s' with transport '%s'.",
            safe_str_client(fmt_addr((addr))),
            transport_name ? transport_name : "<no transport>");

  ent = geoip_lookup_client(addr, transport_name, action);
  if (! ent) {
    ent = clientmap_entry_new(action, addr, transport_name);
    HT_INSERT(clientmap, &client_history, ent);
  }
  if (now / 60 <= (int)MAX_LAST_SEEN_IN_MINUTES && now >= 0)
    ent->last_seen_in_minutes = (unsigned)(now/60);
  else
    ent->last_seen_in_minutes = 0;

  if (action == GEOIP_CLIENT_NETWORKSTATUS) {
    int country_idx = geoip_get_country_by_addr(addr);
    if (country_idx < 0)
      country_idx = 0; /** unresolved requests are stored at index 0. */
    if (country_idx >= 0 && country_idx < smartlist_len(geoip_countries)) {
      geoip_country_t *country = smartlist_get(geoip_countries, country_idx);
      ++country->n_v3_ns_requests;
    }
  }
}

/** HT_FOREACH helper: remove a clientmap_entry_t from the hashtable if it's
 * older than a certain time. */
static int
remove_old_client_helper_(struct clientmap_entry_t *ent, void *_cutoff)
{
  time_t cutoff = *(time_t*)_cutoff / 60;
  if (ent->last_seen_in_minutes < cutoff) {
    clientmap_entry_free(ent);
    return 1;
  } else {
    return 0;
  }
}

/** Forget about all clients that haven't connected since <b>cutoff</b>. */
void
geoip_remove_old_clients(time_t cutoff)
{
  clientmap_HT_FOREACH_FN(&client_history,
                          remove_old_client_helper_,
                          &cutoff);
}

/* Return a client entry object matching the given address, transport name and
 * geoip action from the clientmap. NULL if not found. The transport_name can
 * be NULL. */
clientmap_entry_t *
geoip_lookup_client(const tor_addr_t *addr, const char *transport_name,
                    geoip_client_action_t action)
{
  clientmap_entry_t lookup;

  tor_assert(addr);

  /* We always look for a client connection with no transport. */
  tor_addr_copy(&lookup.addr, addr);
  lookup.action = action;
  lookup.transport_name = (char *) transport_name;

  return HT_FIND(clientmap, &client_history, &lookup);
}

/* Cleanup client entries older than the cutoff. Used for the OOM. Return the
 * number of bytes freed. If 0 is returned, nothing was freed. */
static size_t
oom_clean_client_entries(time_t cutoff)
{
  size_t bytes = 0;
  clientmap_entry_t **ent, **ent_next;

  for (ent = HT_START(clientmap, &client_history); ent; ent = ent_next) {
    clientmap_entry_t *entry = *ent;
    if (entry->last_seen_in_minutes < (cutoff / 60)) {
      ent_next = HT_NEXT_RMV(clientmap, &client_history, ent);
      bytes += clientmap_entry_size(entry);
      clientmap_entry_free(entry);
    } else {
      ent_next = HT_NEXT(clientmap, &client_history, ent);
    }
  }
  return bytes;
}

/* Below this minimum lifetime, the OOM won't cleanup any entries. */
#define GEOIP_CLIENT_CACHE_OOM_MIN_CUTOFF (4 * 60 * 60)
/* The OOM moves the cutoff by that much every run. */
#define GEOIP_CLIENT_CACHE_OOM_STEP (15 * 50)

/* Cleanup the geoip client history cache called from the OOM handler. Return
 * the amount of bytes removed. This can return a value below or above
 * min_remove_bytes but will stop as oon as the min_remove_bytes has been
 * reached. */
size_t
geoip_client_cache_handle_oom(time_t now, size_t min_remove_bytes)
{
  time_t k;
  size_t bytes_removed = 0;

  /* Our OOM handler called with 0 bytes to remove is a code flow error. */
  tor_assert(min_remove_bytes != 0);

  /* Set k to the initial cutoff of an entry. We then going to move it by step
   * to try to remove as much as we can. */
  k = WRITE_STATS_INTERVAL;

  do {
    time_t cutoff;

    /* If k has reached the minimum lifetime, we have to stop else we might
     * remove every single entries which would be pretty bad for the DoS
     * mitigation subsystem if by just filling the geoip cache, it was enough
     * to trigger the OOM and clean every single entries. */
    if (k <= GEOIP_CLIENT_CACHE_OOM_MIN_CUTOFF) {
      break;
    }

    cutoff = now - k;
    bytes_removed += oom_clean_client_entries(cutoff);
    k -= GEOIP_CLIENT_CACHE_OOM_STEP;
  } while (bytes_removed < min_remove_bytes);

  return bytes_removed;
}

/* Return the total size in bytes of the client history cache. */
size_t
geoip_client_cache_total_allocation(void)
{
  size_t bytes = 0;
  clientmap_entry_t **ent;

  HT_FOREACH(ent, clientmap, &client_history) {
    bytes += clientmap_entry_size(*ent);
  }
  return bytes;
}

/** How many responses are we giving to clients requesting v3 network
 * statuses? */
static uint32_t ns_v3_responses[GEOIP_NS_RESPONSE_NUM];

/** Note that we've rejected a client's request for a v3 network status
 * for reason <b>reason</b> at time <b>now</b>. */
void
geoip_note_ns_response(geoip_ns_response_t response)
{
  static int arrays_initialized = 0;
  if (!get_options()->DirReqStatistics)
    return;
  if (!arrays_initialized) {
    memset(ns_v3_responses, 0, sizeof(ns_v3_responses));
    arrays_initialized = 1;
  }
  tor_assert(response < GEOIP_NS_RESPONSE_NUM);
  ns_v3_responses[response]++;
}

/** Do not mention any country from which fewer than this number of IPs have
 * connected.  This conceivably avoids reporting information that could
 * deanonymize users, though analysis is lacking. */
#define MIN_IPS_TO_NOTE_COUNTRY 1
/** Do not report any geoip data at all if we have fewer than this number of
 * IPs to report about. */
#define MIN_IPS_TO_NOTE_ANYTHING 1
/** When reporting geoip data about countries, round up to the nearest
 * multiple of this value. */
#define IP_GRANULARITY 8

/** Helper type: used to sort per-country totals by value. */
typedef struct c_hist_t {
  char country[3]; /**< Two-letter country code. */
  unsigned total; /**< Total IP addresses seen in this country. */
} c_hist_t;

/** Sorting helper: return -1, 1, or 0 based on comparison of two
 * geoip_ipv4_entry_t.  Sort in descending order of total, and then by country
 * code. */
static int
c_hist_compare_(const void **_a, const void **_b)
{
  const c_hist_t *a = *_a, *b = *_b;
  if (a->total > b->total)
    return -1;
  else if (a->total < b->total)
    return 1;
  else
    return strcmp(a->country, b->country);
}

/** When there are incomplete directory requests at the end of a 24-hour
 * period, consider those requests running for longer than this timeout as
 * failed, the others as still running. */
#define DIRREQ_TIMEOUT (10*60)

/** Entry in a map from either chan->global_identifier for direct requests
 * or a unique circuit identifier for tunneled requests to request time,
 * response size, and completion time of a network status request. Used to
 * measure download times of requests to derive average client
 * bandwidths. */
typedef struct dirreq_map_entry_t {
  HT_ENTRY(dirreq_map_entry_t) node;
  /** Unique identifier for this network status request; this is either the
   * chan->global_identifier of the dir channel (direct request) or a new
   * locally unique identifier of a circuit (tunneled request). This ID is
   * only unique among other direct or tunneled requests, respectively. */
  uint64_t dirreq_id;
  unsigned int state:3; /**< State of this directory request. */
  unsigned int type:1; /**< Is this a direct or a tunneled request? */
  unsigned int completed:1; /**< Is this request complete? */
  /** When did we receive the request and started sending the response? */
  struct timeval request_time;
  size_t response_size; /**< What is the size of the response in bytes? */
  struct timeval completion_time; /**< When did the request succeed? */
} dirreq_map_entry_t;

/** Map of all directory requests asking for v2 or v3 network statuses in
 * the current geoip-stats interval. Values are
 * of type *<b>dirreq_map_entry_t</b>. */
static HT_HEAD(dirreqmap, dirreq_map_entry_t) dirreq_map =
     HT_INITIALIZER();

static int
dirreq_map_ent_eq(const dirreq_map_entry_t *a,
                  const dirreq_map_entry_t *b)
{
  return a->dirreq_id == b->dirreq_id && a->type == b->type;
}

/* DOCDOC dirreq_map_ent_hash */
static unsigned
dirreq_map_ent_hash(const dirreq_map_entry_t *entry)
{
  unsigned u = (unsigned) entry->dirreq_id;
  u += entry->type << 20;
  return u;
}

HT_PROTOTYPE(dirreqmap, dirreq_map_entry_t, node, dirreq_map_ent_hash,
             dirreq_map_ent_eq)
HT_GENERATE2(dirreqmap, dirreq_map_entry_t, node, dirreq_map_ent_hash,
             dirreq_map_ent_eq, 0.6, tor_reallocarray_, tor_free_)

/** Helper: Put <b>entry</b> into map of directory requests using
 * <b>type</b> and <b>dirreq_id</b> as key parts. If there is
 * already an entry for that key, print out a BUG warning and return. */
static void
dirreq_map_put_(dirreq_map_entry_t *entry, dirreq_type_t type,
               uint64_t dirreq_id)
{
  dirreq_map_entry_t *old_ent;
  tor_assert(entry->type == type);
  tor_assert(entry->dirreq_id == dirreq_id);

  /* XXXX we could switch this to HT_INSERT some time, since it seems that
   * this bug doesn't happen. But since this function doesn't seem to be
   * critical-path, it's sane to leave it alone. */
  old_ent = HT_REPLACE(dirreqmap, &dirreq_map, entry);
  if (old_ent && old_ent != entry) {
    log_warn(LD_BUG, "Error when putting directory request into local "
             "map. There was already an entry for the same identifier.");
    return;
  }
}

/** Helper: Look up and return an entry in the map of directory requests
 * using <b>type</b> and <b>dirreq_id</b> as key parts. If there
 * is no such entry, return NULL. */
static dirreq_map_entry_t *
dirreq_map_get_(dirreq_type_t type, uint64_t dirreq_id)
{
  dirreq_map_entry_t lookup;
  lookup.type = type;
  lookup.dirreq_id = dirreq_id;
  return HT_FIND(dirreqmap, &dirreq_map, &lookup);
}

/** Note that an either direct or tunneled (see <b>type</b>) directory
 * request for a v3 network status with unique ID <b>dirreq_id</b> of size
 * <b>response_size</b> has started. */
void
geoip_start_dirreq(uint64_t dirreq_id, size_t response_size,
                   dirreq_type_t type)
{
  dirreq_map_entry_t *ent;
  if (!get_options()->DirReqStatistics)
    return;
  ent = tor_malloc_zero(sizeof(dirreq_map_entry_t));
  ent->dirreq_id = dirreq_id;
  tor_gettimeofday(&ent->request_time);
  ent->response_size = response_size;
  ent->type = type;
  dirreq_map_put_(ent, type, dirreq_id);
}

/** Change the state of the either direct or tunneled (see <b>type</b>)
 * directory request with <b>dirreq_id</b> to <b>new_state</b> and
 * possibly mark it as completed. If no entry can be found for the given
 * key parts (e.g., if this is a directory request that we are not
 * measuring, or one that was started in the previous measurement period),
 * or if the state cannot be advanced to <b>new_state</b>, do nothing. */
void
geoip_change_dirreq_state(uint64_t dirreq_id, dirreq_type_t type,
                          dirreq_state_t new_state)
{
  dirreq_map_entry_t *ent;
  if (!get_options()->DirReqStatistics)
    return;
  ent = dirreq_map_get_(type, dirreq_id);
  if (!ent)
    return;
  if (new_state == DIRREQ_IS_FOR_NETWORK_STATUS)
    return;
  if (new_state - 1 != ent->state)
    return;
  ent->state = new_state;
  if ((type == DIRREQ_DIRECT &&
         new_state == DIRREQ_FLUSHING_DIR_CONN_FINISHED) ||
      (type == DIRREQ_TUNNELED &&
         new_state == DIRREQ_CHANNEL_BUFFER_FLUSHED)) {
    tor_gettimeofday(&ent->completion_time);
    ent->completed = 1;
  }
}

/** Return the bridge-ip-transports string that should be inserted in
 *  our extra-info descriptor. Return NULL if the bridge-ip-transports
 *  line should be empty.  */
char *
geoip_get_transport_history(void)
{
  unsigned granularity = IP_GRANULARITY;
  /** String hash table (name of transport) -> (number of users). */
  strmap_t *transport_counts = strmap_new();

  /** Smartlist that contains copies of the names of the transports
      that have been used. */
  smartlist_t *transports_used = smartlist_new();

  /* Special string to signify that no transport was used for this
     connection. Pluggable transport names can't have symbols in their
     names, so this string will never collide with a real transport. */
  static const char* no_transport_str = "<OR>";

  clientmap_entry_t **ent;
  smartlist_t *string_chunks = smartlist_new();
  char *the_string = NULL;

  /* If we haven't seen any clients yet, return NULL. */
  if (HT_EMPTY(&client_history))
    goto done;

  /** We do the following steps to form the transport history string:
   *  a) Foreach client that uses a pluggable transport, we increase the
   *  times that transport was used by one. If the client did not use
   *  a transport, we increase the number of times someone connected
   *  without obfuscation.
   *  b) Foreach transport we observed, we write its transport history
   *  string and push it to string_chunks. So, for example, if we've
   *  seen 665 obfs2 clients, we write "obfs2=665".
   *  c) We concatenate string_chunks to form the final string.
   */

  log_debug(LD_GENERAL,"Starting iteration for transport history. %d clients.",
            HT_SIZE(&client_history));

  /* Loop through all clients. */
  HT_FOREACH(ent, clientmap, &client_history) {
    uintptr_t val;
    void *ptr;
    const char *transport_name = (*ent)->transport_name;
    if (!transport_name)
      transport_name = no_transport_str;

    /* Increase the count for this transport name. */
    ptr = strmap_get(transport_counts, transport_name);
    val = (uintptr_t)ptr;
    val++;
    ptr = (void*)val;
    strmap_set(transport_counts, transport_name, ptr);

    /* If it's the first time we see this transport, note it. */
    if (val == 1)
      smartlist_add_strdup(transports_used, transport_name);

    log_debug(LD_GENERAL, "Client from '%s' with transport '%s'. "
              "I've now seen %d clients.",
              safe_str_client(fmt_addr(&(*ent)->addr)),
              transport_name ? transport_name : "<no transport>",
              (int)val);
  }

  /* Sort the transport names (helps with unit testing). */
  smartlist_sort_strings(transports_used);

  /* Loop through all seen transports. */
  SMARTLIST_FOREACH_BEGIN(transports_used, const char *, transport_name) {
    void *transport_count_ptr = strmap_get(transport_counts, transport_name);
    uintptr_t transport_count = (uintptr_t) transport_count_ptr;

    log_debug(LD_GENERAL, "We got "U64_FORMAT" clients with transport '%s'.",
              U64_PRINTF_ARG((uint64_t)transport_count), transport_name);

    smartlist_add_asprintf(string_chunks, "%s="U64_FORMAT,
                           transport_name,
                           U64_PRINTF_ARG(round_uint64_to_next_multiple_of(
                                               (uint64_t)transport_count,
                                               granularity)));
  } SMARTLIST_FOREACH_END(transport_name);

  the_string = smartlist_join_strings(string_chunks, ",", 0, NULL);

  log_debug(LD_GENERAL, "Final bridge-ip-transports string: '%s'", the_string);

 done:
  strmap_free(transport_counts, NULL);
  SMARTLIST_FOREACH(transports_used, char *, s, tor_free(s));
  smartlist_free(transports_used);
  SMARTLIST_FOREACH(string_chunks, char *, s, tor_free(s));
  smartlist_free(string_chunks);

  return the_string;
}

/** Return a newly allocated comma-separated string containing statistics
 * on network status downloads. The string contains the number of completed
 * requests, timeouts, and still running requests as well as the download
 * times by deciles and quartiles. Return NULL if we have not observed
 * requests for long enough. */
static char *
geoip_get_dirreq_history(dirreq_type_t type)
{
  char *result = NULL;
  buf_t *buf = NULL;
  smartlist_t *dirreq_completed = NULL;
  uint32_t complete = 0, timeouts = 0, running = 0;
  dirreq_map_entry_t **ptr, **next;
  struct timeval now;

  tor_gettimeofday(&now);
  dirreq_completed = smartlist_new();
  for (ptr = HT_START(dirreqmap, &dirreq_map); ptr; ptr = next) {
    dirreq_map_entry_t *ent = *ptr;
    if (ent->type != type) {
      next = HT_NEXT(dirreqmap, &dirreq_map, ptr);
      continue;
    } else {
      if (ent->completed) {
        smartlist_add(dirreq_completed, ent);
        complete++;
        next = HT_NEXT_RMV(dirreqmap, &dirreq_map, ptr);
      } else {
        if (tv_mdiff(&ent->request_time, &now) / 1000 > DIRREQ_TIMEOUT)
          timeouts++;
        else
          running++;
        next = HT_NEXT_RMV(dirreqmap, &dirreq_map, ptr);
        tor_free(ent);
      }
    }
  }
#define DIR_REQ_GRANULARITY 4
  complete = round_uint32_to_next_multiple_of(complete,
                                              DIR_REQ_GRANULARITY);
  timeouts = round_uint32_to_next_multiple_of(timeouts,
                                              DIR_REQ_GRANULARITY);
  running = round_uint32_to_next_multiple_of(running,
                                             DIR_REQ_GRANULARITY);
  buf = buf_new_with_capacity(1024);
  buf_add_printf(buf, "complete=%u,timeout=%u,"
                 "running=%u", complete, timeouts, running);

#define MIN_DIR_REQ_RESPONSES 16
  if (complete >= MIN_DIR_REQ_RESPONSES) {
    uint32_t *dltimes;
    /* We may have rounded 'completed' up.  Here we want to use the
     * real value. */
    complete = smartlist_len(dirreq_completed);
    dltimes = tor_calloc(complete, sizeof(uint32_t));
    SMARTLIST_FOREACH_BEGIN(dirreq_completed, dirreq_map_entry_t *, ent) {
      uint32_t bytes_per_second;
      uint32_t time_diff = (uint32_t) tv_mdiff(&ent->request_time,
                                               &ent->completion_time);
      if (time_diff == 0)
        time_diff = 1; /* Avoid DIV/0; "instant" answers are impossible
                        * by law of nature or something, but a millisecond
                        * is a bit greater than "instantly" */
      bytes_per_second = (uint32_t)(1000 * ent->response_size / time_diff);
      dltimes[ent_sl_idx] = bytes_per_second;
    } SMARTLIST_FOREACH_END(ent);
    median_uint32(dltimes, complete); /* sorts as a side effect. */
    buf_add_printf(buf,
                           ",min=%u,d1=%u,d2=%u,q1=%u,d3=%u,d4=%u,md=%u,"
                           "d6=%u,d7=%u,q3=%u,d8=%u,d9=%u,max=%u",
                           dltimes[0],
                           dltimes[1*complete/10-1],
                           dltimes[2*complete/10-1],
                           dltimes[1*complete/4-1],
                           dltimes[3*complete/10-1],
                           dltimes[4*complete/10-1],
                           dltimes[5*complete/10-1],
                           dltimes[6*complete/10-1],
                           dltimes[7*complete/10-1],
                           dltimes[3*complete/4-1],
                           dltimes[8*complete/10-1],
                           dltimes[9*complete/10-1],
                           dltimes[complete-1]);
    tor_free(dltimes);
  }

  result = buf_extract(buf, NULL);

  SMARTLIST_FOREACH(dirreq_completed, dirreq_map_entry_t *, ent,
                    tor_free(ent));
  smartlist_free(dirreq_completed);
  buf_free(buf);
  return result;
}

/** Store a newly allocated comma-separated string in
 * *<a>country_str</a> containing entries for all the countries from
 * which we've seen enough clients connect as a bridge, directory
 * server, or entry guard. The entry format is cc=num where num is the
 * number of IPs we've seen connecting from that country, and cc is a
 * lowercased country code. *<a>country_str</a> is set to NULL if
 * we're not ready to export per country data yet.
 *
 * Store a newly allocated comma-separated string in <a>ipver_str</a>
 * containing entries for clients connecting over IPv4 and IPv6. The
 * format is family=num where num is the nubmer of IPs we've seen
 * connecting over that protocol family, and family is 'v4' or 'v6'.
 *
 * Return 0 on success and -1 if we're missing geoip data. */
int
geoip_get_client_history(geoip_client_action_t action,
                         char **country_str, char **ipver_str)
{
  unsigned granularity = IP_GRANULARITY;
  smartlist_t *entries = NULL;
  int n_countries = geoip_get_n_countries();
  int i;
  clientmap_entry_t **cm_ent;
  unsigned *counts = NULL;
  unsigned total = 0;
  unsigned ipv4_count = 0, ipv6_count = 0;

  if (!geoip_is_loaded(AF_INET) && !geoip_is_loaded(AF_INET6))
    return -1;

  counts = tor_calloc(n_countries, sizeof(unsigned));
  HT_FOREACH(cm_ent, clientmap, &client_history) {
    int country;
    if ((*cm_ent)->action != (int)action)
      continue;
    country = geoip_get_country_by_addr(&(*cm_ent)->addr);
    if (country < 0)
      country = 0; /** unresolved requests are stored at index 0. */
    tor_assert(0 <= country && country < n_countries);
    ++counts[country];
    ++total;
    switch (tor_addr_family(&(*cm_ent)->addr)) {
    case AF_INET:
      ipv4_count++;
      break;
    case AF_INET6:
      ipv6_count++;
      break;
    }
  }
  if (ipver_str) {
    smartlist_t *chunks = smartlist_new();
    smartlist_add_asprintf(chunks, "v4=%u",
                           round_to_next_multiple_of(ipv4_count, granularity));
    smartlist_add_asprintf(chunks, "v6=%u",
                           round_to_next_multiple_of(ipv6_count, granularity));
    *ipver_str = smartlist_join_strings(chunks, ",", 0, NULL);
    SMARTLIST_FOREACH(chunks, char *, c, tor_free(c));
    smartlist_free(chunks);
  }

  /* Don't record per country data if we haven't seen enough IPs. */
  if (total < MIN_IPS_TO_NOTE_ANYTHING) {
    tor_free(counts);
    if (country_str)
      *country_str = NULL;
    return 0;
  }

  /* Make a list of c_hist_t */
  entries = smartlist_new();
  for (i = 0; i < n_countries; ++i) {
    unsigned c = counts[i];
    const char *countrycode;
    c_hist_t *ent;
    /* Only report a country if it has a minimum number of IPs. */
    if (c >= MIN_IPS_TO_NOTE_COUNTRY) {
      c = round_to_next_multiple_of(c, granularity);
      countrycode = geoip_get_country_name(i);
      ent = tor_malloc(sizeof(c_hist_t));
      strlcpy(ent->country, countrycode, sizeof(ent->country));
      ent->total = c;
      smartlist_add(entries, ent);
    }
  }
  /* Sort entries. Note that we must do this _AFTER_ rounding, or else
   * the sort order could leak info. */
  smartlist_sort(entries, c_hist_compare_);

  if (country_str) {
    smartlist_t *chunks = smartlist_new();
    SMARTLIST_FOREACH(entries, c_hist_t *, ch, {
        smartlist_add_asprintf(chunks, "%s=%u", ch->country, ch->total);
      });
    *country_str = smartlist_join_strings(chunks, ",", 0, NULL);
    SMARTLIST_FOREACH(chunks, char *, c, tor_free(c));
    smartlist_free(chunks);
  }

  SMARTLIST_FOREACH(entries, c_hist_t *, c, tor_free(c));
  smartlist_free(entries);
  tor_free(counts);

  return 0;
}

/** Return a newly allocated string holding the per-country request history
 * for v3 network statuses in a format suitable for an extra-info document,
 * or NULL on failure. */
char *
geoip_get_request_history(void)
{
  smartlist_t *entries, *strings;
  char *result;
  unsigned granularity = IP_GRANULARITY;

  if (!geoip_countries)
    return NULL;

  entries = smartlist_new();
  SMARTLIST_FOREACH_BEGIN(geoip_countries, geoip_country_t *, c) {
      uint32_t tot = 0;
      c_hist_t *ent;
      tot = c->n_v3_ns_requests;
      if (!tot)
        continue;
      ent = tor_malloc_zero(sizeof(c_hist_t));
      strlcpy(ent->country, c->countrycode, sizeof(ent->country));
      ent->total = round_to_next_multiple_of(tot, granularity);
      smartlist_add(entries, ent);
  } SMARTLIST_FOREACH_END(c);
  smartlist_sort(entries, c_hist_compare_);

  strings = smartlist_new();
  SMARTLIST_FOREACH(entries, c_hist_t *, ent, {
      smartlist_add_asprintf(strings, "%s=%u", ent->country, ent->total);
  });
  result = smartlist_join_strings(strings, ",", 0, NULL);
  SMARTLIST_FOREACH(strings, char *, cp, tor_free(cp));
  SMARTLIST_FOREACH(entries, c_hist_t *, ent, tor_free(ent));
  smartlist_free(strings);
  smartlist_free(entries);
  return result;
}

/** Start time of directory request stats or 0 if we're not collecting
 * directory request statistics. */
static time_t start_of_dirreq_stats_interval;

/** Initialize directory request stats. */
void
geoip_dirreq_stats_init(time_t now)
{
  start_of_dirreq_stats_interval = now;
}

/** Reset counters for dirreq stats. */
void
geoip_reset_dirreq_stats(time_t now)
{
  SMARTLIST_FOREACH(geoip_countries, geoip_country_t *, c, {
      c->n_v3_ns_requests = 0;
  });
  {
    clientmap_entry_t **ent, **next, *this;
    for (ent = HT_START(clientmap, &client_history); ent != NULL;
         ent = next) {
      if ((*ent)->action == GEOIP_CLIENT_NETWORKSTATUS) {
        this = *ent;
        next = HT_NEXT_RMV(clientmap, &client_history, ent);
        clientmap_entry_free(this);
      } else {
        next = HT_NEXT(clientmap, &client_history, ent);
      }
    }
  }
  memset(ns_v3_responses, 0, sizeof(ns_v3_responses));
  {
    dirreq_map_entry_t **ent, **next, *this;
    for (ent = HT_START(dirreqmap, &dirreq_map); ent != NULL; ent = next) {
      this = *ent;
      next = HT_NEXT_RMV(dirreqmap, &dirreq_map, ent);
      tor_free(this);
    }
  }
  start_of_dirreq_stats_interval = now;
}

/** Stop collecting directory request stats in a way that we can re-start
 * doing so in geoip_dirreq_stats_init(). */
void
geoip_dirreq_stats_term(void)
{
  geoip_reset_dirreq_stats(0);
}

/** Return a newly allocated string containing the dirreq statistics
 * until <b>now</b>, or NULL if we're not collecting dirreq stats. Caller
 * must ensure start_of_dirreq_stats_interval is in the past. */
char *
geoip_format_dirreq_stats(time_t now)
{
  char t[ISO_TIME_LEN+1];
  int i;
  char *v3_ips_string = NULL, *v3_reqs_string = NULL,
       *v3_direct_dl_string = NULL, *v3_tunneled_dl_string = NULL;
  char *result = NULL;

  if (!start_of_dirreq_stats_interval)
    return NULL; /* Not initialized. */

  tor_assert(now >= start_of_dirreq_stats_interval);

  format_iso_time(t, now);
  geoip_get_client_history(GEOIP_CLIENT_NETWORKSTATUS, &v3_ips_string, NULL);
  v3_reqs_string = geoip_get_request_history();

#define RESPONSE_GRANULARITY 8
  for (i = 0; i < GEOIP_NS_RESPONSE_NUM; i++) {
    ns_v3_responses[i] = round_uint32_to_next_multiple_of(
                               ns_v3_responses[i], RESPONSE_GRANULARITY);
  }
#undef RESPONSE_GRANULARITY

  v3_direct_dl_string = geoip_get_dirreq_history(DIRREQ_DIRECT);
  v3_tunneled_dl_string = geoip_get_dirreq_history(DIRREQ_TUNNELED);

  /* Put everything together into a single string. */
  tor_asprintf(&result, "dirreq-stats-end %s (%d s)\n"
              "dirreq-v3-ips %s\n"
              "dirreq-v3-reqs %s\n"
              "dirreq-v3-resp ok=%u,not-enough-sigs=%u,unavailable=%u,"
                   "not-found=%u,not-modified=%u,busy=%u\n"
              "dirreq-v3-direct-dl %s\n"
              "dirreq-v3-tunneled-dl %s\n",
              t,
              (unsigned) (now - start_of_dirreq_stats_interval),
              v3_ips_string ? v3_ips_string : "",
              v3_reqs_string ? v3_reqs_string : "",
              ns_v3_responses[GEOIP_SUCCESS],
              ns_v3_responses[GEOIP_REJECT_NOT_ENOUGH_SIGS],
              ns_v3_responses[GEOIP_REJECT_UNAVAILABLE],
              ns_v3_responses[GEOIP_REJECT_NOT_FOUND],
              ns_v3_responses[GEOIP_REJECT_NOT_MODIFIED],
              ns_v3_responses[GEOIP_REJECT_BUSY],
              v3_direct_dl_string ? v3_direct_dl_string : "",
              v3_tunneled_dl_string ? v3_tunneled_dl_string : "");

  /* Free partial strings. */
  tor_free(v3_ips_string);
  tor_free(v3_reqs_string);
  tor_free(v3_direct_dl_string);
  tor_free(v3_tunneled_dl_string);

  return result;
}

/** If 24 hours have passed since the beginning of the current dirreq
 * stats period, write dirreq stats to $DATADIR/stats/dirreq-stats
 * (possibly overwriting an existing file) and reset counters.  Return
 * when we would next want to write dirreq stats or 0 if we never want to
 * write. */
time_t
geoip_dirreq_stats_write(time_t now)
{
  char *str = NULL;

  if (!start_of_dirreq_stats_interval)
    return 0; /* Not initialized. */
  if (start_of_dirreq_stats_interval + WRITE_STATS_INTERVAL > now)
    goto done; /* Not ready to write. */

  /* Discard all items in the client history that are too old. */
  geoip_remove_old_clients(start_of_dirreq_stats_interval);

  /* Generate history string .*/
  str = geoip_format_dirreq_stats(now);
  if (! str)
    goto done;

  /* Write dirreq-stats string to disk. */
  if (!check_or_create_data_subdir("stats")) {
    write_to_data_subdir("stats", "dirreq-stats", str, "dirreq statistics");
    /* Reset measurement interval start. */
    geoip_reset_dirreq_stats(now);
  }

 done:
  tor_free(str);
  return start_of_dirreq_stats_interval + WRITE_STATS_INTERVAL;
}

/** Start time of bridge stats or 0 if we're not collecting bridge
 * statistics. */
static time_t start_of_bridge_stats_interval;

/** Initialize bridge stats. */
void
geoip_bridge_stats_init(time_t now)
{
  start_of_bridge_stats_interval = now;
}

/** Stop collecting bridge stats in a way that we can re-start doing so in
 * geoip_bridge_stats_init(). */
void
geoip_bridge_stats_term(void)
{
  client_history_clear();
  start_of_bridge_stats_interval = 0;
}

/** Validate a bridge statistics string as it would be written to a
 * current extra-info descriptor. Return 1 if the string is valid and
 * recent enough, or 0 otherwise. */
static int
validate_bridge_stats(const char *stats_str, time_t now)
{
  char stats_end_str[ISO_TIME_LEN+1], stats_start_str[ISO_TIME_LEN+1],
       *eos;

  const char *BRIDGE_STATS_END = "bridge-stats-end ";
  const char *BRIDGE_IPS = "bridge-ips ";
  const char *BRIDGE_IPS_EMPTY_LINE = "bridge-ips\n";
  const char *BRIDGE_TRANSPORTS = "bridge-ip-transports ";
  const char *BRIDGE_TRANSPORTS_EMPTY_LINE = "bridge-ip-transports\n";
  const char *tmp;
  time_t stats_end_time;
  int seconds;
  tor_assert(stats_str);

  /* Parse timestamp and number of seconds from
    "bridge-stats-end YYYY-MM-DD HH:MM:SS (N s)" */
  tmp = find_str_at_start_of_line(stats_str, BRIDGE_STATS_END);
  if (!tmp)
    return 0;
  tmp += strlen(BRIDGE_STATS_END);

  if (strlen(tmp) < ISO_TIME_LEN + 6)
    return 0;
  strlcpy(stats_end_str, tmp, sizeof(stats_end_str));
  if (parse_iso_time(stats_end_str, &stats_end_time) < 0)
    return 0;
  if (stats_end_time < now - (25*60*60) ||
      stats_end_time > now + (1*60*60))
    return 0;
  seconds = (int)strtol(tmp + ISO_TIME_LEN + 2, &eos, 10);
  if (!eos || seconds < 23*60*60)
    return 0;
  format_iso_time(stats_start_str, stats_end_time - seconds);

  /* Parse: "bridge-ips CC=N,CC=N,..." */
  tmp = find_str_at_start_of_line(stats_str, BRIDGE_IPS);
  if (!tmp) {
    /* Look if there is an empty "bridge-ips" line */
    tmp = find_str_at_start_of_line(stats_str, BRIDGE_IPS_EMPTY_LINE);
    if (!tmp)
      return 0;
  }

  /* Parse: "bridge-ip-transports PT=N,PT=N,..." */
  tmp = find_str_at_start_of_line(stats_str, BRIDGE_TRANSPORTS);
  if (!tmp) {
    /* Look if there is an empty "bridge-ip-transports" line */
    tmp = find_str_at_start_of_line(stats_str, BRIDGE_TRANSPORTS_EMPTY_LINE);
    if (!tmp)
      return 0;
  }

  return 1;
}

/** Most recent bridge statistics formatted to be written to extra-info
 * descriptors. */
static char *bridge_stats_extrainfo = NULL;

/** Return a newly allocated string holding our bridge usage stats by country
 * in a format suitable for inclusion in an extrainfo document. Return NULL on
 * failure.  */
char *
geoip_format_bridge_stats(time_t now)
{
  char *out = NULL;
  char *country_data = NULL, *ipver_data = NULL, *transport_data = NULL;
  long duration = now - start_of_bridge_stats_interval;
  char written[ISO_TIME_LEN+1];

  if (duration < 0)
    return NULL;
  if (!start_of_bridge_stats_interval)
    return NULL; /* Not initialized. */

  format_iso_time(written, now);
  geoip_get_client_history(GEOIP_CLIENT_CONNECT, &country_data, &ipver_data);
  transport_data = geoip_get_transport_history();

  tor_asprintf(&out,
               "bridge-stats-end %s (%ld s)\n"
               "bridge-ips %s\n"
               "bridge-ip-versions %s\n"
               "bridge-ip-transports %s\n",
               written, duration,
               country_data ? country_data : "",
               ipver_data ? ipver_data : "",
               transport_data ? transport_data : "");
  tor_free(country_data);
  tor_free(ipver_data);
  tor_free(transport_data);

  return out;
}

/** Return a newly allocated string holding our bridge usage stats by country
 * in a format suitable for the answer to a controller request. Return NULL on
 * failure.  */
static char *
format_bridge_stats_controller(time_t now)
{
  char *out = NULL, *country_data = NULL, *ipver_data = NULL;
  char started[ISO_TIME_LEN+1];
  (void) now;

  format_iso_time(started, start_of_bridge_stats_interval);
  geoip_get_client_history(GEOIP_CLIENT_CONNECT, &country_data, &ipver_data);

  tor_asprintf(&out,
               "TimeStarted=\"%s\" CountrySummary=%s IPVersions=%s",
               started,
               country_data ? country_data : "",
               ipver_data ? ipver_data : "");
  tor_free(country_data);
  tor_free(ipver_data);
  return out;
}

/** Return a newly allocated string holding our bridge usage stats by
 * country in a format suitable for inclusion in our heartbeat
 * message. Return NULL on failure.  */
char *
format_client_stats_heartbeat(time_t now)
{
  const int n_hours = 6;
  char *out = NULL;
  int n_clients = 0;
  clientmap_entry_t **ent;
  unsigned cutoff = (unsigned)( (now-n_hours*3600)/60 );

  if (!start_of_bridge_stats_interval)
    return NULL; /* Not initialized. */

  /* count unique IPs */
  HT_FOREACH(ent, clientmap, &client_history) {
    /* only count directly connecting clients */
    if ((*ent)->action != GEOIP_CLIENT_CONNECT)
      continue;
    if ((*ent)->last_seen_in_minutes < cutoff)
      continue;
    n_clients++;
  }

  tor_asprintf(&out, "Heartbeat: "
               "In the last %d hours, I have seen %d unique clients.",
               n_hours,
               n_clients);

  return out;
}

/** Write bridge statistics to $DATADIR/stats/bridge-stats and return
 * when we should next try to write statistics. */
time_t
geoip_bridge_stats_write(time_t now)
{
  char *val = NULL;

  /* Check if 24 hours have passed since starting measurements. */
  if (now < start_of_bridge_stats_interval + WRITE_STATS_INTERVAL)
    return start_of_bridge_stats_interval + WRITE_STATS_INTERVAL;

  /* Discard all items in the client history that are too old. */
  geoip_remove_old_clients(start_of_bridge_stats_interval);

  /* Generate formatted string */
  val = geoip_format_bridge_stats(now);
  if (val == NULL)
    goto done;

  /* Update the stored value. */
  tor_free(bridge_stats_extrainfo);
  bridge_stats_extrainfo = val;
  start_of_bridge_stats_interval = now;

  /* Write it to disk. */
  if (!check_or_create_data_subdir("stats")) {
    write_to_data_subdir("stats", "bridge-stats",
                         bridge_stats_extrainfo, "bridge statistics");

    /* Tell the controller, "hey, there are clients!" */
    {
      char *controller_str = format_bridge_stats_controller(now);
      if (controller_str)
        control_event_clients_seen(controller_str);
      tor_free(controller_str);
    }
  }

 done:
  return start_of_bridge_stats_interval + WRITE_STATS_INTERVAL;
}

/** Try to load the most recent bridge statistics from disk, unless we
 * have finished a measurement interval lately, and check whether they
 * are still recent enough. */
static void
load_bridge_stats(time_t now)
{
  char *fname, *contents;
  if (bridge_stats_extrainfo)
    return;

  fname = get_datadir_fname2("stats", "bridge-stats");
  contents = read_file_to_str(fname, RFTS_IGNORE_MISSING, NULL);
  if (contents && validate_bridge_stats(contents, now)) {
    bridge_stats_extrainfo = contents;
  } else {
    tor_free(contents);
  }

  tor_free(fname);
}

/** Return most recent bridge statistics for inclusion in extra-info
 * descriptors, or NULL if we don't have recent bridge statistics. */
const char *
geoip_get_bridge_stats_extrainfo(time_t now)
{
  load_bridge_stats(now);
  return bridge_stats_extrainfo;
}

/** Return a new string containing the recent bridge statistics to be returned
 * to controller clients, or NULL if we don't have any bridge statistics. */
char *
geoip_get_bridge_stats_controller(time_t now)
{
  return format_bridge_stats_controller(now);
}

/** Start time of entry stats or 0 if we're not collecting entry
 * statistics. */
static time_t start_of_entry_stats_interval;

/** Initialize entry stats. */
void
geoip_entry_stats_init(time_t now)
{
  start_of_entry_stats_interval = now;
}

/** Reset counters for entry stats. */
void
geoip_reset_entry_stats(time_t now)
{
  client_history_clear();
  start_of_entry_stats_interval = now;
}

/** Stop collecting entry stats in a way that we can re-start doing so in
 * geoip_entry_stats_init(). */
void
geoip_entry_stats_term(void)
{
  geoip_reset_entry_stats(0);
}

/** Return a newly allocated string containing the entry statistics
 * until <b>now</b>, or NULL if we're not collecting entry stats. Caller
 * must ensure start_of_entry_stats_interval lies in the past. */
char *
geoip_format_entry_stats(time_t now)
{
  char t[ISO_TIME_LEN+1];
  char *data = NULL;
  char *result;

  if (!start_of_entry_stats_interval)
    return NULL; /* Not initialized. */

  tor_assert(now >= start_of_entry_stats_interval);

  geoip_get_client_history(GEOIP_CLIENT_CONNECT, &data, NULL);
  format_iso_time(t, now);
  tor_asprintf(&result,
               "entry-stats-end %s (%u s)\n"
               "entry-ips %s\n",
               t, (unsigned) (now - start_of_entry_stats_interval),
               data ? data : "");
  tor_free(data);
  return result;
}

/** If 24 hours have passed since the beginning of the current entry stats
 * period, write entry stats to $DATADIR/stats/entry-stats (possibly
 * overwriting an existing file) and reset counters.  Return when we would
 * next want to write entry stats or 0 if we never want to write. */
time_t
geoip_entry_stats_write(time_t now)
{
  char *str = NULL;

  if (!start_of_entry_stats_interval)
    return 0; /* Not initialized. */
  if (start_of_entry_stats_interval + WRITE_STATS_INTERVAL > now)
    goto done; /* Not ready to write. */

  /* Discard all items in the client history that are too old. */
  geoip_remove_old_clients(start_of_entry_stats_interval);

  /* Generate history string .*/
  str = geoip_format_entry_stats(now);

  /* Write entry-stats string to disk. */
  if (!check_or_create_data_subdir("stats")) {
    write_to_data_subdir("stats", "entry-stats", str, "entry statistics");

    /* Reset measurement interval start. */
    geoip_reset_entry_stats(now);
  }

 done:
  tor_free(str);
  return start_of_entry_stats_interval + WRITE_STATS_INTERVAL;
}

/** Helper used to implement GETINFO ip-to-country/... controller command. */
int
getinfo_helper_geoip(control_connection_t *control_conn,
                     const char *question, char **answer,
                     const char **errmsg)
{
  (void)control_conn;
  if (!strcmpstart(question, "ip-to-country/")) {
    int c;
    sa_family_t family;
    tor_addr_t addr;
    question += strlen("ip-to-country/");

    if (!strcmp(question, "ipv4-available") ||
        !strcmp(question, "ipv6-available")) {
      family = !strcmp(question, "ipv4-available") ? AF_INET : AF_INET6;
      const int available = geoip_is_loaded(family);
      tor_asprintf(answer, "%d", !! available);
      return 0;
    }

    family = tor_addr_parse(&addr, question);
    if (family != AF_INET && family != AF_INET6) {
      *errmsg = "Invalid address family";
      return -1;
    }
    if (!geoip_is_loaded(family)) {
      *errmsg = "GeoIP data not loaded";
      return -1;
    }
    if (family == AF_INET)
      c = geoip_get_country_by_ipv4(tor_addr_to_ipv4h(&addr));
    else                      /* AF_INET6 */
      c = geoip_get_country_by_ipv6(tor_addr_to_in6(&addr));
    *answer = tor_strdup(geoip_get_country_name(c));
  }
  return 0;
}

/** Release all storage held by the GeoIP databases and country list. */
STATIC void
clear_geoip_db(void)
{
  if (geoip_countries) {
    SMARTLIST_FOREACH(geoip_countries, geoip_country_t *, c, tor_free(c));
    smartlist_free(geoip_countries);
  }

  strmap_free(country_idxplus1_by_lc_code, NULL);
  if (geoip_ipv4_entries) {
    SMARTLIST_FOREACH(geoip_ipv4_entries, geoip_ipv4_entry_t *, ent,
                      tor_free(ent));
    smartlist_free(geoip_ipv4_entries);
  }
  if (geoip_ipv6_entries) {
    SMARTLIST_FOREACH(geoip_ipv6_entries, geoip_ipv6_entry_t *, ent,
                      tor_free(ent));
    smartlist_free(geoip_ipv6_entries);
  }
  geoip_countries = NULL;
  country_idxplus1_by_lc_code = NULL;
  geoip_ipv4_entries = NULL;
  geoip_ipv6_entries = NULL;
}

/** Release all storage held in this file. */
void
geoip_free_all(void)
{
  {
    clientmap_entry_t **ent, **next, *this;
    for (ent = HT_START(clientmap, &client_history); ent != NULL; ent = next) {
      this = *ent;
      next = HT_NEXT_RMV(clientmap, &client_history, ent);
      clientmap_entry_free(this);
    }
    HT_CLEAR(clientmap, &client_history);
  }
  {
    dirreq_map_entry_t **ent, **next, *this;
    for (ent = HT_START(dirreqmap, &dirreq_map); ent != NULL; ent = next) {
      this = *ent;
      next = HT_NEXT_RMV(dirreqmap, &dirreq_map, ent);
      tor_free(this);
    }
    HT_CLEAR(dirreqmap, &dirreq_map);
  }

  clear_geoip_db();
  tor_free(bridge_stats_extrainfo);
}
<|MERGE_RESOLUTION|>--- conflicted
+++ resolved
@@ -542,10 +542,9 @@
 HT_GENERATE2(clientmap, clientmap_entry_t, node, clientmap_entry_hash,
              clientmap_entries_eq, 0.6, tor_reallocarray_, tor_free_)
 
-<<<<<<< HEAD
 #define clientmap_entry_free(ent) \
   FREE_AND_NULL(clientmap_entry_t, clientmap_entry_free_, ent)
-=======
+
 /** Return the size of a client map entry. */
 static inline size_t
 clientmap_entry_size(const clientmap_entry_t *ent)
@@ -554,7 +553,6 @@
   return (sizeof(clientmap_entry_t) +
           (ent->transport_name ? strlen(ent->transport_name) : 0));
 }
->>>>>>> 3443fff5
 
 /** Free all storage held by <b>ent</b>. */
 static void
