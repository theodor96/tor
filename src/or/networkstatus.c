/* Copyright (c) 2001 Matej Pfajfar.
 * Copyright (c) 2001-2004, Roger Dingledine.
 * Copyright (c) 2004-2006, Roger Dingledine, Nick Mathewson.
 * Copyright (c) 2007-2010, The Tor Project, Inc. */
/* See LICENSE for licensing information */

/**
 * \file networkstatus.c
 * \brief Functions and structures for handling network status documents as a
 * client or cache.
 */

#include "or.h"
#include "circuitbuild.h"
#include "config.h"
#include "connection.h"
#include "connection_or.h"
#include "control.h"
#include "directory.h"
#include "dirserv.h"
#include "dirvote.h"
#include "main.h"
#include "microdesc.h"
#include "networkstatus.h"
#include "nodelist.h"
#include "relay.h"
#include "router.h"
#include "routerlist.h"
#include "routerparse.h"

/* For tracking v2 networkstatus documents.  Only caches do this now. */

/** Map from descriptor digest of routers listed in the v2 networkstatus
 * documents to download_status_t* */
static digestmap_t *v2_download_status_map = NULL;
/** Global list of all of the current v2 network_status documents that we know
 * about.  This list is kept sorted by published_on. */
static smartlist_t *networkstatus_v2_list = NULL;
/** True iff any member of networkstatus_v2_list has changed since the last
 * time we called download_status_map_update_from_v2_networkstatus() */
static int networkstatus_v2_list_has_changed = 0;

/** Map from lowercase nickname to identity digest of named server, if any. */
static strmap_t *named_server_map = NULL;
/** Map from lowercase nickname to (void*)1 for all names that are listed
 * as unnamed for some server in the consensus. */
static strmap_t *unnamed_server_map = NULL;

/** Most recently received and validated v3 consensus network status,
 * of whichever type we are using for our own circuits.  This will be the same
 * as one of current_ns_consensus or current_md_consensus.
 */
#define current_consensus current_ns_consensus

/** Most recently received and validated v3 "ns"-flavored consensus network
 * status. */
static networkstatus_t *current_ns_consensus = NULL;

/** Most recently received and validated v3 "microdec"-flavored consensus
 * network status. */
static networkstatus_t *current_md_consensus = NULL;

/** A v3 consensus networkstatus that we've received, but which we don't
 * have enough certificates to be happy about. */
typedef struct consensus_waiting_for_certs_t {
  /** The consensus itself. */
  networkstatus_t *consensus;
  /** The encoded version of the consensus, nul-terminated. */
  char *body;
  /** When did we set the current value of consensus_waiting_for_certs?  If
   * this is too recent, we shouldn't try to fetch a new consensus for a
   * little while, to give ourselves time to get certificates for this one. */
  time_t set_at;
  /** Set to 1 if we've been holding on to it for so long we should maybe
   * treat it as being bad. */
  int dl_failed;
} consensus_waiting_for_certs_t;

static consensus_waiting_for_certs_t
       consensus_waiting_for_certs[N_CONSENSUS_FLAVORS];

/** The last time we tried to download a networkstatus, or 0 for "never".  We
 * use this to rate-limit download attempts for directory caches (including
 * mirrors).  Clients don't use this now. */
static time_t last_networkstatus_download_attempted = 0;

/** A time before which we shouldn't try to replace the current consensus:
 * this will be at some point after the next consensus becomes valid, but
 * before the current consensus becomes invalid. */
static time_t time_to_download_next_consensus = 0;
/** Download status for the current consensus networkstatus. */
static download_status_t consensus_dl_status[N_CONSENSUS_FLAVORS];

/** True iff we have logged a warning about this OR's version being older than
 * listed by the authorities. */
static int have_warned_about_old_version = 0;
/** True iff we have logged a warning about this OR's version being newer than
 * listed by the authorities. */
static int have_warned_about_new_version = 0;

static void download_status_map_update_from_v2_networkstatus(void);
static void routerstatus_list_update_named_server_map(void);

/** Forget that we've warned about anything networkstatus-related, so we will
 * give fresh warnings if the same behavior happens again. */
void
networkstatus_reset_warnings(void)
{
  if (current_consensus) {
    SMARTLIST_FOREACH(nodelist_get_list(), node_t *, node,
                      node->name_lookup_warned = 0);
  }

  have_warned_about_old_version = 0;
  have_warned_about_new_version = 0;
}

/** Reset the descriptor download failure count on all networkstatus docs, so
 * that we can retry any long-failed documents immediately.
 */
void
networkstatus_reset_download_failures(void)
{
  int i;
  const smartlist_t *networkstatus_v2_list = networkstatus_get_v2_list();
  SMARTLIST_FOREACH(networkstatus_v2_list, networkstatus_v2_t *, ns,
     SMARTLIST_FOREACH(ns->entries, routerstatus_t *, rs,
       {
         if (!router_get_by_descriptor_digest(rs->descriptor_digest))
           rs->need_to_mirror = 1;
       }));;

  for (i=0; i < N_CONSENSUS_FLAVORS; ++i)
    download_status_reset(&consensus_dl_status[i]);
  if (v2_download_status_map) {
    digestmap_iter_t *iter;
    digestmap_t *map = v2_download_status_map;
    const char *key;
    void *val;
    download_status_t *dls;
    for (iter = digestmap_iter_init(map); !digestmap_iter_done(iter);
         iter = digestmap_iter_next(map, iter) ) {
      digestmap_iter_get(iter, &key, &val);
      dls = val;
      download_status_reset(dls);
    }
  }
}

/** Repopulate our list of network_status_t objects from the list cached on
 * disk.  Return 0 on success, -1 on failure. */
int
router_reload_v2_networkstatus(void)
{
  smartlist_t *entries;
  struct stat st;
  char *s;
  char *filename = get_datadir_fname("cached-status");
  int maybe_delete = !directory_caches_v2_dir_info(get_options());
  time_t now = time(NULL);
  if (!networkstatus_v2_list)
    networkstatus_v2_list = smartlist_create();

  entries = tor_listdir(filename);
  if (!entries) { /* dir doesn't exist */
    tor_free(filename);
    return 0;
  } else if (!smartlist_len(entries) && maybe_delete) {
    rmdir(filename);
    tor_free(filename);
    smartlist_free(entries);
    return 0;
  }
  tor_free(filename);
  SMARTLIST_FOREACH(entries, const char *, fn, {
      char buf[DIGEST_LEN];
      if (maybe_delete) {
        filename = get_datadir_fname2("cached-status", fn);
        remove_file_if_very_old(filename, now);
        tor_free(filename);
        continue;
      }
      if (strlen(fn) != HEX_DIGEST_LEN ||
          base16_decode(buf, sizeof(buf), fn, strlen(fn))) {
        log_info(LD_DIR,
                 "Skipping cached-status file with unexpected name \"%s\"",fn);
        continue;
      }
      filename = get_datadir_fname2("cached-status", fn);
      s = read_file_to_str(filename, 0, &st);
      if (s) {
        if (router_set_networkstatus_v2(s, st.st_mtime, NS_FROM_CACHE,
                                        NULL)<0) {
          log_warn(LD_FS, "Couldn't load networkstatus from \"%s\"",filename);
        }
        tor_free(s);
      }
      tor_free(filename);
    });
  SMARTLIST_FOREACH(entries, char *, fn, tor_free(fn));
  smartlist_free(entries);
  networkstatus_v2_list_clean(time(NULL));
  routers_update_all_from_networkstatus(time(NULL), 2);
  return 0;
}

/** Read every cached v3 consensus networkstatus from the disk. */
int
router_reload_consensus_networkstatus(void)
{
  char *filename;
  char *s;
  struct stat st;
  or_options_t *options = get_options();
  const unsigned int flags = NSSET_FROM_CACHE | NSSET_DONT_DOWNLOAD_CERTS;
  int flav;

  /* FFFF Suppress warnings if cached consensus is bad? */
  for (flav = 0; flav < N_CONSENSUS_FLAVORS; ++flav) {
    char buf[128];
    const char *flavor = networkstatus_get_flavor_name(flav);
    if (flav == FLAV_NS) {
      filename = get_datadir_fname("cached-consensus");
    } else {
      tor_snprintf(buf, sizeof(buf), "cached-%s-consensus", flavor);
      filename = get_datadir_fname(buf);
    }
    s = read_file_to_str(filename, RFTS_IGNORE_MISSING, NULL);
    if (s) {
      if (networkstatus_set_current_consensus(s, flavor, flags) < -1) {
        log_warn(LD_FS, "Couldn't load consensus %s networkstatus from \"%s\"",
                 flavor, filename);
      }
      tor_free(s);
    }
    tor_free(filename);

    if (flav == FLAV_NS) {
      filename = get_datadir_fname("unverified-consensus");
    } else {
      tor_snprintf(buf, sizeof(buf), "unverified-%s-consensus", flavor);
      filename = get_datadir_fname(buf);
    }

    s = read_file_to_str(filename, RFTS_IGNORE_MISSING, NULL);
    if (s) {
      if (networkstatus_set_current_consensus(s, flavor,
                                     flags|NSSET_WAS_WAITING_FOR_CERTS)) {
      log_info(LD_FS, "Couldn't load consensus %s networkstatus from \"%s\"",
               flavor, filename);
    }
      tor_free(s);
    }
    tor_free(filename);
  }

  if (!current_consensus ||
      (stat(options->FallbackNetworkstatusFile, &st)==0 &&
       st.st_mtime > current_consensus->valid_after)) {
    s = read_file_to_str(options->FallbackNetworkstatusFile,
                         RFTS_IGNORE_MISSING, NULL);
    if (s) {
      if (networkstatus_set_current_consensus(s, "ns",
                                              flags|NSSET_ACCEPT_OBSOLETE)) {
        log_info(LD_FS, "Couldn't load consensus networkstatus from \"%s\"",
                 options->FallbackNetworkstatusFile);
      } else {
        log_notice(LD_FS,
                   "Loaded fallback consensus networkstatus from \"%s\"",
                   options->FallbackNetworkstatusFile);
      }
      tor_free(s);
    }
  }

  if (!current_consensus) {
    if (!named_server_map)
      named_server_map = strmap_new();
    if (!unnamed_server_map)
      unnamed_server_map = strmap_new();
  }

  update_certificate_downloads(time(NULL));

  routers_update_all_from_networkstatus(time(NULL), 3);
  update_microdescs_from_networkstatus(time(NULL));

  return 0;
}

/** Free all storage held by the vote_routerstatus object <b>rs</b>. */
static void
vote_routerstatus_free(vote_routerstatus_t *rs)
{
  vote_microdesc_hash_t *h, *next;
  if (!rs)
    return;
  tor_free(rs->version);
  tor_free(rs->status.exitsummary);
  for (h = rs->microdesc; h; h = next) {
    tor_free(h->microdesc_hash_line);
    next = h->next;
    tor_free(h);
  }
  tor_free(rs);
}

/** Free all storage held by the routerstatus object <b>rs</b>. */
void
routerstatus_free(routerstatus_t *rs)
{
  if (!rs)
    return;
  tor_free(rs->exitsummary);
  tor_free(rs);
}

/** Free all storage held by the networkstatus object <b>ns</b>. */
void
networkstatus_v2_free(networkstatus_v2_t *ns)
{
  if (!ns)
    return;
  tor_free(ns->source_address);
  tor_free(ns->contact);
  if (ns->signing_key)
    crypto_free_pk_env(ns->signing_key);
  tor_free(ns->client_versions);
  tor_free(ns->server_versions);
  if (ns->entries) {
    SMARTLIST_FOREACH(ns->entries, routerstatus_t *, rs,
                      routerstatus_free(rs));
    smartlist_free(ns->entries);
  }
  tor_free(ns);
}

/** Free all storage held in <b>sig</b> */
void
document_signature_free(document_signature_t *sig)
{
  tor_free(sig->signature);
  tor_free(sig);
}

/** Return a newly allocated copy of <b>sig</b> */
document_signature_t *
document_signature_dup(const document_signature_t *sig)
{
  document_signature_t *r = tor_memdup(sig, sizeof(document_signature_t));
  if (r->signature)
    r->signature = tor_memdup(sig->signature, sig->signature_len);
  return r;
}

/** Free all storage held in <b>ns</b>. */
void
networkstatus_vote_free(networkstatus_t *ns)
{
  if (!ns)
    return;

  tor_free(ns->client_versions);
  tor_free(ns->server_versions);
  if (ns->known_flags) {
    SMARTLIST_FOREACH(ns->known_flags, char *, c, tor_free(c));
    smartlist_free(ns->known_flags);
  }
  if (ns->weight_params) {
    SMARTLIST_FOREACH(ns->weight_params, char *, c, tor_free(c));
    smartlist_free(ns->weight_params);
  }
  if (ns->net_params) {
    SMARTLIST_FOREACH(ns->net_params, char *, c, tor_free(c));
    smartlist_free(ns->net_params);
  }
  if (ns->supported_methods) {
    SMARTLIST_FOREACH(ns->supported_methods, char *, c, tor_free(c));
    smartlist_free(ns->supported_methods);
  }
  if (ns->voters) {
    SMARTLIST_FOREACH_BEGIN(ns->voters, networkstatus_voter_info_t *, voter) {
      tor_free(voter->nickname);
      tor_free(voter->address);
      tor_free(voter->contact);
      if (voter->sigs) {
        SMARTLIST_FOREACH(voter->sigs, document_signature_t *, sig,
                          document_signature_free(sig));
        smartlist_free(voter->sigs);
      }
      tor_free(voter);
    } SMARTLIST_FOREACH_END(voter);
    smartlist_free(ns->voters);
  }
  authority_cert_free(ns->cert);

  if (ns->routerstatus_list) {
    if (ns->type == NS_TYPE_VOTE || ns->type == NS_TYPE_OPINION) {
      SMARTLIST_FOREACH(ns->routerstatus_list, vote_routerstatus_t *, rs,
                        vote_routerstatus_free(rs));
    } else {
      SMARTLIST_FOREACH(ns->routerstatus_list, routerstatus_t *, rs,
                        routerstatus_free(rs));
    }

    smartlist_free(ns->routerstatus_list);
  }

  digestmap_free(ns->desc_digest_map, NULL);

  memset(ns, 11, sizeof(*ns));
  tor_free(ns);
}

/** Return the voter info from <b>vote</b> for the voter whose identity digest
 * is <b>identity</b>, or NULL if no such voter is associated with
 * <b>vote</b>. */
networkstatus_voter_info_t *
networkstatus_get_voter_by_id(networkstatus_t *vote,
                              const char *identity)
{
  if (!vote || !vote->voters)
    return NULL;
  SMARTLIST_FOREACH(vote->voters, networkstatus_voter_info_t *, voter,
    if (!memcmp(voter->identity_digest, identity, DIGEST_LEN))
      return voter);
  return NULL;
}

/** Check whether the signature <b>sig</b> is correctly signed with the
 * signing key in <b>cert</b>.  Return -1 if <b>cert</b> doesn't match the
 * signing key; otherwise set the good_signature or bad_signature flag on
 * <b>voter</b>, and return 0. */
int
networkstatus_check_document_signature(const networkstatus_t *consensus,
                                       document_signature_t *sig,
                                       const authority_cert_t *cert)
{
  char key_digest[DIGEST_LEN];
  const int dlen = sig->alg == DIGEST_SHA1 ? DIGEST_LEN : DIGEST256_LEN;
  char *signed_digest;
  size_t signed_digest_len;

  if (crypto_pk_get_digest(cert->signing_key, key_digest)<0)
    return -1;
  if (memcmp(sig->signing_key_digest, key_digest, DIGEST_LEN) ||
      memcmp(sig->identity_digest, cert->cache_info.identity_digest,
             DIGEST_LEN))
    return -1;

  signed_digest_len = crypto_pk_keysize(cert->signing_key);
  signed_digest = tor_malloc(signed_digest_len);
  if (crypto_pk_public_checksig(cert->signing_key,
                                signed_digest,
                                sig->signature,
                                sig->signature_len) < dlen ||
      memcmp(signed_digest, consensus->digests.d[sig->alg], dlen)) {
    log_warn(LD_DIR, "Got a bad signature on a networkstatus vote");
    sig->bad_signature = 1;
  } else {
    sig->good_signature = 1;
  }
  tor_free(signed_digest);
  return 0;
}

/** Given a v3 networkstatus consensus in <b>consensus</b>, check every
 * as-yet-unchecked signature on <b>consensus</b>.  Return 1 if there is a
 * signature from every recognized authority on it, 0 if there are
 * enough good signatures from recognized authorities on it, -1 if we might
 * get enough good signatures by fetching missing certificates, and -2
 * otherwise.  Log messages at INFO or WARN: if <b>warn</b> is over 1, warn
 * about every problem; if warn is at least 1, warn only if we can't get
 * enough signatures; if warn is negative, log nothing at all. */
int
networkstatus_check_consensus_signature(networkstatus_t *consensus,
                                        int warn)
{
  int n_good = 0;
  int n_missing_key = 0, n_dl_failed_key = 0;
  int n_bad = 0;
  int n_unknown = 0;
  int n_no_signature = 0;
  int n_v3_authorities = get_n_authorities(V3_AUTHORITY);
  int n_required = n_v3_authorities/2 + 1;
  smartlist_t *need_certs_from = smartlist_create();
  smartlist_t *unrecognized = smartlist_create();
  smartlist_t *missing_authorities = smartlist_create();
  int severity;
  time_t now = time(NULL);

  tor_assert(consensus->type == NS_TYPE_CONSENSUS);

  SMARTLIST_FOREACH_BEGIN(consensus->voters, networkstatus_voter_info_t *,
                          voter) {
    int good_here = 0;
    int bad_here = 0;
    int unknown_here = 0;
    int missing_key_here = 0, dl_failed_key_here = 0;
    SMARTLIST_FOREACH_BEGIN(voter->sigs, document_signature_t *, sig) {
      if (!sig->good_signature && !sig->bad_signature &&
          sig->signature) {
        /* we can try to check the signature. */
        int is_v3_auth = trusteddirserver_get_by_v3_auth_digest(
                                              sig->identity_digest) != NULL;
        authority_cert_t *cert =
          authority_cert_get_by_digests(sig->identity_digest,
                                        sig->signing_key_digest);
        tor_assert(!memcmp(sig->identity_digest, voter->identity_digest,
                           DIGEST_LEN));

        if (!is_v3_auth) {
          smartlist_add(unrecognized, voter);
          ++unknown_here;
          continue;
        } else if (!cert || cert->expires < now) {
          smartlist_add(need_certs_from, voter);
          ++missing_key_here;
          if (authority_cert_dl_looks_uncertain(sig->identity_digest))
            ++dl_failed_key_here;
          continue;
        }
        if (networkstatus_check_document_signature(consensus, sig, cert) < 0) {
          smartlist_add(need_certs_from, voter);
          ++missing_key_here;
          if (authority_cert_dl_looks_uncertain(sig->identity_digest))
            ++dl_failed_key_here;
          continue;
        }
      }
      if (sig->good_signature)
        ++good_here;
      else if (sig->bad_signature)
        ++bad_here;
    } SMARTLIST_FOREACH_END(sig);
    if (good_here)
      ++n_good;
    else if (bad_here)
      ++n_bad;
    else if (missing_key_here) {
      ++n_missing_key;
      if (dl_failed_key_here)
        ++n_dl_failed_key;
    } else if (unknown_here) {
      ++n_unknown;
    } else {
      ++n_no_signature;
    }
  } SMARTLIST_FOREACH_END(voter);

  /* Now see whether we're missing any voters entirely. */
  SMARTLIST_FOREACH(router_get_trusted_dir_servers(),
                    trusted_dir_server_t *, ds,
    {
      if ((ds->type & V3_AUTHORITY) &&
          !networkstatus_get_voter_by_id(consensus, ds->v3_identity_digest))
        smartlist_add(missing_authorities, ds);
    });

  if (warn > 1 || (warn >= 0 &&
                   (n_good + n_missing_key - n_dl_failed_key < n_required))) {
    severity = LOG_WARN;
  } else {
    severity = LOG_INFO;
  }

  if (warn >= 0) {
    SMARTLIST_FOREACH(unrecognized, networkstatus_voter_info_t *, voter,
      {
        log(severity, LD_DIR, "Consensus includes unrecognized authority "
                 "'%s' at %s:%d (contact %s; identity %s)",
                 voter->nickname, voter->address, (int)voter->dir_port,
                 voter->contact?voter->contact:"n/a",
                 hex_str(voter->identity_digest, DIGEST_LEN));
      });
    SMARTLIST_FOREACH(need_certs_from, networkstatus_voter_info_t *, voter,
      {
        log(severity, LD_DIR, "Looks like we need to download a new "
                 "certificate from authority '%s' at %s:%d (contact %s; "
                 "identity %s)",
                 voter->nickname, voter->address, (int)voter->dir_port,
                 voter->contact?voter->contact:"n/a",
                 hex_str(voter->identity_digest, DIGEST_LEN));
      });
    SMARTLIST_FOREACH(missing_authorities, trusted_dir_server_t *, ds,
      {
        log(severity, LD_DIR, "Consensus does not include configured "
                 "authority '%s' at %s:%d (identity %s)",
                 ds->nickname, ds->address, (int)ds->dir_port,
                 hex_str(ds->v3_identity_digest, DIGEST_LEN));
      });
    {
      smartlist_t *sl = smartlist_create();
      char *cp;
      tor_asprintf(&cp, "A consensus needs %d good signatures from recognized "
                   "authorities for us to accept it. This one has %d.",
                   n_required, n_good);
      smartlist_add(sl,cp);
      if (n_no_signature) {
        tor_asprintf(&cp, "%d of the authorities we know didn't sign it.",
                     n_no_signature);
        smartlist_add(sl,cp);
      }
      if (n_unknown) {
        tor_asprintf(&cp, "It has %d signatures from authorities we don't "
                      "recognize.", n_unknown);
        smartlist_add(sl,cp);
      }
      if (n_bad) {
        tor_asprintf(&cp, "%d of the signatures on it didn't verify "
                      "correctly.", n_bad);
        smartlist_add(sl,cp);
      }
      if (n_missing_key) {
        tor_asprintf(&cp, "We were unable to check %d of the signatures, "
                      "because we were missing the keys.", n_missing_key);
        smartlist_add(sl,cp);
      }
      cp = smartlist_join_strings(sl, " ", 0, NULL);
      log(severity, LD_DIR, "%s", cp);
      tor_free(cp);
      SMARTLIST_FOREACH(sl, char *, c, tor_free(c));
      smartlist_free(sl);
    }
  }

  smartlist_free(unrecognized);
  smartlist_free(need_certs_from);
  smartlist_free(missing_authorities);

  if (n_good == n_v3_authorities)
    return 1;
  else if (n_good >= n_required)
    return 0;
  else if (n_good + n_missing_key >= n_required)
    return -1;
  else
    return -2;
}

/** Helper: return a newly allocated string containing the name of the filename
 * where we plan to cache the network status with the given identity digest. */
char *
networkstatus_get_cache_filename(const char *identity_digest)
{
  char fp[HEX_DIGEST_LEN+1];
  base16_encode(fp, HEX_DIGEST_LEN+1, identity_digest, DIGEST_LEN);
  return get_datadir_fname2("cached-status", fp);
}

/** Helper for smartlist_sort: Compare two networkstatus objects by
 * publication date. */
static int
_compare_networkstatus_v2_published_on(const void **_a, const void **_b)
{
  const networkstatus_v2_t *a = *_a, *b = *_b;
  if (a->published_on < b->published_on)
    return -1;
  else if (a->published_on > b->published_on)
    return 1;
  else
    return 0;
}

/** Add the parsed v2 networkstatus in <b>ns</b> (with original document in
 * <b>s</b>) to the disk cache (and the in-memory directory server cache) as
 * appropriate. */
static int
add_networkstatus_to_cache(const char *s,
                           v2_networkstatus_source_t source,
                           networkstatus_v2_t *ns)
{
  if (source != NS_FROM_CACHE) {
    char *fn = networkstatus_get_cache_filename(ns->identity_digest);
    if (write_str_to_file(fn, s, 0)<0) {
      log_notice(LD_FS, "Couldn't write cached network status to \"%s\"", fn);
    }
    tor_free(fn);
  }

  if (directory_caches_v2_dir_info(get_options()))
    dirserv_set_cached_networkstatus_v2(s,
                                        ns->identity_digest,
                                        ns->published_on);

  return 0;
}

/** How far in the future do we allow a network-status to get before removing
 * it? (seconds) */
#define NETWORKSTATUS_ALLOW_SKEW (24*60*60)

/** Given a string <b>s</b> containing a network status that we received at
 * <b>arrived_at</b> from <b>source</b>, try to parse it, see if we want to
 * store it, and put it into our cache as necessary.
 *
 * If <b>source</b> is NS_FROM_DIR or NS_FROM_CACHE, do not replace our
 * own networkstatus_t (if we're an authoritative directory server).
 *
 * If <b>source</b> is NS_FROM_CACHE, do not write our networkstatus_t to the
 * cache.
 *
 * If <b>requested_fingerprints</b> is provided, it must contain a list of
 * uppercased identity fingerprints.  Do not update any networkstatus whose
 * fingerprint is not on the list; after updating a networkstatus, remove its
 * fingerprint from the list.
 *
 * Return 0 on success, -1 on failure.
 *
 * Callers should make sure that routers_update_all_from_networkstatus() is
 * invoked after this function succeeds.
 */
int
router_set_networkstatus_v2(const char *s, time_t arrived_at,
                            v2_networkstatus_source_t source,
                            smartlist_t *requested_fingerprints)
{
  networkstatus_v2_t *ns;
  int i, found;
  time_t now;
  int skewed = 0;
  trusted_dir_server_t *trusted_dir = NULL;
  const char *source_desc = NULL;
  char fp[HEX_DIGEST_LEN+1];
  char published[ISO_TIME_LEN+1];

  if (!directory_caches_v2_dir_info(get_options()))
    return 0; /* Don't bother storing it. */

  ns = networkstatus_v2_parse_from_string(s);
  if (!ns) {
    log_warn(LD_DIR, "Couldn't parse network status.");
    return -1;
  }
  base16_encode(fp, HEX_DIGEST_LEN+1, ns->identity_digest, DIGEST_LEN);
  if (!(trusted_dir =
        router_get_trusteddirserver_by_digest(ns->identity_digest)) ||
      !(trusted_dir->type & V2_AUTHORITY)) {
    log_info(LD_DIR, "Network status was signed, but not by an authoritative "
             "directory we recognize.");
    source_desc = fp;
  } else {
    source_desc = trusted_dir->description;
  }
  now = time(NULL);
  if (arrived_at > now)
    arrived_at = now;

  ns->received_on = arrived_at;

  format_iso_time(published, ns->published_on);

  if (ns->published_on > now + NETWORKSTATUS_ALLOW_SKEW) {
    char dbuf[64];
    long delta = now - ns->published_on;
    format_time_interval(dbuf, sizeof(dbuf), delta);
    log_warn(LD_GENERAL, "Network status from %s was published %s in the "
             "future (%s GMT). Check your time and date settings! "
             "Not caching.",
             source_desc, dbuf, published);
    control_event_general_status(LOG_WARN,
                       "CLOCK_SKEW MIN_SKEW=%ld SOURCE=NETWORKSTATUS:%s:%d",
                       delta, ns->source_address, ns->source_dirport);
    skewed = 1;
  }

  if (!networkstatus_v2_list)
    networkstatus_v2_list = smartlist_create();

  if ( (source == NS_FROM_DIR_BY_FP || source == NS_FROM_DIR_ALL) &&
       router_digest_is_me(ns->identity_digest)) {
    /* Don't replace our own networkstatus when we get it from somebody else.*/
    networkstatus_v2_free(ns);
    return 0;
  }

  if (requested_fingerprints) {
    if (smartlist_string_isin(requested_fingerprints, fp)) {
      smartlist_string_remove(requested_fingerprints, fp);
    } else {
      if (source != NS_FROM_DIR_ALL) {
        char *requested =
          smartlist_join_strings(requested_fingerprints," ",0,NULL);
        log_warn(LD_DIR,
               "We received a network status with a fingerprint (%s) that we "
               "never requested. (We asked for: %s.) Dropping.",
               fp, requested);
        tor_free(requested);
        return 0;
      }
    }
  }

  if (!trusted_dir) {
    if (!skewed) {
      /* We got a non-trusted networkstatus, and we're a directory cache.
       * This means that we asked an authority, and it told us about another
       * authority we didn't recognize. */
      log_info(LD_DIR,
               "We do not recognize authority (%s) but we are willing "
               "to cache it.", fp);
      add_networkstatus_to_cache(s, source, ns);
      networkstatus_v2_free(ns);
    }
    return 0;
  }

  found = 0;
  for (i=0; i < smartlist_len(networkstatus_v2_list); ++i) {
    networkstatus_v2_t *old_ns = smartlist_get(networkstatus_v2_list, i);

    if (!memcmp(old_ns->identity_digest, ns->identity_digest, DIGEST_LEN)) {
      if (!memcmp(old_ns->networkstatus_digest,
                  ns->networkstatus_digest, DIGEST_LEN)) {
        /* Same one we had before. */
        networkstatus_v2_free(ns);
        tor_assert(trusted_dir);
        log_info(LD_DIR,
                 "Not replacing network-status from %s (published %s); "
                 "we already have it.",
                 trusted_dir->description, published);
        if (old_ns->received_on < arrived_at) {
          if (source != NS_FROM_CACHE) {
            char *fn;
            fn = networkstatus_get_cache_filename(old_ns->identity_digest);
            /* We use mtime to tell when it arrived, so update that. */
            touch_file(fn);
            tor_free(fn);
          }
          old_ns->received_on = arrived_at;
        }
        download_status_failed(&trusted_dir->v2_ns_dl_status, 0);
        return 0;
      } else if (old_ns->published_on >= ns->published_on) {
        char old_published[ISO_TIME_LEN+1];
        format_iso_time(old_published, old_ns->published_on);
        tor_assert(trusted_dir);
        log_info(LD_DIR,
                 "Not replacing network-status from %s (published %s);"
                 " we have a newer one (published %s) for this authority.",
                 trusted_dir->description, published,
                 old_published);
        networkstatus_v2_free(ns);
        download_status_failed(&trusted_dir->v2_ns_dl_status, 0);
        return 0;
      } else {
        networkstatus_v2_free(old_ns);
        smartlist_set(networkstatus_v2_list, i, ns);
        found = 1;
        break;
      }
    }
  }

  if (source != NS_FROM_CACHE && trusted_dir) {
    download_status_reset(&trusted_dir->v2_ns_dl_status);
  }

  if (!found)
    smartlist_add(networkstatus_v2_list, ns);

/** Retain any routerinfo mentioned in a V2 networkstatus for at least this
 * long. */
#define V2_NETWORKSTATUS_ROUTER_LIFETIME (3*60*60)

  {
    time_t live_until = ns->published_on + V2_NETWORKSTATUS_ROUTER_LIFETIME;
    SMARTLIST_FOREACH(ns->entries, routerstatus_t *, rs,
    {
      signed_descriptor_t *sd =
        router_get_by_descriptor_digest(rs->descriptor_digest);
      if (sd) {
        if (sd->last_listed_as_valid_until < live_until)
          sd->last_listed_as_valid_until = live_until;
      } else {
        rs->need_to_mirror = 1;
      }
    });
  }

  log_info(LD_DIR, "Setting networkstatus %s %s (published %s)",
           source == NS_FROM_CACHE?"cached from":
           ((source == NS_FROM_DIR_BY_FP || source == NS_FROM_DIR_ALL) ?
             "downloaded from":"generated for"),
           trusted_dir->description, published);
  networkstatus_v2_list_has_changed = 1;

  smartlist_sort(networkstatus_v2_list,
                 _compare_networkstatus_v2_published_on);

  if (!skewed)
    add_networkstatus_to_cache(s, source, ns);

  return 0;
}

/** Remove all very-old network_status_t objects from memory and from the
 * disk cache. */
void
networkstatus_v2_list_clean(time_t now)
{
  int i;
  if (!networkstatus_v2_list)
    return;

  for (i = 0; i < smartlist_len(networkstatus_v2_list); ++i) {
    networkstatus_v2_t *ns = smartlist_get(networkstatus_v2_list, i);
    char *fname = NULL;
    if (ns->published_on + MAX_NETWORKSTATUS_AGE > now)
      continue;
    /* Okay, this one is too old.  Remove it from the list, and delete it
     * from the cache. */
    smartlist_del(networkstatus_v2_list, i--);
    fname = networkstatus_get_cache_filename(ns->identity_digest);
    if (file_status(fname) == FN_FILE) {
      log_info(LD_DIR, "Removing too-old networkstatus in %s", fname);
      unlink(fname);
    }
    tor_free(fname);
    if (directory_caches_v2_dir_info(get_options())) {
      dirserv_set_cached_networkstatus_v2(NULL, ns->identity_digest, 0);
    }
    networkstatus_v2_free(ns);
  }

  /* And now go through the directory cache for any cached untrusted
   * networkstatuses and other network info. */
  dirserv_clear_old_networkstatuses(now - MAX_NETWORKSTATUS_AGE);
  dirserv_clear_old_v1_info(now);
}

/** Helper for bsearching a list of routerstatus_t pointers: compare a
 * digest in the key to the identity digest of a routerstatus_t. */
int
compare_digest_to_routerstatus_entry(const void *_key, const void **_member)
{
  const char *key = _key;
  const routerstatus_t *rs = *_member;
  return memcmp(key, rs->identity_digest, DIGEST_LEN);
}

/** As networkstatus_v2_find_entry, but do not return a const pointer */
routerstatus_t *
networkstatus_v2_find_mutable_entry(networkstatus_v2_t *ns, const char *digest)
{
  return smartlist_bsearch(ns->entries, digest,
                           compare_digest_to_routerstatus_entry);
}

/** Return the entry in <b>ns</b> for the identity digest <b>digest</b>, or
 * NULL if none was found. */
const routerstatus_t *
networkstatus_v2_find_entry(networkstatus_v2_t *ns, const char *digest)
{
  return networkstatus_v2_find_mutable_entry(ns, digest);
}

/** As networkstatus_find_entry, but do not return a const pointer */
routerstatus_t *
networkstatus_vote_find_mutable_entry(networkstatus_t *ns, const char *digest)
{
  return smartlist_bsearch(ns->routerstatus_list, digest,
                           compare_digest_to_routerstatus_entry);
}

/** Return the entry in <b>ns</b> for the identity digest <b>digest</b>, or
 * NULL if none was found. */
const routerstatus_t *
networkstatus_vote_find_entry(networkstatus_t *ns, const char *digest)
{
  return networkstatus_vote_find_mutable_entry(ns, digest);
}

/*XXXX MOVE make this static once functions are moved into this file. */
/** Search the routerstatuses in <b>ns</b> for one whose identity digest is
 * <b>digest</b>.  Return value and set *<b>found_out</b> as for
 * smartlist_bsearch_idx(). */
int
networkstatus_vote_find_entry_idx(networkstatus_t *ns,
                                  const char *digest, int *found_out)
{
  return smartlist_bsearch_idx(ns->routerstatus_list, digest,
                               compare_digest_to_routerstatus_entry,
                               found_out);
}

/** Return a list of the v2 networkstatus documents. */
const smartlist_t *
networkstatus_get_v2_list(void)
{
  if (!networkstatus_v2_list)
    networkstatus_v2_list = smartlist_create();
  return networkstatus_v2_list;
}

/* As router_get_consensus_status_by_descriptor_digest, but does not return
 * a const pointer */
routerstatus_t *
router_get_mutable_consensus_status_by_descriptor_digest(
                                                 networkstatus_t *consensus,
                                                 const char *digest)
{
  if (!consensus)
    consensus = current_consensus;
  if (!consensus)
    return NULL;
  if (!consensus->desc_digest_map) {
    digestmap_t *m = consensus->desc_digest_map = digestmap_new();
    SMARTLIST_FOREACH(consensus->routerstatus_list,
                      routerstatus_t *, rs,
     {
       digestmap_set(m, rs->descriptor_digest, rs);
     });
  }
  return digestmap_get(consensus->desc_digest_map, digest);
}

/** Return the consensus view of the status of the router whose current
 * <i>descriptor</i> digest in <b>consensus</b> is <b>digest</b>, or NULL if
 * no such router is known. */
const routerstatus_t *
router_get_consensus_status_by_descriptor_digest(networkstatus_t *consensus,
                                                 const char *digest)
{
  return router_get_mutable_consensus_status_by_descriptor_digest(
                                                          consensus, digest);
}

/** Given the digest of a router descriptor, return its current download
 * status, or NULL if the digest is unrecognized. */
download_status_t *
router_get_dl_status_by_descriptor_digest(const char *d)
{
  routerstatus_t *rs;
  if (!current_ns_consensus)
    return NULL;
  if ((rs = router_get_mutable_consensus_status_by_descriptor_digest(
                                              current_ns_consensus, d)))
    return &rs->dl_status;
  if (v2_download_status_map)
    return digestmap_get(v2_download_status_map, d);

  return NULL;
}

/** As router_get_consensus_status_by_id, but do not return a const pointer */
routerstatus_t *
router_get_mutable_consensus_status_by_id(const char *digest)
{
  if (!current_consensus)
    return NULL;
  return smartlist_bsearch(current_consensus->routerstatus_list, digest,
                           compare_digest_to_routerstatus_entry);
}

/** Return the consensus view of the status of the router whose identity
 * digest is <b>digest</b>, or NULL if we don't know about any such router. */
const routerstatus_t *
router_get_consensus_status_by_id(const char *digest)
{
  return router_get_mutable_consensus_status_by_id(digest);
}

/** Given a nickname (possibly verbose, possibly a hexadecimal digest), return
 * the corresponding routerstatus_t, or NULL if none exists.  Warn the
 * user if <b>warn_if_unnamed</b> is set, and they have specified a router by
 * nickname, but the Named flag isn't set for that router. */
const routerstatus_t *
router_get_consensus_status_by_nickname(const char *nickname,
                                        int warn_if_unnamed)
{
  const node_t *node = node_get_by_nickname(nickname, warn_if_unnamed);
  if (node)
    return node->rs;
  else
    return NULL;
}

/** Return the identity digest that's mapped to officially by
 * <b>nickname</b>. */
const char *
networkstatus_get_router_digest_by_nickname(const char *nickname)
{
  if (!named_server_map)
    return NULL;
  return strmap_get_lc(named_server_map, nickname);
}

/** Return true iff <b>nickname</b> is disallowed from being the nickname
 * of any server. */
int
networkstatus_nickname_is_unnamed(const char *nickname)
{
  if (!unnamed_server_map)
    return 0;
  return strmap_get_lc(unnamed_server_map, nickname) != NULL;
}

/** How frequently do directory authorities re-download fresh networkstatus
 * documents? */
#define AUTHORITY_NS_CACHE_INTERVAL (10*60)

/** How frequently do non-authority directory caches re-download fresh
 * networkstatus documents? */
#define NONAUTHORITY_NS_CACHE_INTERVAL (60*60)

/** We are a directory server, and so cache network_status documents.
 * Initiate downloads as needed to update them.  For v2 authorities,
 * this means asking each trusted directory for its network-status.
 * For caches, this means asking a random v2 authority for all
 * network-statuses.
 */
static void
update_v2_networkstatus_cache_downloads(time_t now)
{
  int authority = authdir_mode_v2(get_options());
  int interval =
    authority ? AUTHORITY_NS_CACHE_INTERVAL : NONAUTHORITY_NS_CACHE_INTERVAL;
  const smartlist_t *trusted_dir_servers = router_get_trusted_dir_servers();

  if (last_networkstatus_download_attempted + interval >= now)
    return;

  last_networkstatus_download_attempted = now;

  if (authority) {
    /* An authority launches a separate connection for everybody. */
    SMARTLIST_FOREACH_BEGIN(trusted_dir_servers, trusted_dir_server_t *, ds)
      {
         char resource[HEX_DIGEST_LEN+6]; /* fp/hexdigit.z\0 */
         tor_addr_t addr;
         if (!(ds->type & V2_AUTHORITY))
           continue;
         if (router_digest_is_me(ds->digest))
           continue;
         tor_addr_from_ipv4h(&addr, ds->addr);
         /* Is this quite sensible with IPv6 or multiple addresses? */
         if (connection_get_by_type_addr_port_purpose(
                CONN_TYPE_DIR, &addr, ds->dir_port,
                DIR_PURPOSE_FETCH_V2_NETWORKSTATUS)) {
           /* XXX the above dir_port won't be accurate if we're
            * doing a tunneled conn. In that case it should be or_port.
            * How to guess from here? Maybe make the function less general
            * and have it know that it's looking for dir conns. -RD */
           /* Only directory caches download v2 networkstatuses, and they
            * don't use tunneled connections.  I think it's okay to ignore
            * this. */
           continue;
         }
         strlcpy(resource, "fp/", sizeof(resource));
         base16_encode(resource+3, sizeof(resource)-3, ds->digest, DIGEST_LEN);
         strlcat(resource, ".z", sizeof(resource));
         directory_initiate_command_routerstatus(
               &ds->fake_status, DIR_PURPOSE_FETCH_V2_NETWORKSTATUS,
               ROUTER_PURPOSE_GENERAL,
               0, /* Not private */
               resource,
               NULL, 0 /* No payload. */,
               0 /* No I-M-S. */);
      }
    SMARTLIST_FOREACH_END(ds);
  } else {
    /* A non-authority cache launches one connection to a random authority. */
    /* (Check whether we're currently fetching network-status objects.) */
    if (!connection_get_by_type_purpose(CONN_TYPE_DIR,
                                        DIR_PURPOSE_FETCH_V2_NETWORKSTATUS))
      directory_get_from_dirserver(DIR_PURPOSE_FETCH_V2_NETWORKSTATUS,
                                   ROUTER_PURPOSE_GENERAL, "all.z",
                                   PDS_RETRY_IF_NO_SERVERS);
  }
}

/** DOCDOC */
static int
we_want_to_fetch_flavor(or_options_t *options, int flavor)
{
  if (flavor < 0 || flavor > N_CONSENSUS_FLAVORS) {
    /* This flavor is crazy; we don't want it */
    /*XXXX handle unrecognized flavors later */
    return 0;
  }
  if (authdir_mode_v3(options) || directory_caches_dir_info(options)) {
    /* We want to serve all flavors to others, regardless if we would use
     * it ourselves. */
    return 1;
  }
  /* Otherwise, we want the flavor only if we want to use it to build
   * circuits. */
  return (flavor == USABLE_CONSENSUS_FLAVOR);
}

/** How many times will we try to fetch a consensus before we give up? */
#define CONSENSUS_NETWORKSTATUS_MAX_DL_TRIES 8
/** How long will we hang onto a possibly live consensus for which we're
 * fetching certs before we check whether there is a better one? */
#define DELAY_WHILE_FETCHING_CERTS (20*60)

/** If we want to download a fresh consensus, launch a new download as
 * appropriate. */
static void
update_consensus_networkstatus_downloads(time_t now)
{
  int i;
  or_options_t *options = get_options();

  if (!networkstatus_get_live_consensus(now))
    time_to_download_next_consensus = now; /* No live consensus? Get one now!*/
  if (time_to_download_next_consensus > now)
    return; /* Wait until the current consensus is older. */

  for (i=0; i < N_CONSENSUS_FLAVORS; ++i) {
    /* XXXX need some way to download unknown flavors if we are caching. */
    const char *resource;
    consensus_waiting_for_certs_t *waiting;

    if (! we_want_to_fetch_flavor(options, i))
      continue;

    resource = i==FLAV_NS ? NULL : networkstatus_get_flavor_name(i);

    if (!download_status_is_ready(&consensus_dl_status[i], now,
                                  CONSENSUS_NETWORKSTATUS_MAX_DL_TRIES))
      continue; /* We failed downloading a consensus too recently. */
    if (connection_dir_get_by_purpose_and_resource(
                                DIR_PURPOSE_FETCH_CONSENSUS, resource))
      continue; /* There's an in-progress download.*/

    waiting = &consensus_waiting_for_certs[i];
    if (waiting->consensus) {
      /* XXXX make sure this doesn't delay sane downloads. */
      if (waiting->set_at + DELAY_WHILE_FETCHING_CERTS > now) {
        continue; /* We're still getting certs for this one. */
      } else {
        if (!waiting->dl_failed) {
          download_status_failed(&consensus_dl_status[i], 0);
          waiting->dl_failed=1;
        }
      }
    }

    log_info(LD_DIR, "Launching %s networkstatus consensus download.",
             networkstatus_get_flavor_name(i));

    directory_get_from_dirserver(DIR_PURPOSE_FETCH_CONSENSUS,
                                 ROUTER_PURPOSE_GENERAL, resource,
                                 PDS_RETRY_IF_NO_SERVERS);
  }
}

/** Called when an attempt to download a consensus fails: note that the
 * failure occurred, and possibly retry. */
void
networkstatus_consensus_download_failed(int status_code, const char *flavname)
{
  int flav = networkstatus_parse_flavor_name(flavname);
  if (flav >= 0) {
    tor_assert(flav < N_CONSENSUS_FLAVORS);
    /* XXXX handle unrecognized flavors */
    download_status_failed(&consensus_dl_status[flav], status_code);
    /* Retry immediately, if appropriate. */
    update_consensus_networkstatus_downloads(time(NULL));
  }
}

/** How long do we (as a cache) wait after a consensus becomes non-fresh
 * before trying to fetch another? */
#define CONSENSUS_MIN_SECONDS_BEFORE_CACHING 120

/** Update the time at which we'll consider replacing the current
 * consensus. */
void
update_consensus_networkstatus_fetch_time(time_t now)
{
  or_options_t *options = get_options();
  networkstatus_t *c = networkstatus_get_live_consensus(now);
  if (c) {
    long dl_interval;
    long interval = c->fresh_until - c->valid_after;
    long min_sec_before_caching = CONSENSUS_MIN_SECONDS_BEFORE_CACHING;
    time_t start;

    if (min_sec_before_caching > interval/16) {
      /* Usually we allow 2-minutes slop factor in case clocks get
         desynchronized a little.  If we're on a private network with
         a crazy-fast voting interval, though, 2 minutes may be too
         much. */
      min_sec_before_caching = interval/16;
    }

    if (directory_fetches_dir_info_early(options)) {
      /* We want to cache the next one at some point after this one
       * is no longer fresh... */
      start = c->fresh_until + min_sec_before_caching;
      /* Some clients may need the consensus sooner than others. */
      if (options->FetchDirInfoExtraEarly || authdir_mode_v3(options)) {
        dl_interval = 60;
        if (min_sec_before_caching + dl_interval > interval)
          dl_interval = interval/2;
      } else {
        /* But only in the first half-interval after that. */
        dl_interval = interval/2;
      }
    } else {
      /* We're an ordinary client or a bridge. Give all the caches enough
       * time to download the consensus. */
      start = c->fresh_until + (interval*3)/4;
      /* But download the next one well before this one is expired. */
      dl_interval = ((c->valid_until - start) * 7 )/ 8;

      /* If we're a bridge user, make use of the numbers we just computed
       * to choose the rest of the interval *after* them. */
      if (directory_fetches_dir_info_later(options)) {
        /* Give all the *clients* enough time to download the consensus. */
        start = start + dl_interval + min_sec_before_caching;
        /* But try to get it before ours actually expires. */
        dl_interval = (c->valid_until - start) - min_sec_before_caching;
      }
    }
    if (dl_interval < 1)
      dl_interval = 1;
    /* We must not try to replace c while it's still fresh: */
    tor_assert(c->fresh_until < start);
    /* We must download the next one before c is invalid: */
    tor_assert(start+dl_interval < c->valid_until);
    time_to_download_next_consensus = start +crypto_rand_int((int)dl_interval);
    {
      char tbuf1[ISO_TIME_LEN+1];
      char tbuf2[ISO_TIME_LEN+1];
      char tbuf3[ISO_TIME_LEN+1];
      format_local_iso_time(tbuf1, c->fresh_until);
      format_local_iso_time(tbuf2, c->valid_until);
      format_local_iso_time(tbuf3, time_to_download_next_consensus);
      log_info(LD_DIR, "Live consensus %s the most recent until %s and will "
               "expire at %s; fetching the next one at %s.",
               (c->fresh_until > now) ? "will be" : "was",
               tbuf1, tbuf2, tbuf3);
    }
  } else {
    time_to_download_next_consensus = now;
    log_info(LD_DIR, "No live consensus; we should fetch one immediately.");
  }
}

/** Return 1 if there's a reason we shouldn't try any directory
 * fetches yet (e.g. we demand bridges and none are yet known).
 * Else return 0. */
int
should_delay_dir_fetches(or_options_t *options)
{
  if (options->UseBridges && !any_bridge_descriptors_known()) {
    log_info(LD_DIR, "delaying dir fetches (no running bridges known)");
    return 1;
  }
  return 0;
}

/** Launch requests for networkstatus documents and authority certificates as
 * appropriate. */
void
update_networkstatus_downloads(time_t now)
{
  or_options_t *options = get_options();
  if (should_delay_dir_fetches(options))
    return;
  if (directory_fetches_dir_info_early(options))
    update_v2_networkstatus_cache_downloads(now);
  update_consensus_networkstatus_downloads(now);
  update_certificate_downloads(now);
}

/** Launch requests as appropriate for missing directory authority
 * certificates. */
void
update_certificate_downloads(time_t now)
{
  int i;
  for (i = 0; i < N_CONSENSUS_FLAVORS; ++i) {
    if (consensus_waiting_for_certs[i].consensus)
      authority_certs_fetch_missing(consensus_waiting_for_certs[i].consensus,
                                    now);
  }

  if (current_ns_consensus)
    authority_certs_fetch_missing(current_ns_consensus, now);
  if (current_ns_consensus)
    authority_certs_fetch_missing(current_md_consensus, now);
}

/** Return 1 if we have a consensus but we don't have enough certificates
 * to start using it yet. */
int
consensus_is_waiting_for_certs(void)
{
  return consensus_waiting_for_certs[USABLE_CONSENSUS_FLAVOR].consensus
    ? 1 : 0;
}

/** Return the network status with a given identity digest. */
networkstatus_v2_t *
networkstatus_v2_get_by_digest(const char *digest)
{
  SMARTLIST_FOREACH(networkstatus_v2_list, networkstatus_v2_t *, ns,
    {
      if (!memcmp(ns->identity_digest, digest, DIGEST_LEN))
        return ns;
    });
  return NULL;
}

/** Return the most recent consensus that we have downloaded, or NULL if we
 * don't have one. */
networkstatus_t *
networkstatus_get_latest_consensus(void)
{
  return current_consensus;
}

/** DOCDOC */
networkstatus_t *
networkstatus_get_latest_consensus_by_flavor(consensus_flavor_t f)
{
  if (f == FLAV_NS)
    return current_ns_consensus;
  else if (f == FLAV_MICRODESC)
    return current_md_consensus;
  else
    tor_assert(0);
}

/** Return the most recent consensus that we have downloaded, or NULL if it is
 * no longer live. */
networkstatus_t *
networkstatus_get_live_consensus(time_t now)
{
  if (current_consensus &&
      current_consensus->valid_after <= now &&
      now <= current_consensus->valid_until)
    return current_consensus;
  else
    return NULL;
}

/* XXXX remove this in favor of get_live_consensus. But actually,
 * leave something like it for bridge users, who need to not totally
 * lose if they spend a while fetching a new consensus. */
/** As networkstatus_get_live_consensus(), but is way more tolerant of expired
 * consensuses. */
networkstatus_t *
networkstatus_get_reasonably_live_consensus(time_t now, int flavor)
{
#define REASONABLY_LIVE_TIME (24*60*60)
  networkstatus_t *consensus =
    networkstatus_get_latest_consensus_by_flavor(flavor);
  if (consensus &&
      consensus->valid_after <= now &&
      now <= consensus->valid_until+REASONABLY_LIVE_TIME)
    return consensus;
  else
    return NULL;
}

/** Given two router status entries for the same router identity, return 1 if
 * if the contents have changed between them. Otherwise, return 0. */
static int
routerstatus_has_changed(const routerstatus_t *a, const routerstatus_t *b)
{
  tor_assert(!memcmp(a->identity_digest, b->identity_digest, DIGEST_LEN));

  return strcmp(a->nickname, b->nickname) ||
         memcmp(a->descriptor_digest, b->descriptor_digest, DIGEST_LEN) ||
         a->addr != b->addr ||
         a->or_port != b->or_port ||
         a->dir_port != b->dir_port ||
         a->is_authority != b->is_authority ||
         a->is_exit != b->is_exit ||
         a->is_stable != b->is_stable ||
         a->is_fast != b->is_fast ||
         a->is_flagged_running != b->is_flagged_running ||
         a->is_named != b->is_named ||
         a->is_unnamed != b->is_unnamed ||
         a->is_valid != b->is_valid ||
         a->is_v2_dir != b->is_v2_dir ||
         a->is_possible_guard != b->is_possible_guard ||
         a->is_bad_exit != b->is_bad_exit ||
         a->is_bad_directory != b->is_bad_directory ||
         a->is_hs_dir != b->is_hs_dir ||
         a->version_known != b->version_known ||
         a->version_supports_begindir != b->version_supports_begindir ||
         a->version_supports_extrainfo_upload !=
           b->version_supports_extrainfo_upload ||
         a->version_supports_conditional_consensus !=
           b->version_supports_conditional_consensus ||
         a->version_supports_v3_dir != b->version_supports_v3_dir;
}

/** Notify controllers of any router status entries that changed between
 * <b>old_c</b> and <b>new_c</b>. */
static void
notify_control_networkstatus_changed(const networkstatus_t *old_c,
                                     const networkstatus_t *new_c)
{
  smartlist_t *changed;
  if (old_c == new_c)
    return;

  /* tell the controller exactly which relays are still listed, as well
   * as what they're listed as */
  control_event_newconsensus(new_c);

  if (!control_event_is_interesting(EVENT_NS))
    return;

  if (!old_c) {
    control_event_networkstatus_changed(new_c->routerstatus_list);
    return;
  }
  changed = smartlist_create();

  SMARTLIST_FOREACH_JOIN(
                     old_c->routerstatus_list, const routerstatus_t *, rs_old,
                     new_c->routerstatus_list, const routerstatus_t *, rs_new,
                     memcmp(rs_old->identity_digest,
                            rs_new->identity_digest, DIGEST_LEN),
                     smartlist_add(changed, (void*) rs_new)) {
    if (routerstatus_has_changed(rs_old, rs_new))
      smartlist_add(changed, (void*)rs_new);
  } SMARTLIST_FOREACH_JOIN_END(rs_old, rs_new);

  control_event_networkstatus_changed(changed);
  smartlist_free(changed);
}

/** Copy all the ancillary information (like router download status and so on)
 * from <b>old_c</b> to <b>new_c</b>. */
static void
networkstatus_copy_old_consensus_info(networkstatus_t *new_c,
                                      const networkstatus_t *old_c)
{
  if (old_c == new_c)
    return;
  if (!old_c || !smartlist_len(old_c->routerstatus_list))
    return;

  SMARTLIST_FOREACH_JOIN(old_c->routerstatus_list, routerstatus_t *, rs_old,
                         new_c->routerstatus_list, routerstatus_t *, rs_new,
                         memcmp(rs_old->identity_digest,
                                rs_new->identity_digest, DIGEST_LEN),
                         STMT_NIL) {
    /* Okay, so we're looking at the same identity. */
    rs_new->last_dir_503_at = rs_old->last_dir_503_at;

    if (!memcmp(rs_old->descriptor_digest, rs_new->descriptor_digest,
                DIGEST_LEN)) {
      /* And the same descriptor too! */
      memcpy(&rs_new->dl_status, &rs_old->dl_status,sizeof(download_status_t));
    }
  } SMARTLIST_FOREACH_JOIN_END(rs_old, rs_new);
}

/** Try to replace the current cached v3 networkstatus with the one in
 * <b>consensus</b>.  If we don't have enough certificates to validate it,
 * store it in consensus_waiting_for_certs and launch a certificate fetch.
 *
 * If flags & NSSET_FROM_CACHE, this networkstatus has come from the disk
 * cache.  If flags & NSSET_WAS_WAITING_FOR_CERTS, this networkstatus was
 * already received, but we were waiting for certificates on it.  If flags &
 * NSSET_DONT_DOWNLOAD_CERTS, do not launch certificate downloads as needed.
 * If flags & NSSET_ACCEPT_OBSOLETE, then we should be willing to take this
 * consensus, even if it comes from many days in the past.
 *
 * Return 0 on success, <0 on failure.  On failure, caller should increment
 * the failure count as appropriate.
 *
 * We return -1 for mild failures that don't need to be reported to the
 * user, and -2 for more serious problems.
 */
int
networkstatus_set_current_consensus(const char *consensus,
                                    const char *flavor,
                                    unsigned flags)
{
  networkstatus_t *c=NULL;
  int r, result = -1;
  time_t now = time(NULL);
  or_options_t *options = get_options();
  char *unverified_fname = NULL, *consensus_fname = NULL;
  int flav = networkstatus_parse_flavor_name(flavor);
  const unsigned from_cache = flags & NSSET_FROM_CACHE;
  const unsigned was_waiting_for_certs = flags & NSSET_WAS_WAITING_FOR_CERTS;
  const unsigned dl_certs = !(flags & NSSET_DONT_DOWNLOAD_CERTS);
  const unsigned accept_obsolete = flags & NSSET_ACCEPT_OBSOLETE;
  const unsigned require_flavor = flags & NSSET_REQUIRE_FLAVOR;
  const digests_t *current_digests = NULL;
  consensus_waiting_for_certs_t *waiting = NULL;
  time_t current_valid_after = 0;
<<<<<<< HEAD
  int free_consensus = 1;
=======
  int free_consensus = 1; /* Free 'c' at the end of the function */
>>>>>>> 0ac9a3df

  if (flav < 0) {
    /* XXXX we don't handle unrecognized flavors yet. */
    log_warn(LD_BUG, "Unrecognized consensus flavor %s", flavor);
    return -2;
  }

  /* Make sure it's parseable. */
  c = networkstatus_parse_vote_from_string(consensus, NULL, NS_TYPE_CONSENSUS);
  if (!c) {
    log_warn(LD_DIR, "Unable to parse networkstatus consensus");
    result = -2;
    goto done;
  }

  if ((int)c->flavor != flav) {
    /* This wasn't the flavor we thought we were getting. */
    if (require_flavor) {
      log_warn(LD_DIR, "Got consensus with unexpected flavor %s (wanted %s)",
               networkstatus_get_flavor_name(c->flavor), flavor);
      goto done;
    }
    flav = c->flavor;
    flavor = networkstatus_get_flavor_name(flav);
  }

  if (flav != USABLE_CONSENSUS_FLAVOR &&
      !directory_caches_dir_info(options)) {
    /* This consensus is totally boring to us: we won't use it, and we won't
     * serve it.  Drop it. */
    goto done;
  }

  if (from_cache && !accept_obsolete &&
      c->valid_until < now-OLD_ROUTER_DESC_MAX_AGE) {
    /* XXX022 when we try to make fallbackconsensus work again, we should
     * consider taking this out. Until then, believing obsolete consensuses
     * is causing more harm than good. See also bug 887. */
    log_info(LD_DIR, "Loaded an expired consensus. Discarding.");
    goto done;
  }

  if (!strcmp(flavor, "ns")) {
    consensus_fname = get_datadir_fname("cached-consensus");
    unverified_fname = get_datadir_fname("unverified-consensus");
    if (current_ns_consensus) {
      current_digests = &current_ns_consensus->digests;
      current_valid_after = current_ns_consensus->valid_after;
    }
  } else if (!strcmp(flavor, "microdesc")) {
    consensus_fname = get_datadir_fname("cached-microdesc-consensus");
    unverified_fname = get_datadir_fname("unverified-microdesc-consensus");
    if (current_md_consensus) {
      current_digests = &current_md_consensus->digests;
      current_valid_after = current_md_consensus->valid_after;
    }
  } else {
    cached_dir_t *cur;
    char buf[128];
    tor_snprintf(buf, sizeof(buf), "cached-%s-consensus", flavor);
    consensus_fname = get_datadir_fname(buf);
    tor_snprintf(buf, sizeof(buf), "unverified-%s-consensus", flavor);
    unverified_fname = get_datadir_fname(buf);
    cur = dirserv_get_consensus(flavor);
    if (cur) {
      current_digests = &cur->digests;
      current_valid_after = cur->published;
    }
  }

  if (current_digests &&
      !memcmp(&c->digests, current_digests, sizeof(c->digests))) {
    /* We already have this one. That's a failure. */
    log_info(LD_DIR, "Got a %s consensus we already have", flavor);
    goto done;
  }

  if (current_valid_after && c->valid_after <= current_valid_after) {
    /* We have a newer one.  There's no point in accepting this one,
     * even if it's great. */
    log_info(LD_DIR, "Got a %s consensus at least as old as the one we have",
             flavor);
    goto done;
  }

  /* Make sure it's signed enough. */
  if ((r=networkstatus_check_consensus_signature(c, 1))<0) {
    if (r == -1) {
      /* Okay, so it _might_ be signed enough if we get more certificates. */
      if (!was_waiting_for_certs) {
        log_info(LD_DIR,
                 "Not enough certificates to check networkstatus consensus");
      }
      if (!current_valid_after ||
          c->valid_after > current_valid_after) {
        waiting = &consensus_waiting_for_certs[flav];
        networkstatus_vote_free(waiting->consensus);
        tor_free(waiting->body);
        waiting->consensus = c;
        free_consensus = 0;
        waiting->body = tor_strdup(consensus);
        waiting->set_at = now;
        waiting->dl_failed = 0;
        if (!from_cache) {
          write_str_to_file(unverified_fname, consensus, 0);
        }
        if (dl_certs)
          authority_certs_fetch_missing(c, now);
        /* This case is not a success or a failure until we get the certs
         * or fail to get the certs. */
        result = 0;
      } else {
        /* Even if we had enough signatures, we'd never use this as the
         * latest consensus. */
        if (was_waiting_for_certs && from_cache)
          unlink(unverified_fname);
      }
      goto done;
    } else {
      /* This can never be signed enough:  Kill it. */
      if (!was_waiting_for_certs) {
        log_warn(LD_DIR, "Not enough good signatures on networkstatus "
                 "consensus");
        result = -2;
      }
      if (was_waiting_for_certs && (r < -1) && from_cache)
        unlink(unverified_fname);
      goto done;
    }
  }

  if (!from_cache && flav == USABLE_CONSENSUS_FLAVOR)
    control_event_client_status(LOG_NOTICE, "CONSENSUS_ARRIVED");

  /* Are we missing any certificates at all? */
  if (r != 1 && dl_certs)
    authority_certs_fetch_missing(c, now);

  if (flav == USABLE_CONSENSUS_FLAVOR) {
    notify_control_networkstatus_changed(current_consensus, c);
  }
  if (flav == FLAV_NS) {
    if (current_ns_consensus) {
      networkstatus_copy_old_consensus_info(c, current_ns_consensus);
      networkstatus_vote_free(current_ns_consensus);
      /* Defensive programming : we should set current_consensus very soon,
       * but we're about to call some stuff in the meantime, and leaving this
       * dangling pointer around has proven to be trouble. */
      current_ns_consensus = NULL;
    }
    current_ns_consensus = c;
    free_consensus = 0; /* avoid free */
  } else if (flav == FLAV_MICRODESC) {
    if (current_md_consensus) {
      networkstatus_copy_old_consensus_info(c, current_md_consensus);
      networkstatus_vote_free(current_md_consensus);
      /* more defensive programming */
      current_md_consensus = NULL;
    }
    current_md_consensus = c;
    free_consensus = 0; /* avoid free */
  }

  waiting = &consensus_waiting_for_certs[flav];
  if (waiting->consensus &&
      waiting->consensus->valid_after <= c->valid_after) {
    networkstatus_vote_free(waiting->consensus);
    waiting->consensus = NULL;
    if (consensus != waiting->body)
      tor_free(waiting->body);
    else
      waiting->body = NULL;
    waiting->set_at = 0;
    waiting->dl_failed = 0;
    unlink(unverified_fname);
  }

  /* Reset the failure count only if this consensus is actually valid. */
  if (c->valid_after <= now && now <= c->valid_until) {
    download_status_reset(&consensus_dl_status[flav]);
  } else {
    if (!from_cache)
      download_status_failed(&consensus_dl_status[flav], 0);
  }

  if (flav == USABLE_CONSENSUS_FLAVOR) {
<<<<<<< HEAD
=======
    current_consensus = c;
    free_consensus = 0; /* Prevent free. */

>>>>>>> 0ac9a3df
    /* XXXXNM Microdescs: needs a non-ns variant. */
    update_consensus_networkstatus_fetch_time(now);

    nodelist_set_consensus(current_consensus);

    dirvote_recalculate_timing(options, now);
    routerstatus_list_update_named_server_map();
    cell_ewma_set_scale_factor(options, current_consensus);

    /* XXX022 where is the right place to put this call? */
    connection_or_update_token_buckets(get_connection_array(), options);

    circuit_build_times_new_consensus_params(&circ_times, current_consensus);
  }

  if (directory_caches_dir_info(options)) {
    dirserv_set_cached_consensus_networkstatus(consensus,
                                               flavor,
                                               &c->digests,
                                               c->valid_after);
  }

  if (!from_cache) {
    write_str_to_file(consensus_fname, consensus, 0);
  }

  if (time_definitely_before(now, c->valid_after, 60)) {
    char tbuf[ISO_TIME_LEN+1];
    char dbuf[64];
    long delta = now - c->valid_after;
    format_iso_time(tbuf, c->valid_after);
    format_time_interval(dbuf, sizeof(dbuf), delta);
    log_warn(LD_GENERAL, "Our clock is %s behind the time published in the "
             "consensus network status document (%s GMT).  Tor needs an "
             "accurate clock to work correctly. Please check your time and "
             "date settings!", dbuf, tbuf);
    control_event_general_status(LOG_WARN,
                    "CLOCK_SKEW MIN_SKEW=%ld SOURCE=CONSENSUS", delta);
  }

  router_dir_info_changed();

  result = 0;
 done:
  if (free_consensus)
    networkstatus_vote_free(c);
  tor_free(consensus_fname);
  tor_free(unverified_fname);
  return result;
}

/** Called when we have gotten more certificates: see whether we can
 * now verify a pending consensus. */
void
networkstatus_note_certs_arrived(void)
{
  int i;
  for (i=0; i<N_CONSENSUS_FLAVORS; ++i) {
    consensus_waiting_for_certs_t *waiting = &consensus_waiting_for_certs[i];
    if (!waiting->consensus)
      continue;
    if (networkstatus_check_consensus_signature(waiting->consensus, 0)>=0) {
      if (!networkstatus_set_current_consensus(
                                 waiting->body,
                                 networkstatus_get_flavor_name(i),
                                 NSSET_WAS_WAITING_FOR_CERTS)) {
        tor_free(waiting->body);
      }
    }
  }
}

/** If the network-status list has changed since the last time we called this
 * function, update the status of every routerinfo from the network-status
 * list. If <b>dir_version</b> is 2, it's a v2 networkstatus that changed.
 * If <b>dir_version</b> is 3, it's a v3 consensus that changed.
 */
void
routers_update_all_from_networkstatus(time_t now, int dir_version)
{
  routerlist_t *rl = router_get_routerlist();
  networkstatus_t *consensus = networkstatus_get_reasonably_live_consensus(now,
                                                                     FLAV_NS);

  if (networkstatus_v2_list_has_changed)
    download_status_map_update_from_v2_networkstatus();

  if (!consensus || dir_version < 3) /* nothing more we should do */
    return;

  /* calls router_dir_info_changed() when it's done -- more routers
   * might be up or down now, which might affect whether there's enough
   * directory info. */
  routers_update_status_from_consensus_networkstatus(rl->routers, 0);

  SMARTLIST_FOREACH(rl->routers, routerinfo_t *, ri,
                    ri->cache_info.routerlist_index = ri_sl_idx);
  if (rl->old_routers)
    signed_descs_update_status_from_consensus_networkstatus(rl->old_routers);

  if (!have_warned_about_old_version) {
    int is_server = server_mode(get_options());
    version_status_t status;
    const char *recommended = is_server ?
      consensus->server_versions : consensus->client_versions;
    status = tor_version_is_obsolete(VERSION, recommended);

    if (status == VS_RECOMMENDED) {
      log_info(LD_GENERAL, "The directory authorities say my version is ok.");
    } else if (status == VS_EMPTY) {
      log_info(LD_GENERAL,
               "The directory authorities don't recommend any versions.");
    } else if (status == VS_NEW || status == VS_NEW_IN_SERIES) {
      if (!have_warned_about_new_version) {
        log_notice(LD_GENERAL, "This version of Tor (%s) is newer than any "
                   "recommended version%s, according to the directory "
                   "authorities. Recommended versions are: %s",
                   VERSION,
                   status == VS_NEW_IN_SERIES ? " in its series" : "",
                   recommended);
        have_warned_about_new_version = 1;
        control_event_general_status(LOG_WARN, "DANGEROUS_VERSION "
                                     "CURRENT=%s REASON=%s RECOMMENDED=\"%s\"",
                                     VERSION, "NEW", recommended);
      }
    } else {
      log_warn(LD_GENERAL, "Please upgrade! "
               "This version of Tor (%s) is %s, according to the directory "
               "authorities. Recommended versions are: %s",
               VERSION,
               status == VS_OLD ? "obsolete" : "not recommended",
               recommended);
      have_warned_about_old_version = 1;
      control_event_general_status(LOG_WARN, "DANGEROUS_VERSION "
           "CURRENT=%s REASON=%s RECOMMENDED=\"%s\"",
           VERSION, status == VS_OLD ? "OBSOLETE" : "UNRECOMMENDED",
           recommended);
    }
  }
}

/** Update v2_download_status_map to contain an entry for every router
 * descriptor listed in the v2 networkstatuses. */
static void
download_status_map_update_from_v2_networkstatus(void)
{
  digestmap_t *dl_status;
  if (!networkstatus_v2_list)
    return;
  if (!v2_download_status_map)
    v2_download_status_map = digestmap_new();

  dl_status = digestmap_new();
  SMARTLIST_FOREACH_BEGIN(networkstatus_v2_list, networkstatus_v2_t *, ns) {
    SMARTLIST_FOREACH_BEGIN(ns->entries, const routerstatus_t *, rs) {
      const char *d = rs->descriptor_digest;
      download_status_t *s;
      if (digestmap_get(dl_status, d))
        continue;
      if (!(s = digestmap_remove(v2_download_status_map, d))) {
        s = tor_malloc_zero(sizeof(download_status_t));
      }
      digestmap_set(dl_status, d, s);
    } SMARTLIST_FOREACH_END(rs);
  } SMARTLIST_FOREACH_END(ns);
  digestmap_free(v2_download_status_map, _tor_free);
  v2_download_status_map = dl_status;
  networkstatus_v2_list_has_changed = 0;
}

/** Update our view of the list of named servers from the most recently
 * retrieved networkstatus consensus. */
static void
routerstatus_list_update_named_server_map(void)
{
  if (!current_consensus)
    return;

  strmap_free(named_server_map, _tor_free);
  named_server_map = strmap_new();
  strmap_free(unnamed_server_map, NULL);
  unnamed_server_map = strmap_new();
  SMARTLIST_FOREACH(current_consensus->routerstatus_list,
                                                   const routerstatus_t *, rs,
    {
      if (rs->is_named) {
        strmap_set_lc(named_server_map, rs->nickname,
                      tor_memdup(rs->identity_digest, DIGEST_LEN));
      }
      if (rs->is_unnamed) {
        strmap_set_lc(unnamed_server_map, rs->nickname, (void*)1);
      }
    });
}

/** Given a list <b>routers</b> of routerinfo_t *, update each status field
 * according to our current consensus networkstatus.  May re-order
 * <b>routers</b>. */
void
routers_update_status_from_consensus_networkstatus(smartlist_t *routers,
                                                   int reset_failures)
{
  trusted_dir_server_t *ds;
  or_options_t *options = get_options();
  int authdir = authdir_mode_v2(options) || authdir_mode_v3(options);
  networkstatus_t *ns = current_consensus;
  if (!ns || !smartlist_len(ns->routerstatus_list))
    return;
  if (!networkstatus_v2_list)
    networkstatus_v2_list = smartlist_create();

  routers_sort_by_identity(routers);

  SMARTLIST_FOREACH_JOIN(ns->routerstatus_list, routerstatus_t *, rs,
                         routers, routerinfo_t *, router,
                         memcmp(rs->identity_digest,
                               router->cache_info.identity_digest, DIGEST_LEN),
  {
#if 0
    /* We have no routerstatus for this router. Clear flags and skip it. */
    if (!authdir) {
      if (router->purpose == ROUTER_PURPOSE_GENERAL)
        router_clear_status_flags(router);
    }
#endif
  }) {
    /* We have a routerstatus for this router. */
    const char *digest = router->cache_info.identity_digest;

    ds = router_get_trusteddirserver_by_digest(digest);

    /* Is it the same descriptor, or only the same identity? */
    if (!memcmp(router->cache_info.signed_descriptor_digest,
                rs->descriptor_digest, DIGEST_LEN)) {
      if (ns->valid_until > router->cache_info.last_listed_as_valid_until)
        router->cache_info.last_listed_as_valid_until = ns->valid_until;
    }

    if (authdir) {
      /* If we _are_ an authority, we should check whether this router
       * is one that will cause us to need a reachability test. */
      routerinfo_t *old_router =
        router_get_mutable_by_digest(router->cache_info.identity_digest);
      if (old_router != router) {
        router->needs_retest_if_added =
          dirserv_should_launch_reachability_test(router, old_router);
      }
    }
    if (rs->is_flagged_running && ds) {
      download_status_reset(&ds->v2_ns_dl_status);
    }
    if (reset_failures) {
      download_status_reset(&rs->dl_status);
    }
  } SMARTLIST_FOREACH_JOIN_END(rs, router);

  /* Now update last_listed_as_valid_until from v2 networkstatuses. */
  SMARTLIST_FOREACH(networkstatus_v2_list, networkstatus_v2_t *, ns, {
    time_t live_until = ns->published_on + V2_NETWORKSTATUS_ROUTER_LIFETIME;
    SMARTLIST_FOREACH_JOIN(ns->entries, const routerstatus_t *, rs,
                         routers, routerinfo_t *, ri,
                         memcmp(rs->identity_digest,
                                ri->cache_info.identity_digest, DIGEST_LEN),
                         STMT_NIL) {
      if (!memcmp(ri->cache_info.signed_descriptor_digest,
                  rs->descriptor_digest, DIGEST_LEN)) {
        if (live_until > ri->cache_info.last_listed_as_valid_until)
          ri->cache_info.last_listed_as_valid_until = live_until;
      }
    } SMARTLIST_FOREACH_JOIN_END(rs, ri);
  });

  router_dir_info_changed();
}

/** Given a list of signed_descriptor_t, update their fields (mainly, when
 * they were last listed) from the most recent consensus. */
void
signed_descs_update_status_from_consensus_networkstatus(smartlist_t *descs)
{
  networkstatus_t *ns = current_ns_consensus;
  if (!ns)
    return;

  if (!ns->desc_digest_map) {
    char dummy[DIGEST_LEN];
    /* instantiates the digest map. */
    memset(dummy, 0, sizeof(dummy));
    router_get_consensus_status_by_descriptor_digest(ns, dummy);
  }
  SMARTLIST_FOREACH(descs, signed_descriptor_t *, d,
  {
    const routerstatus_t *rs = digestmap_get(ns->desc_digest_map,
                                       d->signed_descriptor_digest);
    if (rs) {
      if (ns->valid_until > d->last_listed_as_valid_until)
        d->last_listed_as_valid_until = ns->valid_until;
    }
  });
}

/** Generate networkstatus lines for a single routerstatus_t object, and
 * return the result in a newly allocated string.  Used only by controller
 * interface (for now.) */
char *
networkstatus_getinfo_helper_single(const routerstatus_t *rs)
{
  char buf[RS_ENTRY_LEN+1];
  routerstatus_format_entry(buf, sizeof(buf), rs, NULL, NS_CONTROL_PORT);
  return tor_strdup(buf);
}

/** Alloc and return a string describing routerstatuses for the most
 * recent info of each router we know about that is of purpose
 * <b>purpose_string</b>. Return NULL if unrecognized purpose.
 *
 * Right now this function is oriented toward listing bridges (you
 * shouldn't use this for general-purpose routers, since those
 * should be listed from the consensus, not from the routers list). */
char *
networkstatus_getinfo_by_purpose(const char *purpose_string, time_t now)
{
  time_t cutoff = now - ROUTER_MAX_AGE_TO_PUBLISH;
  char *answer;
  routerlist_t *rl = router_get_routerlist();
  smartlist_t *statuses;
  uint8_t purpose = router_purpose_from_string(purpose_string);
  routerstatus_t rs;
  int bridge_auth = authdir_mode_bridge(get_options());

  if (purpose == ROUTER_PURPOSE_UNKNOWN) {
    log_info(LD_DIR, "Unrecognized purpose '%s' when listing router statuses.",
             purpose_string);
    return NULL;
  }

  statuses = smartlist_create();
  SMARTLIST_FOREACH(rl->routers, routerinfo_t *, ri, {
    node_t *node = node_get_mutable_by_id(ri->cache_info.identity_digest);
    if (!node)
      continue;
    if (ri->cache_info.published_on < cutoff)
      continue;
    if (ri->purpose != purpose)
      continue;
    if (bridge_auth && ri->purpose == ROUTER_PURPOSE_BRIDGE)
      dirserv_set_router_is_running(ri, now);
    /* then generate and write out status lines for each of them */
    set_routerstatus_from_routerinfo(&rs, node, ri, now, 0, 0, 0);
    smartlist_add(statuses, networkstatus_getinfo_helper_single(&rs));
  });

  answer = smartlist_join_strings(statuses, "", 0, NULL);
  SMARTLIST_FOREACH(statuses, char *, cp, tor_free(cp));
  smartlist_free(statuses);
  return answer;
}

/** Write out router status entries for all our bridge descriptors. */
void
networkstatus_dump_bridge_status_to_file(time_t now)
{
  char *status = networkstatus_getinfo_by_purpose("bridge", now);
  or_options_t *options = get_options();
  size_t len = strlen(options->DataDirectory) + 32;
  char *fname = tor_malloc(len);
  tor_snprintf(fname, len, "%s"PATH_SEPARATOR"networkstatus-bridges",
               options->DataDirectory);
  write_str_to_file(fname,status,0);
  tor_free(fname);
  tor_free(status);
}

int32_t
get_net_param_from_list(smartlist_t *net_params, const char *param_name,
                        int default_val)
{
  size_t name_len = strlen(param_name);

  SMARTLIST_FOREACH_BEGIN(net_params, const char *, p) {
    if (!strcmpstart(p, param_name) && p[name_len] == '=') {
      int ok=0;
      long v = tor_parse_long(p+name_len+1, 10, INT32_MIN,
                              INT32_MAX, &ok, NULL);
      if (ok)
        return (int32_t) v;
    }
  } SMARTLIST_FOREACH_END(p);

  return default_val;
}

/** Return the value of a integer parameter from the networkstatus <b>ns</b>
 * whose name is <b>param_name</b>.  If <b>ns</b> is NULL, try loading the
 * latest consensus ourselves. Return <b>default_val</b> if no latest
 * consensus, or if it has no parameter called <b>param_name</b>. */
int32_t
networkstatus_get_param(networkstatus_t *ns, const char *param_name,
                        int32_t default_val)
{
  if (!ns) /* if they pass in null, go find it ourselves */
    ns = networkstatus_get_latest_consensus();

  if (!ns || !ns->net_params)
    return default_val;

  return get_net_param_from_list(ns->net_params, param_name, default_val);
}

/** Return the value of a integer bw weight parameter from the networkstatus
 * <b>ns</b> whose name is <b>weight_name</b>.  If <b>ns</b> is NULL, try
 * loading the latest consensus ourselves. Return <b>default_val</b> if no
 * latest consensus, or if it has no parameter called <b>param_name</b>. */
int32_t
networkstatus_get_bw_weight(networkstatus_t *ns, const char *weight_name,
                        int32_t default_val)
{
  if (!ns) /* if they pass in null, go find it ourselves */
    ns = networkstatus_get_latest_consensus();

  if (!ns || !ns->weight_params)
    return default_val;

  return get_net_param_from_list(ns->weight_params, weight_name, default_val);
}

/** Return the name of the consensus flavor <b>flav</b> as used to identify
 * the flavor in directory documents. */
const char *
networkstatus_get_flavor_name(consensus_flavor_t flav)
{
  switch (flav) {
    case FLAV_NS:
      return "ns";
    case FLAV_MICRODESC:
      return "microdesc";
    default:
      tor_fragile_assert();
      return "??";
  }
}

/** Return the consensus_flavor_t value for the flavor called <b>flavname</b>,
 * or -1 if the flavor is not recognized. */
int
networkstatus_parse_flavor_name(const char *flavname)
{
  if (!strcmp(flavname, "ns"))
    return FLAV_NS;
  else if (!strcmp(flavname, "microdesc"))
    return FLAV_MICRODESC;
  else
    return -1;
}

/** If <b>question</b> is a string beginning with "ns/" in a format the
 * control interface expects for a GETINFO question, set *<b>answer</b> to a
 * newly-allocated string containing networkstatus lines for the appropriate
 * ORs.  Return 0 on success, -1 on unrecognized question format. */
int
getinfo_helper_networkstatus(control_connection_t *conn,
                             const char *question, char **answer,
                             const char **errmsg)
{
  const routerstatus_t *status;
  (void) conn;

  if (!current_consensus) {
    *answer = tor_strdup("");
    return 0;
  }

  if (!strcmp(question, "ns/all")) {
    smartlist_t *statuses = smartlist_create();
    SMARTLIST_FOREACH(current_consensus->routerstatus_list,
                      const routerstatus_t *, rs,
      {
        smartlist_add(statuses, networkstatus_getinfo_helper_single(rs));
      });
    *answer = smartlist_join_strings(statuses, "", 0, NULL);
    SMARTLIST_FOREACH(statuses, char *, cp, tor_free(cp));
    smartlist_free(statuses);
    return 0;
  } else if (!strcmpstart(question, "ns/id/")) {
    char d[DIGEST_LEN];

    if (base16_decode(d, DIGEST_LEN, question+6, strlen(question+6))) {
      *errmsg = "Data not decodeable as hex";
      return -1;
    }
    status = router_get_consensus_status_by_id(d);
  } else if (!strcmpstart(question, "ns/name/")) {
    status = router_get_consensus_status_by_nickname(question+8, 0);
  } else if (!strcmpstart(question, "ns/purpose/")) {
    *answer = networkstatus_getinfo_by_purpose(question+11, time(NULL));
    return *answer ? 0 : -1;
  } else {
    return 0;
  }

  if (status)
    *answer = networkstatus_getinfo_helper_single(status);
  return 0;
}

/** Free all storage held locally in this module. */
void
networkstatus_free_all(void)
{
  int i;
  if (networkstatus_v2_list) {
    SMARTLIST_FOREACH(networkstatus_v2_list, networkstatus_v2_t *, ns,
                      networkstatus_v2_free(ns));
    smartlist_free(networkstatus_v2_list);
    networkstatus_v2_list = NULL;
  }

  digestmap_free(v2_download_status_map, _tor_free);
  v2_download_status_map = NULL;
  networkstatus_vote_free(current_ns_consensus);
  networkstatus_vote_free(current_md_consensus);
  current_md_consensus = current_ns_consensus = NULL;

  for (i=0; i < N_CONSENSUS_FLAVORS; ++i) {
    consensus_waiting_for_certs_t *waiting = &consensus_waiting_for_certs[i];
    if (waiting->consensus) {
      networkstatus_vote_free(waiting->consensus);
      waiting->consensus = NULL;
    }
    tor_free(waiting->body);
  }

  strmap_free(named_server_map, _tor_free);
  strmap_free(unnamed_server_map, NULL);
}
<|MERGE_RESOLUTION|>--- conflicted
+++ resolved
@@ -1593,11 +1593,7 @@
   const digests_t *current_digests = NULL;
   consensus_waiting_for_certs_t *waiting = NULL;
   time_t current_valid_after = 0;
-<<<<<<< HEAD
-  int free_consensus = 1;
-=======
   int free_consensus = 1; /* Free 'c' at the end of the function */
->>>>>>> 0ac9a3df
 
   if (flav < 0) {
     /* XXXX we don't handle unrecognized flavors yet. */
@@ -1784,12 +1780,6 @@
   }
 
   if (flav == USABLE_CONSENSUS_FLAVOR) {
-<<<<<<< HEAD
-=======
-    current_consensus = c;
-    free_consensus = 0; /* Prevent free. */
-
->>>>>>> 0ac9a3df
     /* XXXXNM Microdescs: needs a non-ns variant. */
     update_consensus_networkstatus_fetch_time(now);
 
