/* Copyright (c) 2004-2006, Roger Dingledine, Nick Mathewson.
 * Copyright (c) 2007-2013, The Tor Project, Inc. */
/* See LICENSE for licensing information */

/**
 * \file rephist.c
 * \brief Basic history and "reputation" functionality to remember
 *    which servers have worked in the past, how much bandwidth we've
 *    been using, which ports we tend to want, and so on; further,
 *    exit port statistics, cell statistics, and connection statistics.
 **/

#include "or.h"
#include "circuitlist.h"
#include "circuituse.h"
#include "config.h"
#include "networkstatus.h"
#include "nodelist.h"
#include "rephist.h"
#include "router.h"
#include "routerlist.h"
#include "ht.h"

static void bw_arrays_init(void);
static void predicted_ports_init(void);

/** Total number of bytes currently allocated in fields used by rephist.c. */
uint64_t rephist_total_alloc=0;
/** Number of or_history_t objects currently allocated. */
uint32_t rephist_total_num=0;

/** If the total weighted run count of all runs for a router ever falls
 * below this amount, the router can be treated as having 0 MTBF. */
#define STABILITY_EPSILON   0.0001
/** Value by which to discount all old intervals for MTBF purposes.  This
 * is compounded every STABILITY_INTERVAL. */
#define STABILITY_ALPHA     0.95
/** Interval at which to discount all old intervals for MTBF purposes. */
#define STABILITY_INTERVAL  (12*60*60)
/* (This combination of ALPHA, INTERVAL, and EPSILON makes it so that an
 * interval that just ended counts twice as much as one that ended a week ago,
 * 20X as much as one that ended a month ago, and routers that have had no
 * uptime data for about half a year will get forgotten.) */

/** History of an OR-\>OR link. */
typedef struct link_history_t {
  /** When did we start tracking this list? */
  time_t since;
  /** When did we most recently note a change to this link */
  time_t changed;
  /** How many times did extending from OR1 to OR2 succeed? */
  unsigned long n_extend_ok;
  /** How many times did extending from OR1 to OR2 fail? */
  unsigned long n_extend_fail;
} link_history_t;

/** History of an OR. */
typedef struct or_history_t {
  /** When did we start tracking this OR? */
  time_t since;
  /** When did we most recently note a change to this OR? */
  time_t changed;
  /** How many times did we successfully connect? */
  unsigned long n_conn_ok;
  /** How many times did we try to connect and fail?*/
  unsigned long n_conn_fail;
  /** How many seconds have we been connected to this OR before
   * 'up_since'? */
  unsigned long uptime;
  /** How many seconds have we been unable to connect to this OR before
   * 'down_since'? */
  unsigned long downtime;
  /** If nonzero, we have been connected since this time. */
  time_t up_since;
  /** If nonzero, we have been unable to connect since this time. */
  time_t down_since;

  /** The address at which we most recently connected to this OR
   * successfully. */
  tor_addr_t last_reached_addr;

  /** The port at which we most recently connected to this OR successfully */
  uint16_t last_reached_port;

  /* === For MTBF tracking: */
  /** Weighted sum total of all times that this router has been online.
   */
  unsigned long weighted_run_length;
  /** If the router is now online (according to stability-checking rules),
   * when did it come online? */
  time_t start_of_run;
  /** Sum of weights for runs in weighted_run_length. */
  double total_run_weights;
  /* === For fractional uptime tracking: */
  time_t start_of_downtime;
  unsigned long weighted_uptime;
  unsigned long total_weighted_time;

  /** Map from hex OR2 identity digest to a link_history_t for the link
   * from this OR to OR2. */
  digestmap_t *link_history_map;
} or_history_t;

/** When did we last multiply all routers' weighted_run_length and
 * total_run_weights by STABILITY_ALPHA? */
static time_t stability_last_downrated = 0;

/**  */
static time_t started_tracking_stability = 0;

/** Map from hex OR identity digest to or_history_t. */
static digestmap_t *history_map = NULL;

/** Return the or_history_t for the OR with identity digest <b>id</b>,
 * creating it if necessary. */
static or_history_t *
get_or_history(const char* id)
{
  or_history_t *hist;

  if (tor_digest_is_zero(id))
    return NULL;

  hist = digestmap_get(history_map, id);
  if (!hist) {
    hist = tor_malloc_zero(sizeof(or_history_t));
    rephist_total_alloc += sizeof(or_history_t);
    rephist_total_num++;
    hist->link_history_map = digestmap_new();
    hist->since = hist->changed = time(NULL);
    tor_addr_make_unspec(&hist->last_reached_addr);
    digestmap_set(history_map, id, hist);
  }
  return hist;
}

/** Return the link_history_t for the link from the first named OR to
 * the second, creating it if necessary. (ORs are identified by
 * identity digest.)
 */
static link_history_t *
get_link_history(const char *from_id, const char *to_id)
{
  or_history_t *orhist;
  link_history_t *lhist;
  orhist = get_or_history(from_id);
  if (!orhist)
    return NULL;
  if (tor_digest_is_zero(to_id))
    return NULL;
  lhist = (link_history_t*) digestmap_get(orhist->link_history_map, to_id);
  if (!lhist) {
    lhist = tor_malloc_zero(sizeof(link_history_t));
    rephist_total_alloc += sizeof(link_history_t);
    lhist->since = lhist->changed = time(NULL);
    digestmap_set(orhist->link_history_map, to_id, lhist);
  }
  return lhist;
}

/** Helper: free storage held by a single link history entry. */
static void
free_link_history_(void *val)
{
  rephist_total_alloc -= sizeof(link_history_t);
  tor_free(val);
}

/** Helper: free storage held by a single OR history entry. */
static void
free_or_history(void *_hist)
{
  or_history_t *hist = _hist;
  digestmap_free(hist->link_history_map, free_link_history_);
  rephist_total_alloc -= sizeof(or_history_t);
  rephist_total_num--;
  tor_free(hist);
}

/** Update an or_history_t object <b>hist</b> so that its uptime/downtime
 * count is up-to-date as of <b>when</b>.
 */
static void
update_or_history(or_history_t *hist, time_t when)
{
  tor_assert(hist);
  if (hist->up_since) {
    tor_assert(!hist->down_since);
    hist->uptime += (when - hist->up_since);
    hist->up_since = when;
  } else if (hist->down_since) {
    hist->downtime += (when - hist->down_since);
    hist->down_since = when;
  }
}

/** Initialize the static data structures for tracking history. */
void
rep_hist_init(void)
{
  history_map = digestmap_new();
  bw_arrays_init();
  predicted_ports_init();
}

/** Helper: note that we are no longer connected to the router with history
 * <b>hist</b>.  If <b>failed</b>, the connection failed; otherwise, it was
 * closed correctly. */
static void
mark_or_down(or_history_t *hist, time_t when, int failed)
{
  if (hist->up_since) {
    hist->uptime += (when - hist->up_since);
    hist->up_since = 0;
  }
  if (failed && !hist->down_since) {
    hist->down_since = when;
  }
}

/** Helper: note that we are connected to the router with history
 * <b>hist</b>. */
static void
mark_or_up(or_history_t *hist, time_t when)
{
  if (hist->down_since) {
    hist->downtime += (when - hist->down_since);
    hist->down_since = 0;
  }
  if (!hist->up_since) {
    hist->up_since = when;
  }
}

/** Remember that an attempt to connect to the OR with identity digest
 * <b>id</b> failed at <b>when</b>.
 */
void
rep_hist_note_connect_failed(const char* id, time_t when)
{
  or_history_t *hist;
  hist = get_or_history(id);
  if (!hist)
    return;
  ++hist->n_conn_fail;
  mark_or_down(hist, when, 1);
  hist->changed = when;
}

/** Remember that an attempt to connect to the OR with identity digest
 * <b>id</b> succeeded at <b>when</b>.
 */
void
rep_hist_note_connect_succeeded(const char* id, time_t when)
{
  or_history_t *hist;
  hist = get_or_history(id);
  if (!hist)
    return;
  ++hist->n_conn_ok;
  mark_or_up(hist, when);
  hist->changed = when;
}

/** Remember that we intentionally closed our connection to the OR
 * with identity digest <b>id</b> at <b>when</b>.
 */
void
rep_hist_note_disconnect(const char* id, time_t when)
{
  or_history_t *hist;
  hist = get_or_history(id);
  if (!hist)
    return;
  mark_or_down(hist, when, 0);
  hist->changed = when;
}

/** Remember that our connection to the OR with identity digest
 * <b>id</b> had an error and stopped working at <b>when</b>.
 */
void
rep_hist_note_connection_died(const char* id, time_t when)
{
  or_history_t *hist;
  if (!id) {
    /* If conn has no identity, it didn't complete its handshake, or something
     * went wrong.  Ignore it.
     */
    return;
  }
  hist = get_or_history(id);
  if (!hist)
    return;
  mark_or_down(hist, when, 1);
  hist->changed = when;
}

/** We have just decided that this router with identity digest <b>id</b> is
 * reachable, meaning we will give it a "Running" flag for the next while. */
void
rep_hist_note_router_reachable(const char *id, const tor_addr_t *at_addr,
                               const uint16_t at_port, time_t when)
{
  or_history_t *hist = get_or_history(id);
  int was_in_run = 1;
  char tbuf[ISO_TIME_LEN+1];
  int addr_changed, port_changed;

  tor_assert(hist);
  tor_assert((!at_addr && !at_port) || (at_addr && at_port));

  addr_changed = at_addr && !tor_addr_is_null(&hist->last_reached_addr) &&
    tor_addr_compare(at_addr, &hist->last_reached_addr, CMP_EXACT) != 0;
  port_changed = at_port && hist->last_reached_port &&
                 at_port != hist->last_reached_port;

  if (!started_tracking_stability)
    started_tracking_stability = time(NULL);
  if (!hist->start_of_run) {
    hist->start_of_run = when;
    was_in_run = 0;
  }
  if (hist->start_of_downtime) {
    long down_length;

    format_local_iso_time(tbuf, hist->start_of_downtime);
    log_info(LD_HIST, "Router %s is now Running; it had been down since %s.",
             hex_str(id, DIGEST_LEN), tbuf);
    if (was_in_run)
      log_info(LD_HIST, "  (Paradoxically, it was already Running too.)");

    down_length = when - hist->start_of_downtime;
    hist->total_weighted_time += down_length;
    hist->start_of_downtime = 0;
  } else if (addr_changed || port_changed) {
    /* If we're reachable, but the address changed, treat this as some
     * downtime. */
    int penalty = get_options()->TestingTorNetwork ? 240 : 3600;
    networkstatus_t *ns;

    if ((ns = networkstatus_get_latest_consensus())) {
      int fresh_interval = (int)(ns->fresh_until - ns->valid_after);
      int live_interval = (int)(ns->valid_until - ns->valid_after);
      /* on average, a descriptor addr change takes .5 intervals to make it
       * into a consensus, and half a liveness period to make it to
       * clients. */
      penalty = (int)(fresh_interval + live_interval) / 2;
    }
    format_local_iso_time(tbuf, hist->start_of_run);
    log_info(LD_HIST,"Router %s still seems Running, but its address appears "
             "to have changed since the last time it was reachable.  I'm "
             "going to treat it as having been down for %d seconds",
             hex_str(id, DIGEST_LEN), penalty);
    rep_hist_note_router_unreachable(id, when-penalty);
    rep_hist_note_router_reachable(id, NULL, 0, when);
  } else {
    format_local_iso_time(tbuf, hist->start_of_run);
    if (was_in_run)
      log_debug(LD_HIST, "Router %s is still Running; it has been Running "
                "since %s", hex_str(id, DIGEST_LEN), tbuf);
    else
      log_info(LD_HIST,"Router %s is now Running; it was previously untracked",
               hex_str(id, DIGEST_LEN));
  }
  if (at_addr)
    tor_addr_copy(&hist->last_reached_addr, at_addr);
  if (at_port)
    hist->last_reached_port = at_port;
}

/** We have just decided that this router is unreachable, meaning
 * we are taking away its "Running" flag. */
void
rep_hist_note_router_unreachable(const char *id, time_t when)
{
  or_history_t *hist = get_or_history(id);
  char tbuf[ISO_TIME_LEN+1];
  int was_running = 0;
  if (!started_tracking_stability)
    started_tracking_stability = time(NULL);

  tor_assert(hist);
  if (hist->start_of_run) {
    /*XXXX We could treat failed connections differently from failed
     * connect attempts. */
    long run_length = when - hist->start_of_run;
    format_local_iso_time(tbuf, hist->start_of_run);

    hist->total_run_weights += 1.0;
    hist->start_of_run = 0;
    if (run_length < 0) {
      unsigned long penalty = -run_length;
#define SUBTRACT_CLAMPED(var, penalty) \
      do { (var) = (var) < (penalty) ? 0 : (var) - (penalty); } while (0)

      SUBTRACT_CLAMPED(hist->weighted_run_length, penalty);
      SUBTRACT_CLAMPED(hist->weighted_uptime, penalty);
    } else {
      hist->weighted_run_length += run_length;
      hist->weighted_uptime += run_length;
      hist->total_weighted_time += run_length;
    }
    was_running = 1;
    log_info(LD_HIST, "Router %s is now non-Running: it had previously been "
             "Running since %s.  Its total weighted uptime is %lu/%lu.",
             hex_str(id, DIGEST_LEN), tbuf, hist->weighted_uptime,
             hist->total_weighted_time);
  }
  if (!hist->start_of_downtime) {
    hist->start_of_downtime = when;

    if (!was_running)
      log_info(LD_HIST, "Router %s is now non-Running; it was previously "
               "untracked.", hex_str(id, DIGEST_LEN));
  } else {
    if (!was_running) {
      format_local_iso_time(tbuf, hist->start_of_downtime);

      log_info(LD_HIST, "Router %s is still non-Running; it has been "
               "non-Running since %s.", hex_str(id, DIGEST_LEN), tbuf);
    }
  }
}

/** Mark a router with ID <b>id</b> as non-Running, and retroactively declare
 * that it has never been running: give it no stability and no WFU. */
void
rep_hist_make_router_pessimal(const char *id, time_t when)
{
  or_history_t *hist = get_or_history(id);
  tor_assert(hist);

  rep_hist_note_router_unreachable(id, when);
  mark_or_down(hist, when, 1);

  hist->weighted_run_length = 0;
  hist->weighted_uptime = 0;
}

/** Helper: Discount all old MTBF data, if it is time to do so.  Return
 * the time at which we should next discount MTBF data. */
time_t
rep_hist_downrate_old_runs(time_t now)
{
  digestmap_iter_t *orhist_it;
  const char *digest1;
  or_history_t *hist;
  void *hist_p;
  double alpha = 1.0;

  if (!history_map)
    history_map = digestmap_new();
  if (!stability_last_downrated)
    stability_last_downrated = now;
  if (stability_last_downrated + STABILITY_INTERVAL > now)
    return stability_last_downrated + STABILITY_INTERVAL;

  /* Okay, we should downrate the data.  By how much? */
  while (stability_last_downrated + STABILITY_INTERVAL < now) {
    stability_last_downrated += STABILITY_INTERVAL;
    alpha *= STABILITY_ALPHA;
  }

  log_info(LD_HIST, "Discounting all old stability info by a factor of %f",
           alpha);

  /* Multiply every w_r_l, t_r_w pair by alpha. */
  for (orhist_it = digestmap_iter_init(history_map);
       !digestmap_iter_done(orhist_it);
       orhist_it = digestmap_iter_next(history_map,orhist_it)) {
    digestmap_iter_get(orhist_it, &digest1, &hist_p);
    hist = hist_p;

    hist->weighted_run_length =
      (unsigned long)(hist->weighted_run_length * alpha);
    hist->total_run_weights *= alpha;

    hist->weighted_uptime = (unsigned long)(hist->weighted_uptime * alpha);
    hist->total_weighted_time = (unsigned long)
      (hist->total_weighted_time * alpha);
  }

  return stability_last_downrated + STABILITY_INTERVAL;
}

/** Helper: Return the weighted MTBF of the router with history <b>hist</b>. */
static double
get_stability(or_history_t *hist, time_t when)
{
  long total = hist->weighted_run_length;
  double total_weights = hist->total_run_weights;

  if (hist->start_of_run) {
    /* We're currently in a run.  Let total and total_weights hold the values
     * they would hold if the current run were to end now. */
    total += (when-hist->start_of_run);
    total_weights += 1.0;
  }
  if (total_weights < STABILITY_EPSILON) {
    /* Round down to zero, and avoid divide-by-zero. */
    return 0.0;
  }

  return total / total_weights;
}

/** Return the total amount of time we've been observing, with each run of
 * time downrated by the appropriate factor. */
static long
get_total_weighted_time(or_history_t *hist, time_t when)
{
  long total = hist->total_weighted_time;
  if (hist->start_of_run) {
    total += (when - hist->start_of_run);
  } else if (hist->start_of_downtime) {
    total += (when - hist->start_of_downtime);
  }
  return total;
}

/** Helper: Return the weighted percent-of-time-online of the router with
 * history <b>hist</b>. */
static double
get_weighted_fractional_uptime(or_history_t *hist, time_t when)
{
  long total = hist->total_weighted_time;
  long up = hist->weighted_uptime;

  if (hist->start_of_run) {
    long run_length = (when - hist->start_of_run);
    up += run_length;
    total += run_length;
  } else if (hist->start_of_downtime) {
    total += (when - hist->start_of_downtime);
  }

  if (!total) {
    /* Avoid calling anybody's uptime infinity (which should be impossible if
     * the code is working), or NaN (which can happen for any router we haven't
     * observed up or down yet). */
    return 0.0;
  }

  return ((double) up) / total;
}

/** Return how long the router whose identity digest is <b>id</b> has
 *  been reachable. Return 0 if the router is unknown or currently deemed
 *  unreachable. */
long
rep_hist_get_uptime(const char *id, time_t when)
{
  or_history_t *hist = get_or_history(id);
  if (!hist)
    return 0;
  if (!hist->start_of_run || when < hist->start_of_run)
    return 0;
  return when - hist->start_of_run;
}

/** Return an estimated MTBF for the router whose identity digest is
 * <b>id</b>. Return 0 if the router is unknown. */
double
rep_hist_get_stability(const char *id, time_t when)
{
  or_history_t *hist = get_or_history(id);
  if (!hist)
    return 0.0;

  return get_stability(hist, when);
}

/** Return an estimated percent-of-time-online for the router whose identity
 * digest is <b>id</b>. Return 0 if the router is unknown. */
double
rep_hist_get_weighted_fractional_uptime(const char *id, time_t when)
{
  or_history_t *hist = get_or_history(id);
  if (!hist)
    return 0.0;

  return get_weighted_fractional_uptime(hist, when);
}

/** Return a number representing how long we've known about the router whose
 * digest is <b>id</b>. Return 0 if the router is unknown.
 *
 * Be careful: this measure increases monotonically as we know the router for
 * longer and longer, but it doesn't increase linearly.
 */
long
rep_hist_get_weighted_time_known(const char *id, time_t when)
{
  or_history_t *hist = get_or_history(id);
  if (!hist)
    return 0;

  return get_total_weighted_time(hist, when);
}

/** Return true if we've been measuring MTBFs for long enough to
 * pronounce on Stability. */
int
rep_hist_have_measured_enough_stability(void)
{
  /* XXXX023 This doesn't do so well when we change our opinion
   * as to whether we're tracking router stability. */
  return started_tracking_stability < time(NULL) - 4*60*60;
}

/** Remember that we successfully extended from the OR with identity
 * digest <b>from_id</b> to the OR with identity digest
 * <b>to_name</b>.
 */
void
rep_hist_note_extend_succeeded(const char *from_id, const char *to_id)
{
  link_history_t *hist;
  /* log_fn(LOG_WARN, "EXTEND SUCCEEDED: %s->%s",from_name,to_name); */
  hist = get_link_history(from_id, to_id);
  if (!hist)
    return;
  ++hist->n_extend_ok;
  hist->changed = time(NULL);
}

/** Remember that we tried to extend from the OR with identity digest
 * <b>from_id</b> to the OR with identity digest <b>to_name</b>, but
 * failed.
 */
void
rep_hist_note_extend_failed(const char *from_id, const char *to_id)
{
  link_history_t *hist;
  /* log_fn(LOG_WARN, "EXTEND FAILED: %s->%s",from_name,to_name); */
  hist = get_link_history(from_id, to_id);
  if (!hist)
    return;
  ++hist->n_extend_fail;
  hist->changed = time(NULL);
}

/** Log all the reliability data we have remembered, with the chosen
 * severity.
 */
void
rep_hist_dump_stats(time_t now, int severity)
{
  digestmap_iter_t *lhist_it;
  digestmap_iter_t *orhist_it;
  const char *name1, *name2, *digest1, *digest2;
  char hexdigest1[HEX_DIGEST_LEN+1];
  char hexdigest2[HEX_DIGEST_LEN+1];
  or_history_t *or_history;
  link_history_t *link_history;
  void *or_history_p, *link_history_p;
  double uptime;
  char buffer[2048];
  size_t len;
  int ret;
  unsigned long upt, downt;
  const node_t *node;

  rep_history_clean(now - get_options()->RephistTrackTime);

  tor_log(severity, LD_HIST, "--------------- Dumping history information:");

  for (orhist_it = digestmap_iter_init(history_map);
       !digestmap_iter_done(orhist_it);
       orhist_it = digestmap_iter_next(history_map,orhist_it)) {
    double s;
    long stability;
    digestmap_iter_get(orhist_it, &digest1, &or_history_p);
    or_history = (or_history_t*) or_history_p;

    if ((node = node_get_by_id(digest1)) && node_get_nickname(node))
      name1 = node_get_nickname(node);
    else
      name1 = "(unknown)";
    base16_encode(hexdigest1, sizeof(hexdigest1), digest1, DIGEST_LEN);
    update_or_history(or_history, now);
    upt = or_history->uptime;
    downt = or_history->downtime;
    s = get_stability(or_history, now);
    stability = (long)s;
    if (upt+downt) {
      uptime = ((double)upt) / (upt+downt);
    } else {
      uptime=1.0;
    }
    tor_log(severity, LD_HIST,
        "OR %s [%s]: %ld/%ld good connections; uptime %ld/%ld sec (%.2f%%); "
        "wmtbf %lu:%02lu:%02lu",
        name1, hexdigest1,
        or_history->n_conn_ok, or_history->n_conn_fail+or_history->n_conn_ok,
        upt, upt+downt, uptime*100.0,
        stability/3600, (stability/60)%60, stability%60);

    if (!digestmap_isempty(or_history->link_history_map)) {
      strlcpy(buffer, "    Extend attempts: ", sizeof(buffer));
      len = strlen(buffer);
      for (lhist_it = digestmap_iter_init(or_history->link_history_map);
           !digestmap_iter_done(lhist_it);
           lhist_it = digestmap_iter_next(or_history->link_history_map,
                                          lhist_it)) {
        digestmap_iter_get(lhist_it, &digest2, &link_history_p);
        if ((node = node_get_by_id(digest2)) && node_get_nickname(node))
          name2 = node_get_nickname(node);
        else
          name2 = "(unknown)";

        link_history = (link_history_t*) link_history_p;

        base16_encode(hexdigest2, sizeof(hexdigest2), digest2, DIGEST_LEN);
        ret = tor_snprintf(buffer+len, 2048-len, "%s [%s](%ld/%ld); ",
                        name2,
                        hexdigest2,
                        link_history->n_extend_ok,
                        link_history->n_extend_ok+link_history->n_extend_fail);
        if (ret<0)
          break;
        else
          len += ret;
      }
      tor_log(severity, LD_HIST, "%s", buffer);
    }
  }
}

/** Remove history info for routers/links that haven't changed since
 * <b>before</b>.
 */
void
rep_history_clean(time_t before)
{
  int authority = authdir_mode(get_options());
  or_history_t *or_history;
  link_history_t *link_history;
  void *or_history_p, *link_history_p;
  digestmap_iter_t *orhist_it, *lhist_it;
  const char *d1, *d2;

  orhist_it = digestmap_iter_init(history_map);
  while (!digestmap_iter_done(orhist_it)) {
    int remove;
    digestmap_iter_get(orhist_it, &d1, &or_history_p);
    or_history = or_history_p;

    remove = authority ? (or_history->total_run_weights < STABILITY_EPSILON &&
                          !or_history->start_of_run)
                       : (or_history->changed < before);
    if (remove) {
      orhist_it = digestmap_iter_next_rmv(history_map, orhist_it);
      free_or_history(or_history);
      continue;
    }
    for (lhist_it = digestmap_iter_init(or_history->link_history_map);
         !digestmap_iter_done(lhist_it); ) {
      digestmap_iter_get(lhist_it, &d2, &link_history_p);
      link_history = link_history_p;
      if (link_history->changed < before) {
        lhist_it = digestmap_iter_next_rmv(or_history->link_history_map,
                                           lhist_it);
        rephist_total_alloc -= sizeof(link_history_t);
        tor_free(link_history);
        continue;
      }
      lhist_it = digestmap_iter_next(or_history->link_history_map,lhist_it);
    }
    orhist_it = digestmap_iter_next(history_map, orhist_it);
  }
}

/** Write MTBF data to disk. Return 0 on success, negative on failure.
 *
 * If <b>missing_means_down</b>, then if we're about to write an entry
 * that is still considered up but isn't in our routerlist, consider it
 * to be down. */
int
rep_hist_record_mtbf_data(time_t now, int missing_means_down)
{
  char time_buf[ISO_TIME_LEN+1];

  digestmap_iter_t *orhist_it;
  const char *digest;
  void *or_history_p;
  or_history_t *hist;
  open_file_t *open_file = NULL;
  FILE *f;

  {
    char *filename = get_datadir_fname("router-stability");
    f = start_writing_to_stdio_file(filename, OPEN_FLAGS_REPLACE|O_TEXT, 0600,
                                    &open_file);
    tor_free(filename);
    if (!f)
      return -1;
  }

  /* File format is:
   *   FormatLine *KeywordLine Data
   *
   *   FormatLine = "format 1" NL
   *   KeywordLine = Keyword SP Arguments NL
   *   Data = "data" NL *RouterMTBFLine "." NL
   *   RouterMTBFLine = Fingerprint SP WeightedRunLen SP
   *           TotalRunWeights [SP S=StartRunTime] NL
   */
#define PUT(s) STMT_BEGIN if (fputs((s),f)<0) goto err; STMT_END
#define PRINTF(args) STMT_BEGIN if (fprintf args <0) goto err; STMT_END

  PUT("format 2\n");

  format_iso_time(time_buf, time(NULL));
  PRINTF((f, "stored-at %s\n", time_buf));

  if (started_tracking_stability) {
    format_iso_time(time_buf, started_tracking_stability);
    PRINTF((f, "tracked-since %s\n", time_buf));
  }
  if (stability_last_downrated) {
    format_iso_time(time_buf, stability_last_downrated);
    PRINTF((f, "last-downrated %s\n", time_buf));
  }

  PUT("data\n");

  /* XXX Nick: now bridge auths record this for all routers too.
   * Should we make them record it only for bridge routers? -RD
   * Not for 0.2.0. -NM */
  for (orhist_it = digestmap_iter_init(history_map);
       !digestmap_iter_done(orhist_it);
       orhist_it = digestmap_iter_next(history_map,orhist_it)) {
    char dbuf[HEX_DIGEST_LEN+1];
    const char *t = NULL;
    digestmap_iter_get(orhist_it, &digest, &or_history_p);
    hist = (or_history_t*) or_history_p;

    base16_encode(dbuf, sizeof(dbuf), digest, DIGEST_LEN);

    if (missing_means_down && hist->start_of_run &&
        !router_get_by_id_digest(digest)) {
      /* We think this relay is running, but it's not listed in our
       * routerlist. Somehow it fell out without telling us it went
       * down. Complain and also correct it. */
      log_info(LD_HIST,
               "Relay '%s' is listed as up in rephist, but it's not in "
               "our routerlist. Correcting.", dbuf);
      rep_hist_note_router_unreachable(digest, now);
    }

    PRINTF((f, "R %s\n", dbuf));
    if (hist->start_of_run > 0) {
      format_iso_time(time_buf, hist->start_of_run);
      t = time_buf;
    }
    PRINTF((f, "+MTBF %lu %.5f%s%s\n",
            hist->weighted_run_length, hist->total_run_weights,
            t ? " S=" : "", t ? t : ""));
    t = NULL;
    if (hist->start_of_downtime > 0) {
      format_iso_time(time_buf, hist->start_of_downtime);
      t = time_buf;
    }
    PRINTF((f, "+WFU %lu %lu%s%s\n",
            hist->weighted_uptime, hist->total_weighted_time,
            t ? " S=" : "", t ? t : ""));
  }

  PUT(".\n");

#undef PUT
#undef PRINTF

  return finish_writing_to_file(open_file);
 err:
  abort_writing_to_file(open_file);
  return -1;
}

/** Format the current tracked status of the router in <b>hist</b> at time
 * <b>now</b> for analysis; return it in a newly allocated string. */
static char *
rep_hist_format_router_status(or_history_t *hist, time_t now)
{
  char sor_buf[ISO_TIME_LEN+1];
  char sod_buf[ISO_TIME_LEN+1];
  double wfu;
  double mtbf;
  int up = 0, down = 0;
  char *cp = NULL;

  if (hist->start_of_run) {
    format_iso_time(sor_buf, hist->start_of_run);
    up = 1;
  }
  if (hist->start_of_downtime) {
    format_iso_time(sod_buf, hist->start_of_downtime);
    down = 1;
  }

  wfu = get_weighted_fractional_uptime(hist, now);
  mtbf = get_stability(hist, now);
  tor_asprintf(&cp,
               "%s%s%s"
               "%s%s%s"
               "wfu %0.3f\n"
               " weighted-time %lu\n"
               " weighted-uptime %lu\n"
               "mtbf %0.1f\n"
               " weighted-run-length %lu\n"
               " total-run-weights %f\n",
               up?"uptime-started ":"", up?sor_buf:"", up?" UTC\n":"",
               down?"downtime-started ":"", down?sod_buf:"", down?" UTC\n":"",
               wfu,
               hist->total_weighted_time,
               hist->weighted_uptime,
               mtbf,
               hist->weighted_run_length,
               hist->total_run_weights
               );
  return cp;
}

/** The last stability analysis document that we created, or NULL if we never
 * have created one. */
static char *last_stability_doc = NULL;
/** The last time we created a stability analysis document, or 0 if we never
 * have created one. */
static time_t built_last_stability_doc_at = 0;
/** Shortest allowable time between building two stability documents. */
#define MAX_STABILITY_DOC_BUILD_RATE (3*60)

/** Return a pointer to a NUL-terminated document describing our view of the
 * stability of the routers we've been tracking.  Return NULL on failure. */
const char *
rep_hist_get_router_stability_doc(time_t now)
{
  char *result;
  smartlist_t *chunks;
  if (built_last_stability_doc_at + MAX_STABILITY_DOC_BUILD_RATE > now)
    return last_stability_doc;

  if (!history_map)
    return NULL;

  tor_free(last_stability_doc);
  chunks = smartlist_new();

  if (rep_hist_have_measured_enough_stability()) {
    smartlist_add(chunks, tor_strdup("we-have-enough-measurements\n"));
  } else {
    smartlist_add(chunks, tor_strdup("we-do-not-have-enough-measurements\n"));
  }

  DIGESTMAP_FOREACH(history_map, id, or_history_t *, hist) {
    const node_t *node;
    char dbuf[BASE64_DIGEST_LEN+1];
    char *info;
    digest_to_base64(dbuf, id);
    node = node_get_by_id(id);
    if (node) {
      char ip[INET_NTOA_BUF_LEN+1];
      char tbuf[ISO_TIME_LEN+1];
      time_t published = node_get_published_on(node);
      node_get_address_string(node,ip,sizeof(ip));
      if (published > 0)
        format_iso_time(tbuf, published);
      else
        strlcpy(tbuf, "???", sizeof(tbuf));
      smartlist_add_asprintf(chunks,
                   "router %s %s %s\n"
                   "published %s\n"
                   "relevant-flags %s%s%s\n"
                   "declared-uptime %ld\n",
                   dbuf, node_get_nickname(node), ip,
                   tbuf,
                   node->is_running ? "Running " : "",
                   node->is_valid ? "Valid " : "",
                   node->ri && node->ri->is_hibernating ? "Hibernating " : "",
                   node_get_declared_uptime(node));
    } else {
      smartlist_add_asprintf(chunks,
                   "router %s {no descriptor}\n", dbuf);
    }
    info = rep_hist_format_router_status(hist, now);
    if (info)
      smartlist_add(chunks, info);

  } DIGESTMAP_FOREACH_END;

  result = smartlist_join_strings(chunks, "", 0, NULL);
  SMARTLIST_FOREACH(chunks, char *, cp, tor_free(cp));
  smartlist_free(chunks);

  last_stability_doc = result;
  built_last_stability_doc_at = time(NULL);
  return result;
}

/** Helper: return the first j >= i such that !strcmpstart(sl[j], prefix) and
 * such that no line sl[k] with i <= k < j starts with "R ".  Return -1 if no
 * such line exists. */
static int
find_next_with(smartlist_t *sl, int i, const char *prefix)
{
  for ( ; i < smartlist_len(sl); ++i) {
    const char *line = smartlist_get(sl, i);
    if (!strcmpstart(line, prefix))
      return i;
    if (!strcmpstart(line, "R "))
      return -1;
  }
  return -1;
}

/** How many bad times has parse_possibly_bad_iso_time() parsed? */
static int n_bogus_times = 0;
/** Parse the ISO-formatted time in <b>s</b> into *<b>time_out</b>, but
 * round any pre-1970 date to Jan 1, 1970. */
static int
parse_possibly_bad_iso_time(const char *s, time_t *time_out)
{
  int year;
  char b[5];
  strlcpy(b, s, sizeof(b));
  b[4] = '\0';
  year = (int)tor_parse_long(b, 10, 0, INT_MAX, NULL, NULL);
  if (year < 1970) {
    *time_out = 0;
    ++n_bogus_times;
    return 0;
  } else
    return parse_iso_time(s, time_out);
}

/** We've read a time <b>t</b> from a file stored at <b>stored_at</b>, which
 * says we started measuring at <b>started_measuring</b>.  Return a new number
 * that's about as much before <b>now</b> as <b>t</b> was before
 * <b>stored_at</b>.
 */
static INLINE time_t
correct_time(time_t t, time_t now, time_t stored_at, time_t started_measuring)
{
  if (t < started_measuring - 24*60*60*365)
    return 0;
  else if (t < started_measuring)
    return started_measuring;
  else if (t > stored_at)
    return 0;
  else {
    long run_length = stored_at - t;
    t = now - run_length;
    if (t < started_measuring)
      t = started_measuring;
    return t;
  }
}

/** Load MTBF data from disk.  Returns 0 on success or recoverable error, -1
 * on failure. */
int
rep_hist_load_mtbf_data(time_t now)
{
  /* XXXX won't handle being called while history is already populated. */
  smartlist_t *lines;
  const char *line = NULL;
  int r=0, i;
  time_t last_downrated = 0, stored_at = 0, tracked_since = 0;
  time_t latest_possible_start = now;
  long format = -1;

  {
    char *filename = get_datadir_fname("router-stability");
    char *d = read_file_to_str(filename, RFTS_IGNORE_MISSING, NULL);
    tor_free(filename);
    if (!d)
      return -1;
    lines = smartlist_new();
    smartlist_split_string(lines, d, "\n", SPLIT_SKIP_SPACE, 0);
    tor_free(d);
  }

  {
    const char *firstline;
    if (smartlist_len(lines)>4) {
      firstline = smartlist_get(lines, 0);
      if (!strcmpstart(firstline, "format "))
        format = tor_parse_long(firstline+strlen("format "),
                                10, -1, LONG_MAX, NULL, NULL);
    }
  }
  if (format != 1 && format != 2) {
    log_warn(LD_HIST,
             "Unrecognized format in mtbf history file. Skipping.");
    goto err;
  }
  for (i = 1; i < smartlist_len(lines); ++i) {
    line = smartlist_get(lines, i);
    if (!strcmp(line, "data"))
      break;
    if (!strcmpstart(line, "last-downrated ")) {
      if (parse_iso_time(line+strlen("last-downrated "), &last_downrated)<0)
        log_warn(LD_HIST,"Couldn't parse downrate time in mtbf "
                 "history file.");
    }
    if (!strcmpstart(line, "stored-at ")) {
      if (parse_iso_time(line+strlen("stored-at "), &stored_at)<0)
        log_warn(LD_HIST,"Couldn't parse stored time in mtbf "
                 "history file.");
    }
    if (!strcmpstart(line, "tracked-since ")) {
      if (parse_iso_time(line+strlen("tracked-since "), &tracked_since)<0)
        log_warn(LD_HIST,"Couldn't parse started-tracking time in mtbf "
                 "history file.");
    }
  }
  if (last_downrated > now)
    last_downrated = now;
  if (tracked_since > now)
    tracked_since = now;

  if (!stored_at) {
    log_warn(LD_HIST, "No stored time recorded.");
    goto err;
  }

  if (line && !strcmp(line, "data"))
    ++i;

  n_bogus_times = 0;

  for (; i < smartlist_len(lines); ++i) {
    char digest[DIGEST_LEN];
    char hexbuf[HEX_DIGEST_LEN+1];
    char mtbf_timebuf[ISO_TIME_LEN+1];
    char wfu_timebuf[ISO_TIME_LEN+1];
    time_t start_of_run = 0;
    time_t start_of_downtime = 0;
    int have_mtbf = 0, have_wfu = 0;
    long wrl = 0;
    double trw = 0;
    long wt_uptime = 0, total_wt_time = 0;
    int n;
    or_history_t *hist;
    line = smartlist_get(lines, i);
    if (!strcmp(line, "."))
      break;

    mtbf_timebuf[0] = '\0';
    wfu_timebuf[0] = '\0';

    if (format == 1) {
      n = tor_sscanf(line, "%40s %ld %lf S=%10s %8s",
                 hexbuf, &wrl, &trw, mtbf_timebuf, mtbf_timebuf+11);
      if (n != 3 && n != 5) {
        log_warn(LD_HIST, "Couldn't scan line %s", escaped(line));
        continue;
      }
      have_mtbf = 1;
    } else {
      // format == 2.
      int mtbf_idx, wfu_idx;
      if (strcmpstart(line, "R ") || strlen(line) < 2+HEX_DIGEST_LEN)
        continue;
      strlcpy(hexbuf, line+2, sizeof(hexbuf));
      mtbf_idx = find_next_with(lines, i+1, "+MTBF ");
      wfu_idx = find_next_with(lines, i+1, "+WFU ");
      if (mtbf_idx >= 0) {
        const char *mtbfline = smartlist_get(lines, mtbf_idx);
        n = tor_sscanf(mtbfline, "+MTBF %lu %lf S=%10s %8s",
                   &wrl, &trw, mtbf_timebuf, mtbf_timebuf+11);
        if (n == 2 || n == 4) {
          have_mtbf = 1;
        } else {
          log_warn(LD_HIST, "Couldn't scan +MTBF line %s",
                   escaped(mtbfline));
        }
      }
      if (wfu_idx >= 0) {
        const char *wfuline = smartlist_get(lines, wfu_idx);
        n = tor_sscanf(wfuline, "+WFU %lu %lu S=%10s %8s",
                   &wt_uptime, &total_wt_time,
                   wfu_timebuf, wfu_timebuf+11);
        if (n == 2 || n == 4) {
          have_wfu = 1;
        } else {
          log_warn(LD_HIST, "Couldn't scan +WFU line %s", escaped(wfuline));
        }
      }
      if (wfu_idx > i)
        i = wfu_idx;
      if (mtbf_idx > i)
        i = mtbf_idx;
    }
    if (base16_decode(digest, DIGEST_LEN, hexbuf, HEX_DIGEST_LEN) < 0) {
      log_warn(LD_HIST, "Couldn't hex string %s", escaped(hexbuf));
      continue;
    }
    hist = get_or_history(digest);
    if (!hist)
      continue;

    if (have_mtbf) {
      if (mtbf_timebuf[0]) {
        mtbf_timebuf[10] = ' ';
        if (parse_possibly_bad_iso_time(mtbf_timebuf, &start_of_run)<0)
          log_warn(LD_HIST, "Couldn't parse time %s",
                   escaped(mtbf_timebuf));
      }
      hist->start_of_run = correct_time(start_of_run, now, stored_at,
                                        tracked_since);
      if (hist->start_of_run < latest_possible_start + wrl)
        latest_possible_start = hist->start_of_run - wrl;

      hist->weighted_run_length = wrl;
      hist->total_run_weights = trw;
    }
    if (have_wfu) {
      if (wfu_timebuf[0]) {
        wfu_timebuf[10] = ' ';
        if (parse_possibly_bad_iso_time(wfu_timebuf, &start_of_downtime)<0)
          log_warn(LD_HIST, "Couldn't parse time %s", escaped(wfu_timebuf));
      }
    }
    hist->start_of_downtime = correct_time(start_of_downtime, now, stored_at,
                                           tracked_since);
    hist->weighted_uptime = wt_uptime;
    hist->total_weighted_time = total_wt_time;
  }
  if (strcmp(line, "."))
    log_warn(LD_HIST, "Truncated MTBF file.");

  if (tracked_since < 86400*365) /* Recover from insanely early value. */
    tracked_since = latest_possible_start;

  stability_last_downrated = last_downrated;
  started_tracking_stability = tracked_since;

  goto done;
 err:
  r = -1;
 done:
  SMARTLIST_FOREACH(lines, char *, cp, tor_free(cp));
  smartlist_free(lines);
  return r;
}

/** For how many seconds do we keep track of individual per-second bandwidth
 * totals? */
#define NUM_SECS_ROLLING_MEASURE 10
/** How large are the intervals for which we track and report bandwidth use? */
/* XXXX Watch out! Before Tor 0.2.2.21-alpha, using any other value here would
 * generate an unparseable state file. */
#define NUM_SECS_BW_SUM_INTERVAL (15*60)
/** How far in the past do we remember and publish bandwidth use? */
#define NUM_SECS_BW_SUM_IS_VALID (24*60*60)
/** How many bandwidth usage intervals do we remember? (derived) */
#define NUM_TOTALS (NUM_SECS_BW_SUM_IS_VALID/NUM_SECS_BW_SUM_INTERVAL)

/** Structure to track bandwidth use, and remember the maxima for a given
 * time period.
 */
typedef struct bw_array_t {
  /** Observation array: Total number of bytes transferred in each of the last
   * NUM_SECS_ROLLING_MEASURE seconds. This is used as a circular array. */
  uint64_t obs[NUM_SECS_ROLLING_MEASURE];
  int cur_obs_idx; /**< Current position in obs. */
  time_t cur_obs_time; /**< Time represented in obs[cur_obs_idx] */
  uint64_t total_obs; /**< Total for all members of obs except
                       * obs[cur_obs_idx] */
  uint64_t max_total; /**< Largest value that total_obs has taken on in the
                       * current period. */
  uint64_t total_in_period; /**< Total bytes transferred in the current
                             * period. */

  /** When does the next period begin? */
  time_t next_period;
  /** Where in 'maxima' should the maximum bandwidth usage for the current
   * period be stored? */
  int next_max_idx;
  /** How many values in maxima/totals have been set ever? */
  int num_maxes_set;
  /** Circular array of the maximum
   * bandwidth-per-NUM_SECS_ROLLING_MEASURE usage for the last
   * NUM_TOTALS periods */
  uint64_t maxima[NUM_TOTALS];
  /** Circular array of the total bandwidth usage for the last NUM_TOTALS
   * periods */
  uint64_t totals[NUM_TOTALS];
} bw_array_t;

/** Shift the current period of b forward by one. */
static void
commit_max(bw_array_t *b)
{
  /* Store total from current period. */
  b->totals[b->next_max_idx] = b->total_in_period;
  /* Store maximum from current period. */
  b->maxima[b->next_max_idx++] = b->max_total;
  /* Advance next_period and next_max_idx */
  b->next_period += NUM_SECS_BW_SUM_INTERVAL;
  if (b->next_max_idx == NUM_TOTALS)
    b->next_max_idx = 0;
  if (b->num_maxes_set < NUM_TOTALS)
    ++b->num_maxes_set;
  /* Reset max_total. */
  b->max_total = 0;
  /* Reset total_in_period. */
  b->total_in_period = 0;
}

/** Shift the current observation time of <b>b</b> forward by one second. */
static INLINE void
advance_obs(bw_array_t *b)
{
  int nextidx;
  uint64_t total;

  /* Calculate the total bandwidth for the last NUM_SECS_ROLLING_MEASURE
   * seconds; adjust max_total as needed.*/
  total = b->total_obs + b->obs[b->cur_obs_idx];
  if (total > b->max_total)
    b->max_total = total;

  nextidx = b->cur_obs_idx+1;
  if (nextidx == NUM_SECS_ROLLING_MEASURE)
    nextidx = 0;

  b->total_obs = total - b->obs[nextidx];
  b->obs[nextidx]=0;
  b->cur_obs_idx = nextidx;

  if (++b->cur_obs_time >= b->next_period)
    commit_max(b);
}

/** Add <b>n</b> bytes to the number of bytes in <b>b</b> for second
 * <b>when</b>. */
static INLINE void
add_obs(bw_array_t *b, time_t when, uint64_t n)
{
  if (when < b->cur_obs_time)
    return; /* Don't record data in the past. */

  /* If we're currently adding observations for an earlier second than
   * 'when', advance b->cur_obs_time and b->cur_obs_idx by an
   * appropriate number of seconds, and do all the other housekeeping. */
  while (when > b->cur_obs_time) {
    /* Doing this one second at a time is potentially inefficient, if we start
       with a state file that is very old.  Fortunately, it doesn't seem to
       show up in profiles, so we can just ignore it for now. */
    advance_obs(b);
  }

  b->obs[b->cur_obs_idx] += n;
  b->total_in_period += n;
}

/** Allocate, initialize, and return a new bw_array. */
static bw_array_t *
bw_array_new(void)
{
  bw_array_t *b;
  time_t start;
  b = tor_malloc_zero(sizeof(bw_array_t));
  rephist_total_alloc += sizeof(bw_array_t);
  start = time(NULL);
  b->cur_obs_time = start;
  b->next_period = start + NUM_SECS_BW_SUM_INTERVAL;
  return b;
}

/** Recent history of bandwidth observations for read operations. */
static bw_array_t *read_array = NULL;
/** Recent history of bandwidth observations for write operations. */
static bw_array_t *write_array = NULL;
/** Recent history of bandwidth observations for read operations for the
    directory protocol. */
static bw_array_t *dir_read_array = NULL;
/** Recent history of bandwidth observations for write operations for the
    directory protocol. */
static bw_array_t *dir_write_array = NULL;

/** Set up [dir-]read_array and [dir-]write_array, freeing them if they
 * already exist. */
static void
bw_arrays_init(void)
{
  tor_free(read_array);
  tor_free(write_array);
  tor_free(dir_read_array);
  tor_free(dir_write_array);
  read_array = bw_array_new();
  write_array = bw_array_new();
  dir_read_array = bw_array_new();
  dir_write_array = bw_array_new();
}

/** Remember that we read <b>num_bytes</b> bytes in second <b>when</b>.
 *
 * Add num_bytes to the current running total for <b>when</b>.
 *
 * <b>when</b> can go back to time, but it's safe to ignore calls
 * earlier than the latest <b>when</b> you've heard of.
 */
void
rep_hist_note_bytes_written(size_t num_bytes, time_t when)
{
/* Maybe a circular array for recent seconds, and step to a new point
 * every time a new second shows up. Or simpler is to just to have
 * a normal array and push down each item every second; it's short.
 */
/* When a new second has rolled over, compute the sum of the bytes we've
 * seen over when-1 to when-1-NUM_SECS_ROLLING_MEASURE, and stick it
 * somewhere. See rep_hist_bandwidth_assess() below.
 */
  add_obs(write_array, when, num_bytes);
}

/** Remember that we wrote <b>num_bytes</b> bytes in second <b>when</b>.
 * (like rep_hist_note_bytes_written() above)
 */
void
rep_hist_note_bytes_read(size_t num_bytes, time_t when)
{
/* if we're smart, we can make this func and the one above share code */
  add_obs(read_array, when, num_bytes);
}

/** Remember that we wrote <b>num_bytes</b> directory bytes in second
 * <b>when</b>. (like rep_hist_note_bytes_written() above)
 */
void
rep_hist_note_dir_bytes_written(size_t num_bytes, time_t when)
{
  add_obs(dir_write_array, when, num_bytes);
}

/** Remember that we read <b>num_bytes</b> directory bytes in second
 * <b>when</b>. (like rep_hist_note_bytes_written() above)
 */
void
rep_hist_note_dir_bytes_read(size_t num_bytes, time_t when)
{
  add_obs(dir_read_array, when, num_bytes);
}

/** Helper: Return the largest value in b->maxima.  (This is equal to the
 * most bandwidth used in any NUM_SECS_ROLLING_MEASURE period for the last
 * NUM_SECS_BW_SUM_IS_VALID seconds.)
 */
static uint64_t
find_largest_max(bw_array_t *b)
{
  int i;
  uint64_t max;
  max=0;
  for (i=0; i<NUM_TOTALS; ++i) {
    if (b->maxima[i]>max)
      max = b->maxima[i];
  }
  return max;
}

/** Find the largest sums in the past NUM_SECS_BW_SUM_IS_VALID (roughly)
 * seconds. Find one sum for reading and one for writing. They don't have
 * to be at the same time.
 *
 * Return the smaller of these sums, divided by NUM_SECS_ROLLING_MEASURE.
 */
int
rep_hist_bandwidth_assess(void)
{
  uint64_t w,r;
  r = find_largest_max(read_array);
  w = find_largest_max(write_array);
  if (r>w)
    return (int)(U64_TO_DBL(w)/NUM_SECS_ROLLING_MEASURE);
  else
    return (int)(U64_TO_DBL(r)/NUM_SECS_ROLLING_MEASURE);
}

/** Print the bandwidth history of b (either [dir-]read_array or
 * [dir-]write_array) into the buffer pointed to by buf.  The format is
 * simply comma separated numbers, from oldest to newest.
 *
 * It returns the number of bytes written.
 */
static size_t
rep_hist_fill_bandwidth_history(char *buf, size_t len, const bw_array_t *b)
{
  char *cp = buf;
  int i, n;
  const or_options_t *options = get_options();
  uint64_t cutoff;

  if (b->num_maxes_set <= b->next_max_idx) {
    /* We haven't been through the circular array yet; time starts at i=0.*/
    i = 0;
  } else {
    /* We've been around the array at least once.  The next i to be
       overwritten is the oldest. */
    i = b->next_max_idx;
  }

  if (options->RelayBandwidthRate) {
    /* We don't want to report that we used more bandwidth than the max we're
     * willing to relay; otherwise everybody will know how much traffic
     * we used ourself. */
    cutoff = options->RelayBandwidthRate * NUM_SECS_BW_SUM_INTERVAL;
  } else {
    cutoff = UINT64_MAX;
  }

  for (n=0; n<b->num_maxes_set; ++n,++i) {
    uint64_t total;
    if (i >= NUM_TOTALS)
      i -= NUM_TOTALS;
    tor_assert(i < NUM_TOTALS);
    /* Round the bandwidth used down to the nearest 1k. */
    total = b->totals[i] & ~0x3ff;
    if (total > cutoff)
      total = cutoff;

    if (n==(b->num_maxes_set-1))
      tor_snprintf(cp, len-(cp-buf), U64_FORMAT, U64_PRINTF_ARG(total));
    else
      tor_snprintf(cp, len-(cp-buf), U64_FORMAT",", U64_PRINTF_ARG(total));
    cp += strlen(cp);
  }
  return cp-buf;
}

/** Allocate and return lines for representing this server's bandwidth
 * history in its descriptor. We publish these lines in our extra-info
 * descriptor.
 */
char *
rep_hist_get_bandwidth_lines(void)
{
  char *buf, *cp;
  char t[ISO_TIME_LEN+1];
  int r;
  bw_array_t *b = NULL;
  const char *desc = NULL;
  size_t len;

  /* [dirreq-](read|write)-history yyyy-mm-dd HH:MM:SS (n s) n,n,n... */
/* The n,n,n part above. Largest representation of a uint64_t is 20 chars
 * long, plus the comma. */
#define MAX_HIST_VALUE_LEN (21*NUM_TOTALS)
  len = (67+MAX_HIST_VALUE_LEN)*4;
  buf = tor_malloc_zero(len);
  cp = buf;
  for (r=0;r<4;++r) {
    char tmp[MAX_HIST_VALUE_LEN];
    size_t slen;
    switch (r) {
      case 0:
        b = write_array;
        desc = "write-history";
        break;
      case 1:
        b = read_array;
        desc = "read-history";
        break;
      case 2:
        b = dir_write_array;
        desc = "dirreq-write-history";
        break;
      case 3:
        b = dir_read_array;
        desc = "dirreq-read-history";
        break;
    }
    tor_assert(b);
    slen = rep_hist_fill_bandwidth_history(tmp, MAX_HIST_VALUE_LEN, b);
    /* If we don't have anything to write, skip to the next entry. */
    if (slen == 0)
      continue;
    format_iso_time(t, b->next_period-NUM_SECS_BW_SUM_INTERVAL);
    tor_snprintf(cp, len-(cp-buf), "%s %s (%d s) ",
                 desc, t, NUM_SECS_BW_SUM_INTERVAL);
    cp += strlen(cp);
    strlcat(cp, tmp, len-(cp-buf));
    cp += slen;
    strlcat(cp, "\n", len-(cp-buf));
    ++cp;
  }
  return buf;
}

/** Write a single bw_array_t into the Values, Ends, Interval, and Maximum
 * entries of an or_state_t. Done before writing out a new state file. */
static void
rep_hist_update_bwhist_state_section(or_state_t *state,
                                     const bw_array_t *b,
                                     smartlist_t **s_values,
                                     smartlist_t **s_maxima,
                                     time_t *s_begins,
                                     int *s_interval)
{
  int i,j;
  uint64_t maxval;

  if (*s_values) {
    SMARTLIST_FOREACH(*s_values, char *, val, tor_free(val));
    smartlist_free(*s_values);
  }
  if (*s_maxima) {
    SMARTLIST_FOREACH(*s_maxima, char *, val, tor_free(val));
    smartlist_free(*s_maxima);
  }
  if (! server_mode(get_options())) {
    /* Clients don't need to store bandwidth history persistently;
     * force these values to the defaults. */
    /* FFFF we should pull the default out of config.c's state table,
     * so we don't have two defaults. */
    if (*s_begins != 0 || *s_interval != 900) {
      time_t now = time(NULL);
      time_t save_at = get_options()->AvoidDiskWrites ? now+3600 : now+600;
      or_state_mark_dirty(state, save_at);
    }
    *s_begins = 0;
    *s_interval = 900;
    *s_values = smartlist_new();
    *s_maxima = smartlist_new();
    return;
  }
  *s_begins = b->next_period;
  *s_interval = NUM_SECS_BW_SUM_INTERVAL;

  *s_values = smartlist_new();
  *s_maxima = smartlist_new();
  /* Set i to first position in circular array */
  i = (b->num_maxes_set <= b->next_max_idx) ? 0 : b->next_max_idx;
  for (j=0; j < b->num_maxes_set; ++j,++i) {
    if (i >= NUM_TOTALS)
      i = 0;
    smartlist_add_asprintf(*s_values, U64_FORMAT,
                           U64_PRINTF_ARG(b->totals[i] & ~0x3ff));
    maxval = b->maxima[i] / NUM_SECS_ROLLING_MEASURE;
    smartlist_add_asprintf(*s_maxima, U64_FORMAT,
                           U64_PRINTF_ARG(maxval & ~0x3ff));
  }
  smartlist_add_asprintf(*s_values, U64_FORMAT,
                         U64_PRINTF_ARG(b->total_in_period & ~0x3ff));
  maxval = b->max_total / NUM_SECS_ROLLING_MEASURE;
  smartlist_add_asprintf(*s_maxima, U64_FORMAT,
                         U64_PRINTF_ARG(maxval & ~0x3ff));
}

/** Update <b>state</b> with the newest bandwidth history. Done before
 * writing out a new state file. */
void
rep_hist_update_state(or_state_t *state)
{
#define UPDATE(arrname,st) \
  rep_hist_update_bwhist_state_section(state,\
                                       (arrname),\
                                       &state->BWHistory ## st ## Values, \
                                       &state->BWHistory ## st ## Maxima, \
                                       &state->BWHistory ## st ## Ends, \
                                       &state->BWHistory ## st ## Interval)

  UPDATE(write_array, Write);
  UPDATE(read_array, Read);
  UPDATE(dir_write_array, DirWrite);
  UPDATE(dir_read_array, DirRead);

  if (server_mode(get_options())) {
    or_state_mark_dirty(state, time(NULL)+(2*3600));
  }
#undef UPDATE
}

/** Load a single bw_array_t from its Values, Ends, Maxima, and Interval
 * entries in an or_state_t. Done while reading the state file. */
static int
rep_hist_load_bwhist_state_section(bw_array_t *b,
                                   const smartlist_t *s_values,
                                   const smartlist_t *s_maxima,
                                   const time_t s_begins,
                                   const int s_interval)
{
  time_t now = time(NULL);
  int retval = 0;
  time_t start;

  uint64_t v, mv;
  int i,ok,ok_m;
  int have_maxima = s_maxima && s_values &&
    (smartlist_len(s_values) == smartlist_len(s_maxima));

  if (s_values && s_begins >= now - NUM_SECS_BW_SUM_INTERVAL*NUM_TOTALS) {
    start = s_begins - s_interval*(smartlist_len(s_values));
    if (start > now)
      return 0;
    b->cur_obs_time = start;
    b->next_period = start + NUM_SECS_BW_SUM_INTERVAL;
    SMARTLIST_FOREACH_BEGIN(s_values, const char *, cp) {
        const char *maxstr = NULL;
        v = tor_parse_uint64(cp, 10, 0, UINT64_MAX, &ok, NULL);
        if (have_maxima) {
          maxstr = smartlist_get(s_maxima, cp_sl_idx);
          mv = tor_parse_uint64(maxstr, 10, 0, UINT64_MAX, &ok_m, NULL);
          mv *= NUM_SECS_ROLLING_MEASURE;
        } else {
          /* No maxima known; guess average rate to be conservative. */
          mv = (v / s_interval) * NUM_SECS_ROLLING_MEASURE;
        }
        if (!ok) {
          retval = -1;
          log_notice(LD_HIST, "Could not parse value '%s' into a number.'",cp);
        }
        if (maxstr && !ok_m) {
          retval = -1;
          log_notice(LD_HIST, "Could not parse maximum '%s' into a number.'",
                     maxstr);
        }

        if (start < now) {
          time_t cur_start = start;
          time_t actual_interval_len = s_interval;
          uint64_t cur_val = 0;
          /* Calculate the average per second. This is the best we can do
           * because our state file doesn't have per-second resolution. */
          if (start + s_interval > now)
            actual_interval_len = now - start;
          cur_val = v / actual_interval_len;
          /* This is potentially inefficient, but since we don't do it very
           * often it should be ok. */
          while (cur_start < start + actual_interval_len) {
            add_obs(b, cur_start, cur_val);
            ++cur_start;
          }
          b->max_total = mv;
          /* This will result in some fairly choppy history if s_interval
           * is not the same as NUM_SECS_BW_SUM_INTERVAL. XXXX */
          start += actual_interval_len;
        }
    } SMARTLIST_FOREACH_END(cp);
  }

  /* Clean up maxima and observed */
  for (i=0; i<NUM_SECS_ROLLING_MEASURE; ++i) {
    b->obs[i] = 0;
  }
  b->total_obs = 0;

  return retval;
}

/** Set bandwidth history from the state file we just loaded. */
int
rep_hist_load_state(or_state_t *state, char **err)
{
  int all_ok = 1;

  /* Assert they already have been malloced */
  tor_assert(read_array && write_array);
  tor_assert(dir_read_array && dir_write_array);

#define LOAD(arrname,st)                                                \
  if (rep_hist_load_bwhist_state_section(                               \
                                (arrname),                              \
                                state->BWHistory ## st ## Values,       \
                                state->BWHistory ## st ## Maxima,       \
                                state->BWHistory ## st ## Ends,         \
                                state->BWHistory ## st ## Interval)<0)  \
    all_ok = 0

  LOAD(write_array, Write);
  LOAD(read_array, Read);
  LOAD(dir_write_array, DirWrite);
  LOAD(dir_read_array, DirRead);

#undef LOAD
  if (!all_ok) {
    *err = tor_strdup("Parsing of bandwidth history values failed");
    /* and create fresh arrays */
    bw_arrays_init();
    return -1;
  }
  return 0;
}

/*********************************************************************/

/** A single predicted port: used to remember which ports we've made
 * connections to, so that we can try to keep making circuits that can handle
 * those ports. */
typedef struct predicted_port_t {
  /** The port we connected to */
  uint16_t port;
  /** The time at which we last used it */
  time_t time;
} predicted_port_t;

/** A list of port numbers that have been used recently. */
static smartlist_t *predicted_ports_list=NULL;

/** We just got an application request for a connection with
 * port <b>port</b>. Remember it for the future, so we can keep
 * some circuits open that will exit to this port.
 */
static void
add_predicted_port(time_t now, uint16_t port)
{
  predicted_port_t *pp = tor_malloc(sizeof(predicted_port_t));
  pp->port = port;
  pp->time = now;
  rephist_total_alloc += sizeof(*pp);
  smartlist_add(predicted_ports_list, pp);
}

/** Initialize whatever memory and structs are needed for predicting
 * which ports will be used. Also seed it with port 80, so we'll build
 * circuits on start-up.
 */
static void
predicted_ports_init(void)
{
  predicted_ports_list = smartlist_new();
  add_predicted_port(time(NULL), 80); /* add one to kickstart us */
}

/** Free whatever memory is needed for predicting which ports will
 * be used.
 */
static void
predicted_ports_free(void)
{
  rephist_total_alloc -=
    smartlist_len(predicted_ports_list)*sizeof(predicted_port_t);
  SMARTLIST_FOREACH(predicted_ports_list, predicted_port_t *,
                    pp, tor_free(pp));
  smartlist_free(predicted_ports_list);
}

/** Remember that <b>port</b> has been asked for as of time <b>now</b>.
 * This is used for predicting what sorts of streams we'll make in the
 * future and making exit circuits to anticipate that.
 */
void
rep_hist_note_used_port(time_t now, uint16_t port)
{
  tor_assert(predicted_ports_list);

  if (!port) /* record nothing */
    return;

  SMARTLIST_FOREACH_BEGIN(predicted_ports_list, predicted_port_t *, pp) {
    if (pp->port == port) {
      pp->time = now;
      return;
    }
  } SMARTLIST_FOREACH_END(pp);
  /* it's not there yet; we need to add it */
  add_predicted_port(now, port);
}

/** For this long after we've seen a request for a given port, assume that
 * we'll want to make connections to the same port in the future.  */
#define PREDICTED_CIRCS_RELEVANCE_TIME (60*60)

/** Return a newly allocated pointer to a list of uint16_t * for ports that
 * are likely to be asked for in the near future.
 */
smartlist_t *
rep_hist_get_predicted_ports(time_t now)
{
  smartlist_t *out = smartlist_new();
  tor_assert(predicted_ports_list);

  /* clean out obsolete entries */
  SMARTLIST_FOREACH_BEGIN(predicted_ports_list, predicted_port_t *, pp) {
    if (pp->time + PREDICTED_CIRCS_RELEVANCE_TIME < now) {
      log_debug(LD_CIRC, "Expiring predicted port %d", pp->port);

      rephist_total_alloc -= sizeof(predicted_port_t);
      tor_free(pp);
      SMARTLIST_DEL_CURRENT(predicted_ports_list, pp);
    } else {
      smartlist_add(out, tor_memdup(&pp->port, sizeof(uint16_t)));
    }
  } SMARTLIST_FOREACH_END(pp);
  return out;
}

/**
 * Take a list of uint16_t *, and remove every port in the list from the
 * current list of predicted ports.
 */
void
rep_hist_remove_predicted_ports(const smartlist_t *rmv_ports)
{
  /* Let's do this on O(N), not O(N^2). */
  bitarray_t *remove_ports = bitarray_init_zero(UINT16_MAX);
  SMARTLIST_FOREACH(rmv_ports, const uint16_t *, p,
                    bitarray_set(remove_ports, *p));
  SMARTLIST_FOREACH_BEGIN(predicted_ports_list, predicted_port_t *, pp) {
    if (bitarray_is_set(remove_ports, pp->port)) {
      tor_free(pp);
      SMARTLIST_DEL_CURRENT(predicted_ports_list, pp);
    }
  } SMARTLIST_FOREACH_END(pp);
  bitarray_free(remove_ports);
}

/** The user asked us to do a resolve. Rather than keeping track of
 * timings and such of resolves, we fake it for now by treating
 * it the same way as a connection to port 80. This way we will continue
 * to have circuits lying around if the user only uses Tor for resolves.
 */
void
rep_hist_note_used_resolve(time_t now)
{
  rep_hist_note_used_port(now, 80);
}

/** The last time at which we needed an internal circ. */
static time_t predicted_internal_time = 0;
/** The last time we needed an internal circ with good uptime. */
static time_t predicted_internal_uptime_time = 0;
/** The last time we needed an internal circ with good capacity. */
static time_t predicted_internal_capacity_time = 0;

/** Remember that we used an internal circ at time <b>now</b>. */
void
rep_hist_note_used_internal(time_t now, int need_uptime, int need_capacity)
{
  predicted_internal_time = now;
  if (need_uptime)
    predicted_internal_uptime_time = now;
  if (need_capacity)
    predicted_internal_capacity_time = now;
}

/** Return 1 if we've used an internal circ recently; else return 0. */
int
rep_hist_get_predicted_internal(time_t now, int *need_uptime,
                                int *need_capacity)
{
  if (!predicted_internal_time) { /* initialize it */
    predicted_internal_time = now;
    predicted_internal_uptime_time = now;
    predicted_internal_capacity_time = now;
  }
  if (predicted_internal_time + PREDICTED_CIRCS_RELEVANCE_TIME < now)
    return 0; /* too long ago */
  if (predicted_internal_uptime_time + PREDICTED_CIRCS_RELEVANCE_TIME >= now)
    *need_uptime = 1;
  // Always predict that we need capacity.
  *need_capacity = 1;
  return 1;
}

/** Any ports used lately? These are pre-seeded if we just started
 * up or if we're running a hidden service. */
int
any_predicted_circuits(time_t now)
{
  return smartlist_len(predicted_ports_list) ||
         predicted_internal_time + PREDICTED_CIRCS_RELEVANCE_TIME >= now;
}

/** Return 1 if we have no need for circuits currently, else return 0. */
int
rep_hist_circbuilding_dormant(time_t now)
{
  if (any_predicted_circuits(now))
    return 0;

  /* see if we'll still need to build testing circuits */
  if (server_mode(get_options()) &&
      (!check_whether_orport_reachable() || !circuit_enough_testing_circs()))
    return 0;
  if (!check_whether_dirport_reachable())
    return 0;

  return 1;
}

/** Structure to track how many times we've done each public key operation. */
static struct {
  /** How many directory objects have we signed? */
  unsigned long n_signed_dir_objs;
  /** How many routerdescs have we signed? */
  unsigned long n_signed_routerdescs;
  /** How many directory objects have we verified? */
  unsigned long n_verified_dir_objs;
  /** How many routerdescs have we verified */
  unsigned long n_verified_routerdescs;
  /** How many onionskins have we encrypted to build circuits? */
  unsigned long n_onionskins_encrypted;
  /** How many onionskins have we decrypted to do circuit build requests? */
  unsigned long n_onionskins_decrypted;
  /** How many times have we done the TLS handshake as a client? */
  unsigned long n_tls_client_handshakes;
  /** How many times have we done the TLS handshake as a server? */
  unsigned long n_tls_server_handshakes;
  /** How many PK operations have we done as a hidden service client? */
  unsigned long n_rend_client_ops;
  /** How many PK operations have we done as a hidden service midpoint? */
  unsigned long n_rend_mid_ops;
  /** How many PK operations have we done as a hidden service provider? */
  unsigned long n_rend_server_ops;
} pk_op_counts = {0,0,0,0,0,0,0,0,0,0,0};

/** Increment the count of the number of times we've done <b>operation</b>. */
void
note_crypto_pk_op(pk_op_t operation)
{
  switch (operation)
    {
    case SIGN_DIR:
      pk_op_counts.n_signed_dir_objs++;
      break;
    case SIGN_RTR:
      pk_op_counts.n_signed_routerdescs++;
      break;
    case VERIFY_DIR:
      pk_op_counts.n_verified_dir_objs++;
      break;
    case VERIFY_RTR:
      pk_op_counts.n_verified_routerdescs++;
      break;
    case ENC_ONIONSKIN:
      pk_op_counts.n_onionskins_encrypted++;
      break;
    case DEC_ONIONSKIN:
      pk_op_counts.n_onionskins_decrypted++;
      break;
    case TLS_HANDSHAKE_C:
      pk_op_counts.n_tls_client_handshakes++;
      break;
    case TLS_HANDSHAKE_S:
      pk_op_counts.n_tls_server_handshakes++;
      break;
    case REND_CLIENT:
      pk_op_counts.n_rend_client_ops++;
      break;
    case REND_MID:
      pk_op_counts.n_rend_mid_ops++;
      break;
    case REND_SERVER:
      pk_op_counts.n_rend_server_ops++;
      break;
    default:
      log_warn(LD_BUG, "Unknown pk operation %d", operation);
  }
}

/** Log the number of times we've done each public/private-key operation. */
void
dump_pk_ops(int severity)
{
  tor_log(severity, LD_HIST,
      "PK operations: %lu directory objects signed, "
      "%lu directory objects verified, "
      "%lu routerdescs signed, "
      "%lu routerdescs verified, "
      "%lu onionskins encrypted, "
      "%lu onionskins decrypted, "
      "%lu client-side TLS handshakes, "
      "%lu server-side TLS handshakes, "
      "%lu rendezvous client operations, "
      "%lu rendezvous middle operations, "
      "%lu rendezvous server operations.",
      pk_op_counts.n_signed_dir_objs,
      pk_op_counts.n_verified_dir_objs,
      pk_op_counts.n_signed_routerdescs,
      pk_op_counts.n_verified_routerdescs,
      pk_op_counts.n_onionskins_encrypted,
      pk_op_counts.n_onionskins_decrypted,
      pk_op_counts.n_tls_client_handshakes,
      pk_op_counts.n_tls_server_handshakes,
      pk_op_counts.n_rend_client_ops,
      pk_op_counts.n_rend_mid_ops,
      pk_op_counts.n_rend_server_ops);
}

/*** Exit port statistics ***/

/* Some constants */
/** To what multiple should byte numbers be rounded up? */
#define EXIT_STATS_ROUND_UP_BYTES 1024
/** To what multiple should stream counts be rounded up? */
#define EXIT_STATS_ROUND_UP_STREAMS 4
/** Number of TCP ports */
#define EXIT_STATS_NUM_PORTS 65536
/** Top n ports that will be included in exit stats. */
#define EXIT_STATS_TOP_N_PORTS 10

/* The following data structures are arrays and no fancy smartlists or maps,
 * so that all write operations can be done in constant time. This comes at
 * the price of some memory (1.25 MB) and linear complexity when writing
 * stats for measuring relays. */
/** Number of bytes read in current period by exit port */
static uint64_t *exit_bytes_read = NULL;
/** Number of bytes written in current period by exit port */
static uint64_t *exit_bytes_written = NULL;
/** Number of streams opened in current period by exit port */
static uint32_t *exit_streams = NULL;

/** Start time of exit stats or 0 if we're not collecting exit stats. */
static time_t start_of_exit_stats_interval;

/** Initialize exit port stats. */
void
rep_hist_exit_stats_init(time_t now)
{
  start_of_exit_stats_interval = now;
  exit_bytes_read = tor_malloc_zero(EXIT_STATS_NUM_PORTS *
                                    sizeof(uint64_t));
  exit_bytes_written = tor_malloc_zero(EXIT_STATS_NUM_PORTS *
                                       sizeof(uint64_t));
  exit_streams = tor_malloc_zero(EXIT_STATS_NUM_PORTS *
                                 sizeof(uint32_t));
}

/** Reset counters for exit port statistics. */
void
rep_hist_reset_exit_stats(time_t now)
{
  start_of_exit_stats_interval = now;
  memset(exit_bytes_read, 0, EXIT_STATS_NUM_PORTS * sizeof(uint64_t));
  memset(exit_bytes_written, 0, EXIT_STATS_NUM_PORTS * sizeof(uint64_t));
  memset(exit_streams, 0, EXIT_STATS_NUM_PORTS * sizeof(uint32_t));
}

/** Stop collecting exit port stats in a way that we can re-start doing
 * so in rep_hist_exit_stats_init(). */
void
rep_hist_exit_stats_term(void)
{
  start_of_exit_stats_interval = 0;
  tor_free(exit_bytes_read);
  tor_free(exit_bytes_written);
  tor_free(exit_streams);
}

/** Helper for qsort: compare two ints.  Does not handle overflow properly,
 * but works fine for sorting an array of port numbers, which is what we use
 * it for. */
static int
compare_int_(const void *x, const void *y)
{
  return (*(int*)x - *(int*)y);
}

/** Return a newly allocated string containing the exit port statistics
 * until <b>now</b>, or NULL if we're not collecting exit stats. Caller
 * must ensure start_of_exit_stats_interval is in the past. */
char *
rep_hist_format_exit_stats(time_t now)
{
  int i, j, top_elements = 0, cur_min_idx = 0, cur_port;
  uint64_t top_bytes[EXIT_STATS_TOP_N_PORTS];
  int top_ports[EXIT_STATS_TOP_N_PORTS];
  uint64_t cur_bytes = 0, other_read = 0, other_written = 0,
           total_read = 0, total_written = 0;
  uint32_t total_streams = 0, other_streams = 0;
  smartlist_t *written_strings, *read_strings, *streams_strings;
  char *written_string, *read_string, *streams_string;
  char t[ISO_TIME_LEN+1];
  char *result;

  if (!start_of_exit_stats_interval)
    return NULL; /* Not initialized. */

  tor_assert(now >= start_of_exit_stats_interval);

  /* Go through all ports to find the n ports that saw most written and
   * read bytes.
   *
   * Invariant: at the end of the loop for iteration i,
   *    total_read is the sum of all exit_bytes_read[0..i]
   *    total_written is the sum of all exit_bytes_written[0..i]
   *    total_stream is the sum of all exit_streams[0..i]
   *
   *    top_elements = MAX(EXIT_STATS_TOP_N_PORTS,
   *                  #{j | 0 <= j <= i && volume(i) > 0})
   *
   *    For all 0 <= j < top_elements,
   *        top_bytes[j] > 0
   *        0 <= top_ports[j] <= 65535
   *        top_bytes[j] = volume(top_ports[j])
   *
   *    There is no j in 0..i and k in 0..top_elements such that:
   *        volume(j) > top_bytes[k] AND j is not in top_ports[0..top_elements]
   *
   *    There is no j!=cur_min_idx in 0..top_elements such that:
   *        top_bytes[j] < top_bytes[cur_min_idx]
   *
   * where volume(x) == exit_bytes_read[x]+exit_bytes_written[x]
   *
   * Worst case: O(EXIT_STATS_NUM_PORTS * EXIT_STATS_TOP_N_PORTS)
   */
  for (i = 1; i < EXIT_STATS_NUM_PORTS; i++) {
    total_read += exit_bytes_read[i];
    total_written += exit_bytes_written[i];
    total_streams += exit_streams[i];
    cur_bytes = exit_bytes_read[i] + exit_bytes_written[i];
    if (cur_bytes == 0) {
      continue;
    }
    if (top_elements < EXIT_STATS_TOP_N_PORTS) {
      top_bytes[top_elements] = cur_bytes;
      top_ports[top_elements++] = i;
    } else if (cur_bytes > top_bytes[cur_min_idx]) {
      top_bytes[cur_min_idx] = cur_bytes;
      top_ports[cur_min_idx] = i;
    } else {
      continue;
    }
    cur_min_idx = 0;
    for (j = 1; j < top_elements; j++) {
      if (top_bytes[j] < top_bytes[cur_min_idx]) {
        cur_min_idx = j;
      }
    }
  }

  /* Add observations of top ports to smartlists. */
  written_strings = smartlist_new();
  read_strings = smartlist_new();
  streams_strings = smartlist_new();
  other_read = total_read;
  other_written = total_written;
  other_streams = total_streams;
  /* Sort the ports; this puts them out of sync with top_bytes, but we
   * won't be using top_bytes again anyway */
  qsort(top_ports, top_elements, sizeof(int), compare_int_);
  for (j = 0; j < top_elements; j++) {
    cur_port = top_ports[j];
    if (exit_bytes_written[cur_port] > 0) {
      uint64_t num = round_uint64_to_next_multiple_of(
                     exit_bytes_written[cur_port],
                     EXIT_STATS_ROUND_UP_BYTES);
      num /= 1024;
      smartlist_add_asprintf(written_strings, "%d="U64_FORMAT,
                             cur_port, U64_PRINTF_ARG(num));
      other_written -= exit_bytes_written[cur_port];
    }
    if (exit_bytes_read[cur_port] > 0) {
      uint64_t num = round_uint64_to_next_multiple_of(
                     exit_bytes_read[cur_port],
                     EXIT_STATS_ROUND_UP_BYTES);
      num /= 1024;
      smartlist_add_asprintf(read_strings, "%d="U64_FORMAT,
                             cur_port, U64_PRINTF_ARG(num));
      other_read -= exit_bytes_read[cur_port];
    }
    if (exit_streams[cur_port] > 0) {
      uint32_t num = round_uint32_to_next_multiple_of(
                     exit_streams[cur_port],
                     EXIT_STATS_ROUND_UP_STREAMS);
      smartlist_add_asprintf(streams_strings, "%d=%u", cur_port, num);
      other_streams -= exit_streams[cur_port];
    }
  }

  /* Add observations of other ports in a single element. */
  other_written = round_uint64_to_next_multiple_of(other_written,
                  EXIT_STATS_ROUND_UP_BYTES);
  other_written /= 1024;
  smartlist_add_asprintf(written_strings, "other="U64_FORMAT,
                         U64_PRINTF_ARG(other_written));
  other_read = round_uint64_to_next_multiple_of(other_read,
               EXIT_STATS_ROUND_UP_BYTES);
  other_read /= 1024;
  smartlist_add_asprintf(read_strings, "other="U64_FORMAT,
                         U64_PRINTF_ARG(other_read));
  other_streams = round_uint32_to_next_multiple_of(other_streams,
                  EXIT_STATS_ROUND_UP_STREAMS);
  smartlist_add_asprintf(streams_strings, "other=%u", other_streams);

  /* Join all observations in single strings. */
  written_string = smartlist_join_strings(written_strings, ",", 0, NULL);
  read_string = smartlist_join_strings(read_strings, ",", 0, NULL);
  streams_string = smartlist_join_strings(streams_strings, ",", 0, NULL);
  SMARTLIST_FOREACH(written_strings, char *, cp, tor_free(cp));
  SMARTLIST_FOREACH(read_strings, char *, cp, tor_free(cp));
  SMARTLIST_FOREACH(streams_strings, char *, cp, tor_free(cp));
  smartlist_free(written_strings);
  smartlist_free(read_strings);
  smartlist_free(streams_strings);

  /* Put everything together. */
  format_iso_time(t, now);
  tor_asprintf(&result, "exit-stats-end %s (%d s)\n"
               "exit-kibibytes-written %s\n"
               "exit-kibibytes-read %s\n"
               "exit-streams-opened %s\n",
               t, (unsigned) (now - start_of_exit_stats_interval),
               written_string,
               read_string,
               streams_string);
  tor_free(written_string);
  tor_free(read_string);
  tor_free(streams_string);
  return result;
}

/** If 24 hours have passed since the beginning of the current exit port
 * stats period, write exit stats to $DATADIR/stats/exit-stats (possibly
 * overwriting an existing file) and reset counters.  Return when we would
 * next want to write exit stats or 0 if we never want to write. */
time_t
rep_hist_exit_stats_write(time_t now)
{
  char *str = NULL;

  if (!start_of_exit_stats_interval)
    return 0; /* Not initialized. */
  if (start_of_exit_stats_interval + WRITE_STATS_INTERVAL > now)
    goto done; /* Not ready to write. */

  log_info(LD_HIST, "Writing exit port statistics to disk.");

  /* Generate history string. */
  str = rep_hist_format_exit_stats(now);

  /* Reset counters. */
  rep_hist_reset_exit_stats(now);

  /* Try to write to disk. */
  if (!check_or_create_data_subdir("stats")) {
    write_to_data_subdir("stats", "exit-stats", str, "exit port statistics");
  }

 done:
  tor_free(str);
  return start_of_exit_stats_interval + WRITE_STATS_INTERVAL;
}

/** Note that we wrote <b>num_written</b> bytes and read <b>num_read</b>
 * bytes to/from an exit connection to <b>port</b>. */
void
rep_hist_note_exit_bytes(uint16_t port, size_t num_written,
                         size_t num_read)
{
  if (!start_of_exit_stats_interval)
    return; /* Not initialized. */
  exit_bytes_written[port] += num_written;
  exit_bytes_read[port] += num_read;
  log_debug(LD_HIST, "Written %lu bytes and read %lu bytes to/from an "
            "exit connection to port %d.",
            (unsigned long)num_written, (unsigned long)num_read, port);
}

/** Note that we opened an exit stream to <b>port</b>. */
void
rep_hist_note_exit_stream_opened(uint16_t port)
{
  if (!start_of_exit_stats_interval)
    return; /* Not initialized. */
  exit_streams[port]++;
  log_debug(LD_HIST, "Opened exit stream to port %d", port);
}

/*** cell statistics ***/

/** Start of the current buffer stats interval or 0 if we're not
 * collecting buffer statistics. */
static time_t start_of_buffer_stats_interval;

/** Initialize buffer stats. */
void
rep_hist_buffer_stats_init(time_t now)
{
  start_of_buffer_stats_interval = now;
}

/** Statistics from a single circuit.  Collected when the circuit closes, or
 * when we flush statistics to disk. */
typedef struct circ_buffer_stats_t {
  /** Average number of cells in the circuit's queue */
  double mean_num_cells_in_queue;
  /** Average time a cell waits in the queue. */
  double mean_time_cells_in_queue;
  /** Total number of cells sent over this circuit */
  uint32_t processed_cells;
} circ_buffer_stats_t;

/** List of circ_buffer_stats_t. */
static smartlist_t *circuits_for_buffer_stats = NULL;

/** Remember cell statistics <b>mean_num_cells_in_queue</b>,
 * <b>mean_time_cells_in_queue</b>, and <b>processed_cells</b> of a
 * circuit. */
void
rep_hist_add_buffer_stats(double mean_num_cells_in_queue,
    double mean_time_cells_in_queue, uint32_t processed_cells)
{
  circ_buffer_stats_t *stat;
  if (!start_of_buffer_stats_interval)
    return; /* Not initialized. */
  stat = tor_malloc_zero(sizeof(circ_buffer_stats_t));
  stat->mean_num_cells_in_queue = mean_num_cells_in_queue;
  stat->mean_time_cells_in_queue = mean_time_cells_in_queue;
  stat->processed_cells = processed_cells;
  if (!circuits_for_buffer_stats)
    circuits_for_buffer_stats = smartlist_new();
  smartlist_add(circuits_for_buffer_stats, stat);
}

/** Remember cell statistics for circuit <b>circ</b> at time
 * <b>end_of_interval</b> and reset cell counters in case the circuit
 * remains open in the next measurement interval. */
void
rep_hist_buffer_stats_add_circ(circuit_t *circ, time_t end_of_interval)
{
  time_t start_of_interval;
  int interval_length;
  or_circuit_t *orcirc;
  double mean_num_cells_in_queue, mean_time_cells_in_queue;
  uint32_t processed_cells;
  if (CIRCUIT_IS_ORIGIN(circ))
    return;
  orcirc = TO_OR_CIRCUIT(circ);
  if (!orcirc->processed_cells)
    return;
  start_of_interval = (circ->timestamp_created.tv_sec >
                       start_of_buffer_stats_interval) ?
        circ->timestamp_created.tv_sec :
        start_of_buffer_stats_interval;
  interval_length = (int) (end_of_interval - start_of_interval);
  if (interval_length <= 0)
    return;
  processed_cells = orcirc->processed_cells;
  /* 1000.0 for s -> ms; 2.0 because of app-ward and exit-ward queues */
  mean_num_cells_in_queue = (double) orcirc->total_cell_waiting_time /
      (double) interval_length / 1000.0 / 2.0;
  mean_time_cells_in_queue =
      (double) orcirc->total_cell_waiting_time /
      (double) orcirc->processed_cells;
  orcirc->total_cell_waiting_time = 0;
  orcirc->processed_cells = 0;
  rep_hist_add_buffer_stats(mean_num_cells_in_queue,
                            mean_time_cells_in_queue,
                            processed_cells);
}

/** Sorting helper: return -1, 1, or 0 based on comparison of two
 * circ_buffer_stats_t */
static int
buffer_stats_compare_entries_(const void **_a, const void **_b)
{
  const circ_buffer_stats_t *a = *_a, *b = *_b;
  if (a->processed_cells < b->processed_cells)
    return 1;
  else if (a->processed_cells > b->processed_cells)
    return -1;
  else
    return 0;
}

/** Stop collecting cell stats in a way that we can re-start doing so in
 * rep_hist_buffer_stats_init(). */
void
rep_hist_buffer_stats_term(void)
{
  rep_hist_reset_buffer_stats(0);
}

/** Clear history of circuit statistics and set the measurement interval
 * start to <b>now</b>. */
void
rep_hist_reset_buffer_stats(time_t now)
{
  if (!circuits_for_buffer_stats)
    circuits_for_buffer_stats = smartlist_new();
  SMARTLIST_FOREACH(circuits_for_buffer_stats, circ_buffer_stats_t *,
      stat, tor_free(stat));
  smartlist_clear(circuits_for_buffer_stats);
  start_of_buffer_stats_interval = now;
}

/** Return a newly allocated string containing the buffer statistics until
 * <b>now</b>, or NULL if we're not collecting buffer stats. Caller must
 * ensure start_of_buffer_stats_interval is in the past. */
char *
rep_hist_format_buffer_stats(time_t now)
{
#define SHARES 10
  uint64_t processed_cells[SHARES];
  uint32_t circs_in_share[SHARES];
  int number_of_circuits, i;
  double queued_cells[SHARES], time_in_queue[SHARES];
  smartlist_t *processed_cells_strings, *queued_cells_strings,
              *time_in_queue_strings;
  char *processed_cells_string, *queued_cells_string,
       *time_in_queue_string;
  char t[ISO_TIME_LEN+1];
  char *result;

  if (!start_of_buffer_stats_interval)
    return NULL; /* Not initialized. */

  tor_assert(now >= start_of_buffer_stats_interval);

  /* Calculate deciles if we saw at least one circuit. */
  memset(processed_cells, 0, SHARES * sizeof(uint64_t));
  memset(circs_in_share, 0, SHARES * sizeof(uint32_t));
  memset(queued_cells, 0, SHARES * sizeof(double));
  memset(time_in_queue, 0, SHARES * sizeof(double));
  if (!circuits_for_buffer_stats)
    circuits_for_buffer_stats = smartlist_new();
  number_of_circuits = smartlist_len(circuits_for_buffer_stats);
  if (number_of_circuits > 0) {
    smartlist_sort(circuits_for_buffer_stats,
                   buffer_stats_compare_entries_);
    i = 0;
    SMARTLIST_FOREACH_BEGIN(circuits_for_buffer_stats,
                            circ_buffer_stats_t *, stat)
    {
      int share = i++ * SHARES / number_of_circuits;
      processed_cells[share] += stat->processed_cells;
      queued_cells[share] += stat->mean_num_cells_in_queue;
      time_in_queue[share] += stat->mean_time_cells_in_queue;
      circs_in_share[share]++;
    }
    SMARTLIST_FOREACH_END(stat);
  }

  /* Write deciles to strings. */
  processed_cells_strings = smartlist_new();
  queued_cells_strings = smartlist_new();
  time_in_queue_strings = smartlist_new();
  for (i = 0; i < SHARES; i++) {
    smartlist_add_asprintf(processed_cells_strings,
                           U64_FORMAT, !circs_in_share[i] ? 0 :
                           U64_PRINTF_ARG(processed_cells[i] /
                           circs_in_share[i]));
  }
  for (i = 0; i < SHARES; i++) {
    smartlist_add_asprintf(queued_cells_strings, "%.2f",
                           circs_in_share[i] == 0 ? 0.0 :
                             queued_cells[i] / (double) circs_in_share[i]);
  }
  for (i = 0; i < SHARES; i++) {
    smartlist_add_asprintf(time_in_queue_strings, "%.0f",
                           circs_in_share[i] == 0 ? 0.0 :
                             time_in_queue[i] / (double) circs_in_share[i]);
  }

  /* Join all observations in single strings. */
  processed_cells_string = smartlist_join_strings(processed_cells_strings,
                                                  ",", 0, NULL);
  queued_cells_string = smartlist_join_strings(queued_cells_strings,
                                               ",", 0, NULL);
  time_in_queue_string = smartlist_join_strings(time_in_queue_strings,
                                                ",", 0, NULL);
  SMARTLIST_FOREACH(processed_cells_strings, char *, cp, tor_free(cp));
  SMARTLIST_FOREACH(queued_cells_strings, char *, cp, tor_free(cp));
  SMARTLIST_FOREACH(time_in_queue_strings, char *, cp, tor_free(cp));
  smartlist_free(processed_cells_strings);
  smartlist_free(queued_cells_strings);
  smartlist_free(time_in_queue_strings);

  /* Put everything together. */
  format_iso_time(t, now);
  tor_asprintf(&result, "cell-stats-end %s (%d s)\n"
               "cell-processed-cells %s\n"
               "cell-queued-cells %s\n"
               "cell-time-in-queue %s\n"
               "cell-circuits-per-decile %d\n",
               t, (unsigned) (now - start_of_buffer_stats_interval),
               processed_cells_string,
               queued_cells_string,
               time_in_queue_string,
               (number_of_circuits + SHARES - 1) / SHARES);
  tor_free(processed_cells_string);
  tor_free(queued_cells_string);
  tor_free(time_in_queue_string);
  return result;
#undef SHARES
}

/** If 24 hours have passed since the beginning of the current buffer
 * stats period, write buffer stats to $DATADIR/stats/buffer-stats
 * (possibly overwriting an existing file) and reset counters.  Return
 * when we would next want to write buffer stats or 0 if we never want to
 * write. */
time_t
rep_hist_buffer_stats_write(time_t now)
{
  circuit_t *circ;
  char *str = NULL;

  if (!start_of_buffer_stats_interval)
    return 0; /* Not initialized. */
  if (start_of_buffer_stats_interval + WRITE_STATS_INTERVAL > now)
    goto done; /* Not ready to write */

  /* Add open circuits to the history. */
  TOR_LIST_FOREACH(circ, circuit_get_global_list(), head) {
    rep_hist_buffer_stats_add_circ(circ, now);
  }

  /* Generate history string. */
  str = rep_hist_format_buffer_stats(now);

  /* Reset both buffer history and counters of open circuits. */
  rep_hist_reset_buffer_stats(now);

  /* Try to write to disk. */
  if (!check_or_create_data_subdir("stats")) {
    write_to_data_subdir("stats", "buffer-stats", str, "buffer statistics");
  }

 done:
  tor_free(str);
  return start_of_buffer_stats_interval + WRITE_STATS_INTERVAL;
}

/*** Descriptor serving statistics ***/

/** Digestmap to track which descriptors were downloaded this stats
 *  collection interval. It maps descriptor digest to pointers to 1,
 *  effectively turning this into a list. */
static digestmap_t *served_descs = NULL;

/** Number of how many descriptors were downloaded in total during this
 * interval. */
static unsigned long total_descriptor_downloads;

/** Start time of served descs stats or 0 if we're not collecting those. */
static time_t start_of_served_descs_stats_interval;

/** Initialize descriptor stats. */
void
rep_hist_desc_stats_init(time_t now)
{
  if (served_descs) {
    log_warn(LD_BUG, "Called rep_hist_desc_stats_init() when desc stats were "
             "already initialized. This is probably harmless.");
    return; // Already initialized
  }
  served_descs = digestmap_new();
  total_descriptor_downloads = 0;
  start_of_served_descs_stats_interval = now;
}

/** Reset served descs stats to empty, starting a new interval <b>now</b>. */
static void
rep_hist_reset_desc_stats(time_t now)
{
  rep_hist_desc_stats_term();
  rep_hist_desc_stats_init(now);
}

/** Stop collecting served descs stats, so that rep_hist_desc_stats_init() is
 * safe to be called again. */
void
rep_hist_desc_stats_term(void)
{
  digestmap_free(served_descs, NULL);
  served_descs = NULL;
  start_of_served_descs_stats_interval = 0;
  total_descriptor_downloads = 0;
}

/** Helper for rep_hist_desc_stats_write(). Return a newly allocated string
 * containing the served desc statistics until now, or NULL if we're not
 * collecting served desc stats. Caller must ensure that now is not before
 * start_of_served_descs_stats_interval. */
static char *
rep_hist_format_desc_stats(time_t now)
{
  char t[ISO_TIME_LEN+1];
  char *result;

  digestmap_iter_t *iter;
  const char *key;
  void *val;
  unsigned size;
  int *vals, max = 0, q3 = 0, md = 0, q1 = 0, min = 0;
  int n = 0;

  if (!start_of_served_descs_stats_interval)
    return NULL;

  size = digestmap_size(served_descs);
  if (size > 0) {
    vals = tor_malloc(size * sizeof(int));
    for (iter = digestmap_iter_init(served_descs);
         !digestmap_iter_done(iter);
         iter = digestmap_iter_next(served_descs, iter)) {
      uintptr_t count;
      digestmap_iter_get(iter, &key, &val);
      count = (uintptr_t)val;
      vals[n++] = (int)count;
      (void)key;
    }
    max = find_nth_int(vals, size, size-1);
    q3 = find_nth_int(vals, size, (3*size-1)/4);
    md = find_nth_int(vals, size, (size-1)/2);
    q1 = find_nth_int(vals, size, (size-1)/4);
    min = find_nth_int(vals, size, 0);
    tor_free(vals);
  }

  format_iso_time(t, now);

  tor_asprintf(&result,
               "served-descs-stats-end %s (%d s) total=%lu unique=%u "
               "max=%d q3=%d md=%d q1=%d min=%d\n",
               t,
               (unsigned) (now - start_of_served_descs_stats_interval),
               total_descriptor_downloads,
               size, max, q3, md, q1, min);

  return result;
}

/** If WRITE_STATS_INTERVAL seconds have passed since the beginning of
 * the current served desc stats interval, write the stats to
 * $DATADIR/stats/served-desc-stats (possibly appending to an existing file)
 * and reset the state for the next interval. Return when we would next want
 * to write served desc stats or 0 if we won't want to write. */
time_t
rep_hist_desc_stats_write(time_t now)
{
  char *filename = NULL, *str = NULL;

  if (!start_of_served_descs_stats_interval)
    return 0; /* We're not collecting stats. */
  if (start_of_served_descs_stats_interval + WRITE_STATS_INTERVAL > now)
    return start_of_served_descs_stats_interval + WRITE_STATS_INTERVAL;

  str = rep_hist_format_desc_stats(now);
  tor_assert(str != NULL);

  if (check_or_create_data_subdir("stats") < 0) {
    goto done;
  }
  filename = get_datadir_fname2("stats", "served-desc-stats");
  if (append_bytes_to_file(filename, str, strlen(str), 0) < 0)
    log_warn(LD_HIST, "Unable to write served descs statistics to disk!");

  rep_hist_reset_desc_stats(now);

 done:
  tor_free(filename);
  tor_free(str);
  return start_of_served_descs_stats_interval + WRITE_STATS_INTERVAL;
}

/* DOCDOC rep_hist_note_desc_served */
void
rep_hist_note_desc_served(const char * desc)
{
  void *val;
  uintptr_t count;
  if (!served_descs)
    return; // We're not collecting stats
  val = digestmap_get(served_descs, desc);
  count = (uintptr_t)val;
  if (count != INT_MAX)
    ++count;
  digestmap_set(served_descs, desc, (void*)count);
  total_descriptor_downloads++;
}

/*** Connection statistics ***/

/** Start of the current connection stats interval or 0 if we're not
 * collecting connection statistics. */
static time_t start_of_conn_stats_interval;

/** Initialize connection stats. */
void
rep_hist_conn_stats_init(time_t now)
{
  start_of_conn_stats_interval = now;
}

/* Count connections that we read and wrote less than these many bytes
 * from/to as below threshold. */
#define BIDI_THRESHOLD 20480

/* Count connections that we read or wrote at least this factor as many
 * bytes from/to than we wrote or read to/from as mostly reading or
 * writing. */
#define BIDI_FACTOR 10

/* Interval length in seconds for considering read and written bytes for
 * connection stats. */
#define BIDI_INTERVAL 10

/** Start of next BIDI_INTERVAL second interval. */
static time_t bidi_next_interval = 0;

/** Number of connections that we read and wrote less than BIDI_THRESHOLD
 * bytes from/to in BIDI_INTERVAL seconds. */
static uint32_t below_threshold = 0;

/** Number of connections that we read at least BIDI_FACTOR times more
 * bytes from than we wrote to in BIDI_INTERVAL seconds. */
static uint32_t mostly_read = 0;

/** Number of connections that we wrote at least BIDI_FACTOR times more
 * bytes to than we read from in BIDI_INTERVAL seconds. */
static uint32_t mostly_written = 0;

/** Number of connections that we read and wrote at least BIDI_THRESHOLD
 * bytes from/to, but not BIDI_FACTOR times more in either direction in
 * BIDI_INTERVAL seconds. */
static uint32_t both_read_and_written = 0;

/** Entry in a map from connection ID to the number of read and written
 * bytes on this connection in a BIDI_INTERVAL second interval. */
typedef struct bidi_map_entry_t {
  HT_ENTRY(bidi_map_entry_t) node;
  uint64_t conn_id; /**< Connection ID */
  size_t read; /**< Number of read bytes */
  size_t written; /**< Number of written bytes */
} bidi_map_entry_t;

/** Map of OR connections together with the number of read and written
 * bytes in the current BIDI_INTERVAL second interval. */
static HT_HEAD(bidimap, bidi_map_entry_t) bidi_map =
     HT_INITIALIZER();

static int
bidi_map_ent_eq(const bidi_map_entry_t *a, const bidi_map_entry_t *b)
{
  return a->conn_id == b->conn_id;
}

/* DOCDOC bidi_map_ent_hash */
static unsigned
bidi_map_ent_hash(const bidi_map_entry_t *entry)
{
  return (unsigned) entry->conn_id;
}

HT_PROTOTYPE(bidimap, bidi_map_entry_t, node, bidi_map_ent_hash,
             bidi_map_ent_eq);
HT_GENERATE(bidimap, bidi_map_entry_t, node, bidi_map_ent_hash,
            bidi_map_ent_eq, 0.6, malloc, realloc, free);

/* DOCDOC bidi_map_free */
static void
bidi_map_free(void)
{
  bidi_map_entry_t **ptr, **next, *ent;
  for (ptr = HT_START(bidimap, &bidi_map); ptr; ptr = next) {
    ent = *ptr;
    next = HT_NEXT_RMV(bidimap, &bidi_map, ptr);
    tor_free(ent);
  }
  HT_CLEAR(bidimap, &bidi_map);
}

/** Reset counters for conn statistics. */
void
rep_hist_reset_conn_stats(time_t now)
{
  start_of_conn_stats_interval = now;
  below_threshold = 0;
  mostly_read = 0;
  mostly_written = 0;
  both_read_and_written = 0;
  bidi_map_free();
}

/** Stop collecting connection stats in a way that we can re-start doing
 * so in rep_hist_conn_stats_init(). */
void
rep_hist_conn_stats_term(void)
{
  rep_hist_reset_conn_stats(0);
}

/** We read <b>num_read</b> bytes and wrote <b>num_written</b> from/to OR
 * connection <b>conn_id</b> in second <b>when</b>. If this is the first
 * observation in a new interval, sum up the last observations. Add bytes
 * for this connection. */
void
rep_hist_note_or_conn_bytes(uint64_t conn_id, size_t num_read,
                            size_t num_written, time_t when)
{
  if (!start_of_conn_stats_interval)
    return;
  /* Initialize */
  if (bidi_next_interval == 0)
    bidi_next_interval = when + BIDI_INTERVAL;
  /* Sum up last period's statistics */
  if (when >= bidi_next_interval) {
    bidi_map_entry_t **ptr, **next, *ent;
    for (ptr = HT_START(bidimap, &bidi_map); ptr; ptr = next) {
      ent = *ptr;
      if (ent->read + ent->written < BIDI_THRESHOLD)
        below_threshold++;
      else if (ent->read >= ent->written * BIDI_FACTOR)
        mostly_read++;
      else if (ent->written >= ent->read * BIDI_FACTOR)
        mostly_written++;
      else
        both_read_and_written++;
      next = HT_NEXT_RMV(bidimap, &bidi_map, ptr);
      tor_free(ent);
    }
    while (when >= bidi_next_interval)
      bidi_next_interval += BIDI_INTERVAL;
    log_info(LD_GENERAL, "%d below threshold, %d mostly read, "
             "%d mostly written, %d both read and written.",
             below_threshold, mostly_read, mostly_written,
             both_read_and_written);
  }
  /* Add this connection's bytes. */
  if (num_read > 0 || num_written > 0) {
    bidi_map_entry_t *entry, lookup;
    lookup.conn_id = conn_id;
    entry = HT_FIND(bidimap, &bidi_map, &lookup);
    if (entry) {
      entry->written += num_written;
      entry->read += num_read;
    } else {
      entry = tor_malloc_zero(sizeof(bidi_map_entry_t));
      entry->conn_id = conn_id;
      entry->written = num_written;
      entry->read = num_read;
      HT_INSERT(bidimap, &bidi_map, entry);
    }
  }
}

/** Return a newly allocated string containing the connection statistics
 * until <b>now</b>, or NULL if we're not collecting conn stats. Caller must
 * ensure start_of_conn_stats_interval is in the past. */
char *
rep_hist_format_conn_stats(time_t now)
{
  char *result, written[ISO_TIME_LEN+1];

  if (!start_of_conn_stats_interval)
    return NULL; /* Not initialized. */

  tor_assert(now >= start_of_conn_stats_interval);

  format_iso_time(written, now);
  tor_asprintf(&result, "conn-bi-direct %s (%d s) %d,%d,%d,%d\n",
               written,
               (unsigned) (now - start_of_conn_stats_interval),
               below_threshold,
               mostly_read,
               mostly_written,
               both_read_and_written);
  return result;
}

/** If 24 hours have passed since the beginning of the current conn stats
 * period, write conn stats to $DATADIR/stats/conn-stats (possibly
 * overwriting an existing file) and reset counters.  Return when we would
 * next want to write conn stats or 0 if we never want to write. */
time_t
rep_hist_conn_stats_write(time_t now)
{
  char *str = NULL;

  if (!start_of_conn_stats_interval)
    return 0; /* Not initialized. */
  if (start_of_conn_stats_interval + WRITE_STATS_INTERVAL > now)
    goto done; /* Not ready to write */

  /* Generate history string. */
  str = rep_hist_format_conn_stats(now);

  /* Reset counters. */
  rep_hist_reset_conn_stats(now);

  /* Try to write to disk. */
  if (!check_or_create_data_subdir("stats")) {
    write_to_data_subdir("stats", "conn-stats", str, "connection statistics");
  }

 done:
  tor_free(str);
  return start_of_conn_stats_interval + WRITE_STATS_INTERVAL;
}

/** Internal statistics to track how many requests of each type of
 * handshake we've received, and how many we've completed. Useful for
 * seeing trends in cpu load.
 * @{ */
static int onion_handshakes_requested[MAX_ONION_HANDSHAKE_TYPE+1] = {0};
static int onion_handshakes_completed[MAX_ONION_HANDSHAKE_TYPE+1] = {0};
/**@}*/

/** A new onionskin (using the <b>type</b> handshake) has arrived. */
void
rep_hist_note_circuit_handshake_requested(uint16_t type)
{
  if (type <= MAX_ONION_HANDSHAKE_TYPE)
    onion_handshakes_requested[type]++;
}

/** We've sent an onionskin (using the <b>type</b> handshake) to a
 * cpuworker. */
void
rep_hist_note_circuit_handshake_completed(uint16_t type)
{
  if (type <= MAX_ONION_HANDSHAKE_TYPE)
    onion_handshakes_completed[type]++;
}

/** Log our onionskin statistics since the last time we were called. */
void
rep_hist_log_circuit_handshake_stats(time_t now)
{
  (void)now;
<<<<<<< HEAD
  /* XXX024 maybe quiet this log message before 0.2.4 goes stable for real */
  log_notice(LD_HEARTBEAT, "Circuit handshake stats since last time: "
=======
  log_notice(LD_HIST, "Circuit handshake stats since last time: "
>>>>>>> 88b9988b
             "%d/%d TAP, %d/%d NTor.",
             onion_handshakes_completed[ONION_HANDSHAKE_TYPE_TAP],
             onion_handshakes_requested[ONION_HANDSHAKE_TYPE_TAP],
             onion_handshakes_completed[ONION_HANDSHAKE_TYPE_NTOR],
             onion_handshakes_requested[ONION_HANDSHAKE_TYPE_NTOR]);
  memset(onion_handshakes_completed, 0, sizeof(onion_handshakes_completed));
  memset(onion_handshakes_requested, 0, sizeof(onion_handshakes_requested));
}

/** Free all storage held by the OR/link history caches, by the
 * bandwidth history arrays, by the port history, or by statistics . */
void
rep_hist_free_all(void)
{
  digestmap_free(history_map, free_or_history);
  tor_free(read_array);
  tor_free(write_array);
  tor_free(dir_read_array);
  tor_free(dir_write_array);
  tor_free(last_stability_doc);
  tor_free(exit_bytes_read);
  tor_free(exit_bytes_written);
  tor_free(exit_streams);
  built_last_stability_doc_at = 0;
  predicted_ports_free();
  bidi_map_free();

  if (circuits_for_buffer_stats) {
    SMARTLIST_FOREACH(circuits_for_buffer_stats, circ_buffer_stats_t *, s,
                      tor_free(s));
    smartlist_free(circuits_for_buffer_stats);
    circuits_for_buffer_stats = NULL;
  }
  rep_hist_desc_stats_term();
  total_descriptor_downloads = 0;
}
<|MERGE_RESOLUTION|>--- conflicted
+++ resolved
@@ -3017,12 +3017,7 @@
 rep_hist_log_circuit_handshake_stats(time_t now)
 {
   (void)now;
-<<<<<<< HEAD
-  /* XXX024 maybe quiet this log message before 0.2.4 goes stable for real */
   log_notice(LD_HEARTBEAT, "Circuit handshake stats since last time: "
-=======
-  log_notice(LD_HIST, "Circuit handshake stats since last time: "
->>>>>>> 88b9988b
              "%d/%d TAP, %d/%d NTor.",
              onion_handshakes_completed[ONION_HANDSHAKE_TYPE_TAP],
              onion_handshakes_requested[ONION_HANDSHAKE_TYPE_TAP],
