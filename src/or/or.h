--- conflicted
+++ resolved
@@ -2646,22 +2646,7 @@
    * when doing so. */
   char *BridgePassword;
 
-<<<<<<< HEAD
-  /** Whether we should start all circuits with a bridge. This is an
-   * "autobool": 1 means strictly yes, 0 means strictly no, and -1 means that
-   * we do iff any bridges are configured, we are not running a server and
-   * have not specified a list of entry nodes.   Don't use this value directly;
-   * use <b>UseBridges</b> instead. */
-  int UseBridges_;
-  /** Effective value of UseBridges. Will be set equally for UseBridges set to
-   * 1 or 0, but for 'auto' it will be set to 1 iff any bridges are
-   * configured, we are not running a server and have not specified a list of
-   * entry nodes. */
-  int UseBridges;
-
-=======
   int UseBridges; /**< Boolean: should we start all circuits with a bridge? */
->>>>>>> 8e5dfe42
   config_line_t *Bridges; /**< List of bootstrap bridge addresses. */
 
   int BridgeRelay; /**< Boolean: are we acting as a bridge relay? We make
