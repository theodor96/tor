/* Copyright (c) 2001-2004, Roger Dingledine.
 * Copyright (c) 2004-2006, Roger Dingledine, Nick Mathewson.
 * Copyright (c) 2007-2017, The Tor Project, Inc. */
/* See LICENSE for licensing information */

#define DIRECTORY_PRIVATE

#include "or.h"
#include "backtrace.h"
#include "bridges.h"
#include "buffers.h"
#include "circuitbuild.h"
#include "config.h"
#include "connection.h"
#include "connection_edge.h"
#include "conscache.h"
#include "consdiff.h"
#include "consdiffmgr.h"
#include "control.h"
#include "compat.h"
#include "directory.h"
#include "dirserv.h"
#include "dirvote.h"
#include "entrynodes.h"
#include "geoip.h"
#include "hs_cache.h"
#include "hs_common.h"
#include "hs_client.h"
#include "main.h"
#include "microdesc.h"
#include "networkstatus.h"
#include "nodelist.h"
#include "policies.h"
#include "relay.h"
#include "rendclient.h"
#include "rendcommon.h"
#include "rendservice.h"
#include "rephist.h"
#include "router.h"
#include "routerlist.h"
#include "routerparse.h"
#include "routerset.h"
#include "shared_random.h"

#if defined(EXPORTMALLINFO) && defined(HAVE_MALLOC_H) && defined(HAVE_MALLINFO)
#if !defined(OpenBSD)
#include <malloc.h>
#endif
#endif

/**
 * \file directory.c
 * \brief Code to send and fetch information from directory authorities and
 * caches via HTTP.
 *
 * Directory caches and authorities use dirserv.c to generate the results of a
 * query and stream them to the connection; clients use routerparse.c to parse
 * them.
 *
 * Every directory request has a dir_connection_t on the client side and on
 * the server side.  In most cases, the dir_connection_t object is a linked
 * connection, tunneled through an edge_connection_t so that it can be a
 * stream on the Tor network.  The only non-tunneled connections are those
 * that are used to upload material (descriptors and votes) to authorities.
 * Among tunneled connections, some use one-hop circuits, and others use
 * multi-hop circuits for anonymity.
 *
 * Directory requests are launched by calling
 * directory_initiate_request(). This
 * launch the connection, will construct an HTTP request with
 * directory_send_command(), send the and wait for a response.  The client
 * later handles the response with connection_dir_client_reached_eof(),
 * which passes the information received to another part of Tor.
 *
 * On the server side, requests are read in directory_handle_command(),
 * which dispatches first on the request type (GET or POST), and then on
 * the URL requested. GET requests are processed with a table-based
 * dispatcher in url_table[].  The process of handling larger GET requests
 * is complicated because we need to avoid allocating a copy of all the
 * data to be sent to the client in one huge buffer.  Instead, we spool the
 * data into the buffer using logic in connection_dirserv_flushed_some() in
 * dirserv.c.  (TODO: If we extended buf.c to have a zero-copy
 * reference-based buffer type, we could remove most of that code, at the
 * cost of a bit more reference counting.)
 **/

/* In-points to directory.c:
 *
 * - directory_post_to_dirservers(), called from
 *   router_upload_dir_desc_to_dirservers() in router.c
 *   upload_service_descriptor() in rendservice.c
 * - directory_get_from_dirserver(), called from
 *   rend_client_refetch_renddesc() in rendclient.c
 *   run_scheduled_events() in main.c
 *   do_hup() in main.c
 * - connection_dir_process_inbuf(), called from
 *   connection_process_inbuf() in connection.c
 * - connection_dir_finished_flushing(), called from
 *   connection_finished_flushing() in connection.c
 * - connection_dir_finished_connecting(), called from
 *   connection_finished_connecting() in connection.c
 */
static void directory_send_command(dir_connection_t *conn,
                                   int direct,
                                   const directory_request_t *request);
static int body_is_plausible(const char *body, size_t body_len, int purpose);
static void http_set_address_origin(const char *headers, connection_t *conn);
static void connection_dir_download_routerdesc_failed(dir_connection_t *conn);
static void connection_dir_bridge_routerdesc_failed(dir_connection_t *conn);
static void connection_dir_download_cert_failed(
                               dir_connection_t *conn, int status_code);
static void connection_dir_retry_bridges(smartlist_t *descs);
static void dir_routerdesc_download_failed(smartlist_t *failed,
                                           int status_code,
                                           int router_purpose,
                                           int was_extrainfo,
                                           int was_descriptor_digests);
static void dir_microdesc_download_failed(smartlist_t *failed,
                                          int status_code);
static int client_likes_consensus(const struct consensus_cache_entry_t *ent,
                                  const char *want_url);

static void connection_dir_close_consensus_fetches(
                   dir_connection_t *except_this_one, const char *resource);

/********* START VARIABLES **********/

/** How far in the future do we allow a directory server to tell us it is
 * before deciding that one of us has the wrong time? */
#define ALLOW_DIRECTORY_TIME_SKEW (30*60)

#define X_ADDRESS_HEADER "X-Your-Address-Is: "
#define X_OR_DIFF_FROM_CONSENSUS_HEADER "X-Or-Diff-From-Consensus: "

/** HTTP cache control: how long do we tell proxies they can cache each
 * kind of document we serve? */
#define FULL_DIR_CACHE_LIFETIME (60*60)
#define RUNNINGROUTERS_CACHE_LIFETIME (20*60)
#define DIRPORTFRONTPAGE_CACHE_LIFETIME (20*60)
#define NETWORKSTATUS_CACHE_LIFETIME (5*60)
#define ROUTERDESC_CACHE_LIFETIME (30*60)
#define ROUTERDESC_BY_DIGEST_CACHE_LIFETIME (48*60*60)
#define ROBOTS_CACHE_LIFETIME (24*60*60)
#define MICRODESC_CACHE_LIFETIME (48*60*60)

/********* END VARIABLES ************/

/** Return false if the directory purpose <b>dir_purpose</b>
 * does not require an anonymous (three-hop) connection.
 *
 * Return true 1) by default, 2) if all directory actions have
 * specifically been configured to be over an anonymous connection,
 * or 3) if the router is a bridge */
int
purpose_needs_anonymity(uint8_t dir_purpose, uint8_t router_purpose,
                        const char *resource)
{
  if (get_options()->AllDirActionsPrivate)
    return 1;

  if (router_purpose == ROUTER_PURPOSE_BRIDGE) {
    if (dir_purpose == DIR_PURPOSE_FETCH_SERVERDESC
        && resource && !strcmp(resource, "authority.z")) {
      /* We are asking a bridge for its own descriptor. That doesn't need
         anonymity. */
      return 0;
    }
    /* Assume all other bridge stuff needs anonymity. */
    return 1; /* if no circuits yet, this might break bootstrapping, but it's
               * needed to be safe. */
  }

  switch (dir_purpose)
  {
    case DIR_PURPOSE_UPLOAD_DIR:
    case DIR_PURPOSE_UPLOAD_VOTE:
    case DIR_PURPOSE_UPLOAD_SIGNATURES:
    case DIR_PURPOSE_FETCH_STATUS_VOTE:
    case DIR_PURPOSE_FETCH_DETACHED_SIGNATURES:
    case DIR_PURPOSE_FETCH_CONSENSUS:
    case DIR_PURPOSE_FETCH_CERTIFICATE:
    case DIR_PURPOSE_FETCH_SERVERDESC:
    case DIR_PURPOSE_FETCH_EXTRAINFO:
    case DIR_PURPOSE_FETCH_MICRODESC:
      return 0;
    case DIR_PURPOSE_HAS_FETCHED_HSDESC:
    case DIR_PURPOSE_HAS_FETCHED_RENDDESC_V2:
    case DIR_PURPOSE_UPLOAD_RENDDESC_V2:
    case DIR_PURPOSE_FETCH_RENDDESC_V2:
    case DIR_PURPOSE_FETCH_HSDESC:
    case DIR_PURPOSE_UPLOAD_HSDESC:
      return 1;
    case DIR_PURPOSE_SERVER:
    default:
      log_warn(LD_BUG, "Called with dir_purpose=%d, router_purpose=%d",
               dir_purpose, router_purpose);
      tor_assert_nonfatal_unreached();
      return 1; /* Assume it needs anonymity; better safe than sorry. */
  }
}

/** Return a newly allocated string describing <b>auth</b>. Only describes
 * authority features. */
STATIC char *
authdir_type_to_string(dirinfo_type_t auth)
{
  char *result;
  smartlist_t *lst = smartlist_new();
  if (auth & V3_DIRINFO)
    smartlist_add(lst, (void*)"V3");
  if (auth & BRIDGE_DIRINFO)
    smartlist_add(lst, (void*)"Bridge");
  if (smartlist_len(lst)) {
    result = smartlist_join_strings(lst, ", ", 0, NULL);
  } else {
    result = tor_strdup("[Not an authority]");
  }
  smartlist_free(lst);
  return result;
}

/** Return a string describing a given directory connection purpose. */
STATIC const char *
dir_conn_purpose_to_string(int purpose)
{
  switch (purpose)
    {
    case DIR_PURPOSE_UPLOAD_DIR:
      return "server descriptor upload";
    case DIR_PURPOSE_UPLOAD_VOTE:
      return "server vote upload";
    case DIR_PURPOSE_UPLOAD_SIGNATURES:
      return "consensus signature upload";
    case DIR_PURPOSE_FETCH_SERVERDESC:
      return "server descriptor fetch";
    case DIR_PURPOSE_FETCH_EXTRAINFO:
      return "extra-info fetch";
    case DIR_PURPOSE_FETCH_CONSENSUS:
      return "consensus network-status fetch";
    case DIR_PURPOSE_FETCH_CERTIFICATE:
      return "authority cert fetch";
    case DIR_PURPOSE_FETCH_STATUS_VOTE:
      return "status vote fetch";
    case DIR_PURPOSE_FETCH_DETACHED_SIGNATURES:
      return "consensus signature fetch";
    case DIR_PURPOSE_FETCH_RENDDESC_V2:
      return "hidden-service v2 descriptor fetch";
    case DIR_PURPOSE_UPLOAD_RENDDESC_V2:
      return "hidden-service v2 descriptor upload";
    case DIR_PURPOSE_FETCH_HSDESC:
      return "hidden-service descriptor fetch";
    case DIR_PURPOSE_UPLOAD_HSDESC:
      return "hidden-service descriptor upload";
    case DIR_PURPOSE_FETCH_MICRODESC:
      return "microdescriptor fetch";
    }

  log_warn(LD_BUG, "Called with unknown purpose %d", purpose);
  return "(unknown)";
}

/** Return the requisite directory information types. */
STATIC dirinfo_type_t
dir_fetch_type(int dir_purpose, int router_purpose, const char *resource)
{
  dirinfo_type_t type;
  switch (dir_purpose) {
    case DIR_PURPOSE_FETCH_EXTRAINFO:
      type = EXTRAINFO_DIRINFO;
      if (router_purpose == ROUTER_PURPOSE_BRIDGE)
        type |= BRIDGE_DIRINFO;
      else
        type |= V3_DIRINFO;
      break;
    case DIR_PURPOSE_FETCH_SERVERDESC:
      if (router_purpose == ROUTER_PURPOSE_BRIDGE)
        type = BRIDGE_DIRINFO;
      else
        type = V3_DIRINFO;
      break;
    case DIR_PURPOSE_FETCH_STATUS_VOTE:
    case DIR_PURPOSE_FETCH_DETACHED_SIGNATURES:
    case DIR_PURPOSE_FETCH_CERTIFICATE:
      type = V3_DIRINFO;
      break;
    case DIR_PURPOSE_FETCH_CONSENSUS:
      type = V3_DIRINFO;
      if (resource && !strcmp(resource, "microdesc"))
        type |= MICRODESC_DIRINFO;
      break;
    case DIR_PURPOSE_FETCH_MICRODESC:
      type = MICRODESC_DIRINFO;
      break;
    default:
      log_warn(LD_BUG, "Unexpected purpose %d", (int)dir_purpose);
      type = NO_DIRINFO;
      break;
  }
  return type;
}

/** Return true iff <b>identity_digest</b> is the digest of a router which
 * says that it caches extrainfos.  (If <b>is_authority</b> we always
 * believe that to be true.) */
int
router_supports_extrainfo(const char *identity_digest, int is_authority)
{
  const node_t *node = node_get_by_id(identity_digest);

  if (node && node->ri) {
    if (node->ri->caches_extra_info)
      return 1;
  }
  if (is_authority) {
    return 1;
  }
  return 0;
}

/** Return true iff any trusted directory authority has accepted our
 * server descriptor.
 *
 * We consider any authority sufficient because waiting for all of
 * them means it never happens while any authority is down; we don't
 * go for something more complex in the middle (like \>1/3 or \>1/2 or
 * \>=1/2) because that doesn't seem necessary yet.
 */
int
directories_have_accepted_server_descriptor(void)
{
  const smartlist_t *servers = router_get_trusted_dir_servers();
  const or_options_t *options = get_options();
  SMARTLIST_FOREACH(servers, dir_server_t *, d, {
    if ((d->type & options->PublishServerDescriptor_) &&
        d->has_accepted_serverdesc) {
      return 1;
    }
  });
  return 0;
}

/** Start a connection to every suitable directory authority, using
 * connection purpose <b>dir_purpose</b> and uploading <b>payload</b>
 * (of length <b>payload_len</b>). The dir_purpose should be one of
 * 'DIR_PURPOSE_UPLOAD_{DIR|VOTE|SIGNATURES}'.
 *
 * <b>router_purpose</b> describes the type of descriptor we're
 * publishing, if we're publishing a descriptor -- e.g. general or bridge.
 *
 * <b>type</b> specifies what sort of dir authorities (V3,
 * BRIDGE, etc) we should upload to.
 *
 * If <b>extrainfo_len</b> is nonzero, the first <b>payload_len</b> bytes of
 * <b>payload</b> hold a router descriptor, and the next <b>extrainfo_len</b>
 * bytes of <b>payload</b> hold an extra-info document.  Upload the descriptor
 * to all authorities, and the extra-info document to all authorities that
 * support it.
 */
void
directory_post_to_dirservers(uint8_t dir_purpose, uint8_t router_purpose,
                             dirinfo_type_t type,
                             const char *payload,
                             size_t payload_len, size_t extrainfo_len)
{
  const or_options_t *options = get_options();
  dir_indirection_t indirection;
  const smartlist_t *dirservers = router_get_trusted_dir_servers();
  int found = 0;
  const int exclude_self = (dir_purpose == DIR_PURPOSE_UPLOAD_VOTE ||
                            dir_purpose == DIR_PURPOSE_UPLOAD_SIGNATURES);
  tor_assert(dirservers);
  /* This tries dirservers which we believe to be down, but ultimately, that's
   * harmless, and we may as well err on the side of getting things uploaded.
   */
  SMARTLIST_FOREACH_BEGIN(dirservers, dir_server_t *, ds) {
      routerstatus_t *rs = &(ds->fake_status);
      size_t upload_len = payload_len;

      if ((type & ds->type) == 0)
        continue;

      if (exclude_self && router_digest_is_me(ds->digest)) {
        /* we don't upload to ourselves, but at least there's now at least
         * one authority of this type that has what we wanted to upload. */
        found = 1;
        continue;
      }

      if (options->StrictNodes &&
          routerset_contains_routerstatus(options->ExcludeNodes, rs, -1)) {
        log_warn(LD_DIR, "Wanted to contact authority '%s' for %s, but "
                 "it's in our ExcludedNodes list and StrictNodes is set. "
                 "Skipping.",
                 ds->nickname,
                 dir_conn_purpose_to_string(dir_purpose));
        continue;
      }

      found = 1; /* at least one authority of this type was listed */
      if (dir_purpose == DIR_PURPOSE_UPLOAD_DIR)
        ds->has_accepted_serverdesc = 0;

      if (extrainfo_len && router_supports_extrainfo(ds->digest, 1)) {
        upload_len += extrainfo_len;
        log_info(LD_DIR, "Uploading an extrainfo too (length %d)",
                 (int) extrainfo_len);
      }
      if (purpose_needs_anonymity(dir_purpose, router_purpose, NULL)) {
        indirection = DIRIND_ANONYMOUS;
      } else if (!fascist_firewall_allows_dir_server(ds,
                                                     FIREWALL_DIR_CONNECTION,
                                                     0)) {
        if (fascist_firewall_allows_dir_server(ds, FIREWALL_OR_CONNECTION, 0))
          indirection = DIRIND_ONEHOP;
        else
          indirection = DIRIND_ANONYMOUS;
      } else {
        indirection = DIRIND_DIRECT_CONN;
      }

      directory_request_t *req = directory_request_new(dir_purpose);
      directory_request_set_routerstatus(req, rs);
      directory_request_set_router_purpose(req, router_purpose);
      directory_request_set_indirection(req, indirection);
      directory_request_set_payload(req, payload, upload_len);
      directory_initiate_request(req);
      directory_request_free(req);
  } SMARTLIST_FOREACH_END(ds);
  if (!found) {
    char *s = authdir_type_to_string(type);
    log_warn(LD_DIR, "Publishing server descriptor to directory authorities "
             "of type '%s', but no authorities of that type listed!", s);
    tor_free(s);
  }
}

/** Return true iff, according to the values in <b>options</b>, we should be
 * using directory guards for direct downloads of directory information. */
STATIC int
should_use_directory_guards(const or_options_t *options)
{
  /* Public (non-bridge) servers never use directory guards. */
  if (public_server_mode(options))
    return 0;
  /* If guards are disabled, we can't use directory guards.
   */
  if (!options->UseEntryGuards)
    return 0;
  /* If we're configured to fetch directory info aggressively or of a
   * nonstandard type, don't use directory guards. */
  if (options->DownloadExtraInfo || options->FetchDirInfoEarly ||
      options->FetchDirInfoExtraEarly || options->FetchUselessDescriptors)
    return 0;
  return 1;
}

/** Pick an unconstrained directory server from among our guards, the latest
 * networkstatus, or the fallback dirservers, for use in downloading
 * information of type <b>type</b>, and return its routerstatus. */
static const routerstatus_t *
directory_pick_generic_dirserver(dirinfo_type_t type, int pds_flags,
                                 uint8_t dir_purpose,
                                 circuit_guard_state_t **guard_state_out)
{
  const routerstatus_t *rs = NULL;
  const or_options_t *options = get_options();

  if (options->UseBridges)
    log_warn(LD_BUG, "Called when we have UseBridges set.");

  if (should_use_directory_guards(options)) {
    const node_t *node = guards_choose_dirguard(guard_state_out);
    if (node)
      rs = node->rs;
  } else {
    /* anybody with a non-zero dirport will do */
    rs = router_pick_directory_server(type, pds_flags);
  }
  if (!rs) {
    log_info(LD_DIR, "No router found for %s; falling back to "
             "dirserver list.", dir_conn_purpose_to_string(dir_purpose));
    rs = router_pick_fallback_dirserver(type, pds_flags);
  }

  return rs;
}

/**
 * Set the extra fields in <b>req</b> that are used when requesting a
 * consensus of type <b>resource</b>.
 *
 * Right now, these fields are if-modified-since and x-or-diff-from-consensus.
 */
static void
dir_consensus_request_set_additional_headers(directory_request_t *req,
                                             const char *resource)
{
  time_t if_modified_since = 0;
  uint8_t or_diff_from[DIGEST256_LEN];
  int or_diff_from_is_set = 0;

  /* DEFAULT_IF_MODIFIED_SINCE_DELAY is 1/20 of the default consensus
   * period of 1 hour.
   */
  const int DEFAULT_IF_MODIFIED_SINCE_DELAY = 180;
  const int32_t DEFAULT_TRY_DIFF_FOR_CONSENSUS_NEWER = 72;
  const int32_t MIN_TRY_DIFF_FOR_CONSENSUS_NEWER = 0;
  const int32_t MAX_TRY_DIFF_FOR_CONSENSUS_NEWER = 8192;
  const char TRY_DIFF_FOR_CONSENSUS_NEWER_NAME[] =
    "try-diff-for-consensus-newer-than";

  int flav = FLAV_NS;
  if (resource)
    flav = networkstatus_parse_flavor_name(resource);

  int32_t max_age_for_diff = 3600 *
    networkstatus_get_param(NULL,
                            TRY_DIFF_FOR_CONSENSUS_NEWER_NAME,
                            DEFAULT_TRY_DIFF_FOR_CONSENSUS_NEWER,
                            MIN_TRY_DIFF_FOR_CONSENSUS_NEWER,
                            MAX_TRY_DIFF_FOR_CONSENSUS_NEWER);

  if (flav != -1) {
    /* IF we have a parsed consensus of this type, we can do an
     * if-modified-time based on it. */
    networkstatus_t *v;
    v = networkstatus_get_latest_consensus_by_flavor(flav);
    if (v) {
      /* In networks with particularly short V3AuthVotingIntervals,
       * ask for the consensus if it's been modified since half the
       * V3AuthVotingInterval of the most recent consensus. */
      time_t ims_delay = DEFAULT_IF_MODIFIED_SINCE_DELAY;
      if (v->fresh_until > v->valid_after
          && ims_delay > (v->fresh_until - v->valid_after)/2) {
        ims_delay = (v->fresh_until - v->valid_after)/2;
      }
      if_modified_since = v->valid_after + ims_delay;
      if (v->valid_after >= approx_time() - max_age_for_diff) {
        memcpy(or_diff_from, v->digest_sha3_as_signed, DIGEST256_LEN);
        or_diff_from_is_set = 1;
      }
    }
  } else {
    /* Otherwise it might be a consensus we don't parse, but which we
     * do cache.  Look at the cached copy, perhaps. */
    cached_dir_t *cd = dirserv_get_consensus(resource);
    /* We have no method of determining the voting interval from an
     * unparsed consensus, so we use the default. */
    if (cd) {
      if_modified_since = cd->published + DEFAULT_IF_MODIFIED_SINCE_DELAY;
      if (cd->published >= approx_time() - max_age_for_diff) {
        memcpy(or_diff_from, cd->digest_sha3_as_signed, DIGEST256_LEN);
        or_diff_from_is_set = 1;
      }
    }
  }

  if (if_modified_since > 0)
    directory_request_set_if_modified_since(req, if_modified_since);
  if (or_diff_from_is_set) {
    char hex[HEX_DIGEST256_LEN + 1];
    base16_encode(hex, sizeof(hex),
                  (const char*)or_diff_from, sizeof(or_diff_from));
    directory_request_add_header(req, X_OR_DIFF_FROM_CONSENSUS_HEADER, hex);
  }
}

/** Start a connection to a random running directory server, using
 * connection purpose <b>dir_purpose</b>, intending to fetch descriptors
 * of purpose <b>router_purpose</b>, and requesting <b>resource</b>.
 * Use <b>pds_flags</b> as arguments to router_pick_directory_server()
 * or router_pick_trusteddirserver().
 */
MOCK_IMPL(void,
directory_get_from_dirserver,(
                            uint8_t dir_purpose,
                            uint8_t router_purpose,
                            const char *resource,
                            int pds_flags,
                            download_want_authority_t want_authority))
{
  const routerstatus_t *rs = NULL;
  const or_options_t *options = get_options();
  int prefer_authority = (directory_fetches_from_authorities(options)
                          || want_authority == DL_WANT_AUTHORITY);
  int require_authority = 0;
  int get_via_tor = purpose_needs_anonymity(dir_purpose, router_purpose,
                                            resource);
  dirinfo_type_t type = dir_fetch_type(dir_purpose, router_purpose, resource);

  if (type == NO_DIRINFO)
    return;

  if (!options->FetchServerDescriptors)
    return;

  circuit_guard_state_t *guard_state = NULL;
  if (!get_via_tor) {
    if (options->UseBridges && !(type & BRIDGE_DIRINFO)) {
      /* We want to ask a running bridge for which we have a descriptor.
       *
       * When we ask choose_random_entry() for a bridge, we specify what
       * sort of dir fetch we'll be doing, so it won't return a bridge
       * that can't answer our question.
       */
      const node_t *node = guards_choose_dirguard(&guard_state);
      if (node && node->ri) {
        /* every bridge has a routerinfo. */
        routerinfo_t *ri = node->ri;
        /* clients always make OR connections to bridges */
        tor_addr_port_t or_ap;
        directory_request_t *req = directory_request_new(dir_purpose);
        /* we are willing to use a non-preferred address if we need to */
        fascist_firewall_choose_address_node(node, FIREWALL_OR_CONNECTION, 0,
                                             &or_ap);
        directory_request_set_or_addr_port(req, &or_ap);
        directory_request_set_directory_id_digest(req,
                                            ri->cache_info.identity_digest);
        directory_request_set_router_purpose(req, router_purpose);
        directory_request_set_resource(req, resource);
        if (dir_purpose == DIR_PURPOSE_FETCH_CONSENSUS)
          dir_consensus_request_set_additional_headers(req, resource);
        directory_request_set_guard_state(req, guard_state);
        directory_initiate_request(req);
        directory_request_free(req);
      } else {
        if (guard_state) {
          entry_guard_cancel(&guard_state);
        }
        log_notice(LD_DIR, "Ignoring directory request, since no bridge "
                           "nodes are available yet.");
      }

      return;
    } else {
      if (prefer_authority || (type & BRIDGE_DIRINFO)) {
        /* only ask authdirservers, and don't ask myself */
        rs = router_pick_trusteddirserver(type, pds_flags);
        if (rs == NULL && (pds_flags & (PDS_NO_EXISTING_SERVERDESC_FETCH|
                                        PDS_NO_EXISTING_MICRODESC_FETCH))) {
          /* We don't want to fetch from any authorities that we're currently
           * fetching server descriptors from, and we got no match.  Did we
           * get no match because all the authorities have connections
           * fetching server descriptors (in which case we should just
           * return,) or because all the authorities are down or on fire or
           * unreachable or something (in which case we should go on with
           * our fallback code)? */
          pds_flags &= ~(PDS_NO_EXISTING_SERVERDESC_FETCH|
                         PDS_NO_EXISTING_MICRODESC_FETCH);
          rs = router_pick_trusteddirserver(type, pds_flags);
          if (rs) {
            log_debug(LD_DIR, "Deferring serverdesc fetch: all authorities "
                      "are in use.");
            return;
          }
        }
        if (rs == NULL && require_authority) {
          log_info(LD_DIR, "No authorities were available for %s: will try "
                   "later.", dir_conn_purpose_to_string(dir_purpose));
          return;
        }
      }
      if (!rs && !(type & BRIDGE_DIRINFO)) {
        rs = directory_pick_generic_dirserver(type, pds_flags,
                                              dir_purpose,
                                              &guard_state);
        if (!rs)
          get_via_tor = 1; /* last resort: try routing it via Tor */
      }
    }
  }

  if (get_via_tor) {
    /* Never use fascistfirewall; we're going via Tor. */
    pds_flags |= PDS_IGNORE_FASCISTFIREWALL;
    rs = router_pick_directory_server(type, pds_flags);
  }

  /* If we have any hope of building an indirect conn, we know some router
   * descriptors.  If (rs==NULL), we can't build circuits anyway, so
   * there's no point in falling back to the authorities in this case. */
  if (rs) {
    const dir_indirection_t indirection =
      get_via_tor ? DIRIND_ANONYMOUS : DIRIND_ONEHOP;
    directory_request_t *req = directory_request_new(dir_purpose);
    directory_request_set_routerstatus(req, rs);
    directory_request_set_router_purpose(req, router_purpose);
    directory_request_set_indirection(req, indirection);
    directory_request_set_resource(req, resource);
    if (dir_purpose == DIR_PURPOSE_FETCH_CONSENSUS)
      dir_consensus_request_set_additional_headers(req, resource);
    if (guard_state)
      directory_request_set_guard_state(req, guard_state);
    directory_initiate_request(req);
    directory_request_free(req);
  } else {
    log_notice(LD_DIR,
               "While fetching directory info, "
               "no running dirservers known. Will try again later. "
               "(purpose %d)", dir_purpose);
    if (!purpose_needs_anonymity(dir_purpose, router_purpose, resource)) {
      /* remember we tried them all and failed. */
      directory_all_unreachable(time(NULL));
    }
  }
}

/** As directory_get_from_dirserver, but initiates a request to <i>every</i>
 * directory authority other than ourself.  Only for use by authorities when
 * searching for missing information while voting. */
void
directory_get_from_all_authorities(uint8_t dir_purpose,
                                   uint8_t router_purpose,
                                   const char *resource)
{
  tor_assert(dir_purpose == DIR_PURPOSE_FETCH_STATUS_VOTE ||
             dir_purpose == DIR_PURPOSE_FETCH_DETACHED_SIGNATURES);

  SMARTLIST_FOREACH_BEGIN(router_get_trusted_dir_servers(),
                          dir_server_t *, ds) {
      if (router_digest_is_me(ds->digest))
        continue;
      if (!(ds->type & V3_DIRINFO))
        continue;
      const routerstatus_t *rs = &ds->fake_status;
      directory_request_t *req = directory_request_new(dir_purpose);
      directory_request_set_routerstatus(req, rs);
      directory_request_set_router_purpose(req, router_purpose);
      directory_request_set_resource(req, resource);
      directory_initiate_request(req);
      directory_request_free(req);
  } SMARTLIST_FOREACH_END(ds);
}

/** Return true iff <b>ind</b> requires a multihop circuit. */
static int
dirind_is_anon(dir_indirection_t ind)
{
  return ind == DIRIND_ANON_DIRPORT || ind == DIRIND_ANONYMOUS;
}

/* Choose reachable OR and Dir addresses and ports from status, copying them
 * into use_or_ap and use_dir_ap. If indirection is anonymous, then we're
 * connecting via another relay, so choose the primary IPv4 address and ports.
 *
 * status should have at least one reachable address, if we can't choose a
 * reachable address, warn and return -1. Otherwise, return 0.
 */
static int
directory_choose_address_routerstatus(const routerstatus_t *status,
                                      dir_indirection_t indirection,
                                      tor_addr_port_t *use_or_ap,
                                      tor_addr_port_t *use_dir_ap)
{
  tor_assert(status != NULL);
  tor_assert(use_or_ap != NULL);
  tor_assert(use_dir_ap != NULL);

  const or_options_t *options = get_options();
  int have_or = 0, have_dir = 0;

  /* We expect status to have at least one reachable address if we're
   * connecting to it directly.
   *
   * Therefore, we can simply use the other address if the one we want isn't
   * allowed by the firewall.
   *
   * (When Tor uploads and downloads a hidden service descriptor, it uses
   * DIRIND_ANONYMOUS, except for Tor2Web, which uses DIRIND_ONEHOP.
   * So this code will only modify the address for Tor2Web's HS descriptor
   * fetches. Even Single Onion Servers (NYI) use DIRIND_ANONYMOUS, to avoid
   * HSDirs denying service by rejecting descriptors.)
   */

  /* Initialise the OR / Dir addresses */
  tor_addr_make_null(&use_or_ap->addr, AF_UNSPEC);
  use_or_ap->port = 0;
  tor_addr_make_null(&use_dir_ap->addr, AF_UNSPEC);
  use_dir_ap->port = 0;

  /* ORPort connections */
  if (indirection == DIRIND_ANONYMOUS) {
    if (status->addr) {
      /* Since we're going to build a 3-hop circuit and ask the 2nd relay
       * to extend to this address, always use the primary (IPv4) OR address */
      tor_addr_from_ipv4h(&use_or_ap->addr, status->addr);
      use_or_ap->port = status->or_port;
      have_or = 1;
    }
  } else if (indirection == DIRIND_ONEHOP) {
    /* We use an IPv6 address if we have one and we prefer it.
     * Use the preferred address and port if they are reachable, otherwise,
     * use the alternate address and port (if any).
     */
    have_or = fascist_firewall_choose_address_rs(status,
                                                 FIREWALL_OR_CONNECTION, 0,
                                                 use_or_ap);
  }

  /* DirPort connections
   * DIRIND_ONEHOP uses ORPort, but may fall back to the DirPort on relays */
  if (indirection == DIRIND_DIRECT_CONN ||
      indirection == DIRIND_ANON_DIRPORT ||
      (indirection == DIRIND_ONEHOP
       && !directory_must_use_begindir(options))) {
    have_dir = fascist_firewall_choose_address_rs(status,
                                                  FIREWALL_DIR_CONNECTION, 0,
                                                  use_dir_ap);
  }

  /* We rejected all addresses in the relay's status. This means we can't
   * connect to it. */
  if (!have_or && !have_dir) {
    static int logged_backtrace = 0;
    log_info(LD_BUG, "Rejected all OR and Dir addresses from %s when "
             "launching an outgoing directory connection to: IPv4 %s OR %d "
             "Dir %d IPv6 %s OR %d Dir %d", routerstatus_describe(status),
             fmt_addr32(status->addr), status->or_port,
             status->dir_port, fmt_addr(&status->ipv6_addr),
             status->ipv6_orport, status->dir_port);
    if (!logged_backtrace) {
      log_backtrace(LOG_INFO, LD_BUG, "Addresses came from");
      logged_backtrace = 1;
    }
    return -1;
  }

  return 0;
}

/** Return true iff <b>conn</b> is the client side of a directory connection
 * we launched to ourself in order to determine the reachability of our
 * dir_port. */
static int
directory_conn_is_self_reachability_test(dir_connection_t *conn)
{
  if (conn->requested_resource &&
      !strcmpstart(conn->requested_resource,"authority")) {
    const routerinfo_t *me = router_get_my_routerinfo();
    if (me &&
        router_digest_is_me(conn->identity_digest) &&
        tor_addr_eq_ipv4h(&conn->base_.addr, me->addr) && /*XXXX prop 118*/
        me->dir_port == conn->base_.port)
      return 1;
  }
  return 0;
}

/** Called when we are unable to complete the client's request to a directory
 * server due to a network error: Mark the router as down and try again if
 * possible.
 */
static void
connection_dir_request_failed(dir_connection_t *conn)
{
  if (conn->guard_state) {
    /* We haven't seen a success on this guard state, so consider it to have
     * failed. */
    entry_guard_failed(&conn->guard_state);
  }
  if (directory_conn_is_self_reachability_test(conn)) {
    return; /* this was a test fetch. don't retry. */
  }
  if (!entry_list_is_constrained(get_options()))
    router_set_status(conn->identity_digest, 0); /* don't try this one again */
  if (conn->base_.purpose == DIR_PURPOSE_FETCH_SERVERDESC ||
             conn->base_.purpose == DIR_PURPOSE_FETCH_EXTRAINFO) {
    log_info(LD_DIR, "Giving up on serverdesc/extrainfo fetch from "
             "directory server at '%s'; retrying",
             conn->base_.address);
    if (conn->router_purpose == ROUTER_PURPOSE_BRIDGE)
      connection_dir_bridge_routerdesc_failed(conn);
    connection_dir_download_routerdesc_failed(conn);
  } else if (conn->base_.purpose == DIR_PURPOSE_FETCH_CONSENSUS) {
    if (conn->requested_resource)
      networkstatus_consensus_download_failed(0, conn->requested_resource);
  } else if (conn->base_.purpose == DIR_PURPOSE_FETCH_CERTIFICATE) {
    log_info(LD_DIR, "Giving up on certificate fetch from directory server "
             "at '%s'; retrying",
             conn->base_.address);
    connection_dir_download_cert_failed(conn, 0);
  } else if (conn->base_.purpose == DIR_PURPOSE_FETCH_DETACHED_SIGNATURES) {
    log_info(LD_DIR, "Giving up downloading detached signatures from '%s'",
             conn->base_.address);
  } else if (conn->base_.purpose == DIR_PURPOSE_FETCH_STATUS_VOTE) {
    log_info(LD_DIR, "Giving up downloading votes from '%s'",
             conn->base_.address);
  } else if (conn->base_.purpose == DIR_PURPOSE_FETCH_MICRODESC) {
    log_info(LD_DIR, "Giving up on downloading microdescriptors from "
             "directory server at '%s'; will retry", conn->base_.address);
    connection_dir_download_routerdesc_failed(conn);
  }
}

/** Helper: Attempt to fetch directly the descriptors of each bridge
 * listed in <b>failed</b>.
 */
static void
connection_dir_retry_bridges(smartlist_t *descs)
{
  char digest[DIGEST_LEN];
  SMARTLIST_FOREACH(descs, const char *, cp,
  {
    if (base16_decode(digest, DIGEST_LEN, cp, strlen(cp)) != DIGEST_LEN) {
      log_warn(LD_BUG, "Malformed fingerprint in list: %s",
              escaped(cp));
      continue;
    }
    retry_bridge_descriptor_fetch_directly(digest);
  });
}

/** Called when an attempt to download one or more router descriptors
 * or extra-info documents on connection <b>conn</b> failed.
 */
static void
connection_dir_download_routerdesc_failed(dir_connection_t *conn)
{
  /* No need to increment the failure count for routerdescs, since
   * it's not their fault. */

  /* No need to relaunch descriptor downloads here: we already do it
   * every 10 or 60 seconds (FOO_DESCRIPTOR_RETRY_INTERVAL) in main.c. */
  tor_assert(conn->base_.purpose == DIR_PURPOSE_FETCH_SERVERDESC ||
             conn->base_.purpose == DIR_PURPOSE_FETCH_EXTRAINFO ||
             conn->base_.purpose == DIR_PURPOSE_FETCH_MICRODESC);

  (void) conn;
}

/** Called when an attempt to download a bridge's routerdesc from
 * one of the authorities failed due to a network error. If
 * possible attempt to download descriptors from the bridge directly.
 */
static void
connection_dir_bridge_routerdesc_failed(dir_connection_t *conn)
{
  smartlist_t *which = NULL;

  /* Requests for bridge descriptors are in the form 'fp/', so ignore
     anything else. */
  if (!conn->requested_resource || strcmpstart(conn->requested_resource,"fp/"))
    return;

  which = smartlist_new();
  dir_split_resource_into_fingerprints(conn->requested_resource
                                        + strlen("fp/"),
                                       which, NULL, 0);

  tor_assert(conn->base_.purpose != DIR_PURPOSE_FETCH_EXTRAINFO);
  if (smartlist_len(which)) {
    connection_dir_retry_bridges(which);
    SMARTLIST_FOREACH(which, char *, cp, tor_free(cp));
  }
  smartlist_free(which);
}

/** Called when an attempt to fetch a certificate fails. */
static void
connection_dir_download_cert_failed(dir_connection_t *conn, int status)
{
  const char *fp_pfx = "fp/";
  const char *fpsk_pfx = "fp-sk/";
  smartlist_t *failed;
  tor_assert(conn->base_.purpose == DIR_PURPOSE_FETCH_CERTIFICATE);

  if (!conn->requested_resource)
    return;
  failed = smartlist_new();
  /*
   * We have two cases download by fingerprint (resource starts
   * with "fp/") or download by fingerprint/signing key pair
   * (resource starts with "fp-sk/").
   */
  if (!strcmpstart(conn->requested_resource, fp_pfx)) {
    /* Download by fingerprint case */
    dir_split_resource_into_fingerprints(conn->requested_resource +
                                         strlen(fp_pfx),
                                         failed, NULL, DSR_HEX);
    SMARTLIST_FOREACH_BEGIN(failed, char *, cp) {
      /* Null signing key digest indicates download by fp only */
      authority_cert_dl_failed(cp, NULL, status);
      tor_free(cp);
    } SMARTLIST_FOREACH_END(cp);
  } else if (!strcmpstart(conn->requested_resource, fpsk_pfx)) {
    /* Download by (fp,sk) pairs */
    dir_split_resource_into_fingerprint_pairs(conn->requested_resource +
                                              strlen(fpsk_pfx), failed);
    SMARTLIST_FOREACH_BEGIN(failed, fp_pair_t *, cp) {
      authority_cert_dl_failed(cp->first, cp->second, status);
      tor_free(cp);
    } SMARTLIST_FOREACH_END(cp);
  } else {
    log_warn(LD_DIR,
             "Don't know what to do with failure for cert fetch %s",
             conn->requested_resource);
  }

  smartlist_free(failed);

  update_certificate_downloads(time(NULL));
}

/* Should this tor instance only use begindir for all its directory requests?
 */
int
directory_must_use_begindir(const or_options_t *options)
{
  /* Clients, onion services, and bridges must use begindir,
   * relays and authorities do not have to */
  return !public_server_mode(options);
}

struct directory_request_t {
  /**
   * These fields specify which directory we're contacting.  Routerstatus,
   * if present, overrides the other fields.
   *
   * @{ */
  tor_addr_port_t or_addr_port;
  tor_addr_port_t dir_addr_port;
  char digest[DIGEST_LEN];

  const routerstatus_t *routerstatus;
  /** @} */
  /** One of DIR_PURPOSE_* other than DIR_PURPOSE_SERVER. Describes what
   * kind of operation we'll be doing (upload/download), and of what kind
   * of document. */
  uint8_t dir_purpose;
  /** One of ROUTER_PURPOSE_*; used for uploads and downloads of routerinfo
   * and extrainfo docs.  */
  uint8_t router_purpose;
  /** Enum: determines whether to anonymize, and whether to use dirport or
   * orport. */
  dir_indirection_t indirection;
  /** Alias to the variable part of the URL for this request */
  const char *resource;
  /** Alias to the payload to upload (if any) */
  const char *payload;
  /** Number of bytes to upload from payload</b> */
  size_t payload_len;
  /** Value to send in an if-modified-since header, or 0 for none. */
  time_t if_modified_since;
  /** Hidden-service-specific information v2. */
  const rend_data_t *rend_query;
  /** Extra headers to append to the request */
  config_line_t *additional_headers;
  /** Hidden-service-specific information for v3+. */
  const hs_ident_dir_conn_t *hs_ident;
  /** Used internally to directory.c: gets informed when the attempt to
   * connect to the directory succeeds or fails, if that attempt bears on the
   * directory's usability as a directory guard. */
  circuit_guard_state_t *guard_state;
};

/** Evaluate the situation and decide if we should use an encrypted
 * "begindir-style" connection for this directory request.
 * 0) If there is no DirPort, yes.
 * 1) If or_port is 0, or it's a direct conn and or_port is firewalled
 *    or we're a dir mirror, no.
 * 2) If we prefer to avoid begindir conns, and we're not fetching or
 *    publishing a bridge relay descriptor, no.
 * 3) Else yes.
 * If returning 0, return in *reason why we can't use begindir.
 * reason must not be NULL.
 */
static int
directory_command_should_use_begindir(const or_options_t *options,
                                      const directory_request_t *req,
                                      const char **reason)
{
  const tor_addr_t *or_addr = &req->or_addr_port.addr;
  //const tor_addr_t *dir_addr = &req->dir_addr_port.addr;
  const int or_port = req->or_addr_port.port;
  const int dir_port = req->dir_addr_port.port;

  const dir_indirection_t indirection = req->indirection;

  tor_assert(reason);
  *reason = NULL;

  /* Reasons why we must use begindir */
  if (!dir_port) {
    *reason = "(using begindir - directory with no DirPort)";
    return 1; /* We don't know a DirPort -- must begindir. */
  }
  /* Reasons why we can't possibly use begindir */
  if (!or_port) {
    *reason = "directory with unknown ORPort";
    return 0; /* We don't know an ORPort -- no chance. */
  }
  if (indirection == DIRIND_DIRECT_CONN ||
      indirection == DIRIND_ANON_DIRPORT) {
    *reason = "DirPort connection";
    return 0;
  }
  if (indirection == DIRIND_ONEHOP) {
    /* We're firewalled and want a direct OR connection */
    if (!fascist_firewall_allows_address_addr(or_addr, or_port,
                                              FIREWALL_OR_CONNECTION, 0, 0)) {
      *reason = "ORPort not reachable";
      return 0;
    }
  }
  /* Reasons why we want to avoid using begindir */
  if (indirection == DIRIND_ONEHOP) {
    if (!directory_must_use_begindir(options)) {
      *reason = "in relay mode";
      return 0;
    }
  }
  /* DIRIND_ONEHOP on a client, or DIRIND_ANONYMOUS
   */
  *reason = "(using begindir)";
  return 1;
}

/**
 * Create and return a new directory_request_t with purpose
 * <b>dir_purpose</b>.
 */
directory_request_t *
directory_request_new(uint8_t dir_purpose)
{
  tor_assert(dir_purpose >= DIR_PURPOSE_MIN_);
  tor_assert(dir_purpose <= DIR_PURPOSE_MAX_);
  tor_assert(dir_purpose != DIR_PURPOSE_SERVER);
  tor_assert(dir_purpose != DIR_PURPOSE_HAS_FETCHED_RENDDESC_V2);
  tor_assert(dir_purpose != DIR_PURPOSE_HAS_FETCHED_HSDESC);

  directory_request_t *result = tor_malloc_zero(sizeof(*result));
  tor_addr_make_null(&result->or_addr_port.addr, AF_INET);
  result->or_addr_port.port = 0;
  tor_addr_make_null(&result->dir_addr_port.addr, AF_INET);
  result->dir_addr_port.port = 0;
  result->dir_purpose = dir_purpose;
  result->router_purpose = ROUTER_PURPOSE_GENERAL;
  result->indirection = DIRIND_ONEHOP;
  return result;
}
/**
 * Release all resources held by <b>req</b>.
 */
void
directory_request_free(directory_request_t *req)
{
  if (req == NULL)
    return;
  config_free_lines(req->additional_headers);
  tor_free(req);
}
/**
 * Set the address and OR port to use for this directory request.  If there is
 * no OR port, we'll have to connect over the dirport.  (If there are both,
 * the indirection setting determins which to use.)
 */
void
directory_request_set_or_addr_port(directory_request_t *req,
                                   const tor_addr_port_t *p)
{
  memcpy(&req->or_addr_port, p, sizeof(*p));
}
/**
 * Set the address and dirport to use for this directory request.  If there
 * is no dirport, we'll have to connect over the OR port.  (If there are both,
 * the indirection setting determins which to use.)
 */
void
directory_request_set_dir_addr_port(directory_request_t *req,
                                    const tor_addr_port_t *p)
{
  memcpy(&req->dir_addr_port, p, sizeof(*p));
}
/**
 * Set the RSA identity digest of the directory to use for this directory
 * request.
 */
void
directory_request_set_directory_id_digest(directory_request_t *req,
                                          const char *digest)
{
  memcpy(req->digest, digest, DIGEST_LEN);
}
/**
 * Set the router purpose associated with uploaded and downloaded router
 * descriptors and extrainfo documents in this directory request.  The purpose
 * must be one of ROUTER_PURPOSE_GENERAL (the default) or
 * ROUTER_PURPOSE_BRIDGE.
 */
void
directory_request_set_router_purpose(directory_request_t *req,
                                     uint8_t router_purpose)
{
  tor_assert(router_purpose == ROUTER_PURPOSE_GENERAL ||
             router_purpose == ROUTER_PURPOSE_BRIDGE);
  // assert that it actually makes sense to set this purpose, given
  // the dir_purpose.
  req->router_purpose = router_purpose;
}
/**
 * Set the indirection to be used for the directory request.  The indirection
 * parameter configures whether to connect to a DirPort or ORPort, and whether
 * to anonymize the connection.  DIRIND_ONEHOP (use ORPort, don't anonymize)
 * is the default.  See dir_indirection_t for more information.
 */
void
directory_request_set_indirection(directory_request_t *req,
                                  dir_indirection_t indirection)
{
  req->indirection = indirection;
}

/**
 * Set a pointer to the resource to request from a directory.  Different
 * request types use resources to indicate different components of their URL.
 * Note that only an alias to <b>resource</b> is stored, so the
 * <b>resource</b> must outlive the request.
 */
void
directory_request_set_resource(directory_request_t *req,
                               const char *resource)
{
  req->resource = resource;
}
/**
 * Set a pointer to the payload to include with this directory request, along
 * with its length.  Note that only an alias to <b>payload</b> is stored, so
 * the <b>payload</b> must outlive the request.
 */
void
directory_request_set_payload(directory_request_t *req,
                              const char *payload,
                              size_t payload_len)
{
  tor_assert(DIR_PURPOSE_IS_UPLOAD(req->dir_purpose));

  req->payload = payload;
  req->payload_len = payload_len;
}
/**
 * Set an if-modified-since date to send along with the request.  The
 * default is 0 (meaning, send no if-modified-since header).
 */
void
directory_request_set_if_modified_since(directory_request_t *req,
                                        time_t if_modified_since)
{
  req->if_modified_since = if_modified_since;
}

/** Include a header of name <b>key</b> with content <b>val</b> in the
 * request. Neither may include newlines or other odd characters. Their
 * ordering is not currently guaranteed.
 *
 * Note that, as elsewhere in this module, header keys include a trailing
 * colon and space.
 */
void
directory_request_add_header(directory_request_t *req,
                             const char *key,
                             const char *val)
{
  config_line_prepend(&req->additional_headers, key, val);
}
/**
 * Set an object containing HS data to be associated with this request.  Note
 * that only an alias to <b>query</b> is stored, so the <b>query</b> object
 * must outlive the request.
 */
void
directory_request_set_rend_query(directory_request_t *req,
                                 const rend_data_t *query)
{
  if (query) {
    tor_assert(req->dir_purpose == DIR_PURPOSE_FETCH_RENDDESC_V2 ||
               req->dir_purpose == DIR_PURPOSE_UPLOAD_RENDDESC_V2);
  }
  req->rend_query = query;
}
/**
 * Set an object containing HS connection identifier to be associated with
 * this request. Note that only an alias to <b>ident</b> is stored, so the
 * <b>ident</b> object must outlive the request.
 */
void
directory_request_upload_set_hs_ident(directory_request_t *req,
                                      const hs_ident_dir_conn_t *ident)
{
  if (ident) {
    tor_assert(req->dir_purpose == DIR_PURPOSE_UPLOAD_HSDESC);
  }
  req->hs_ident = ident;
}
/**
 * Set an object containing HS connection identifier to be associated with
 * this fetch request. Note that only an alias to <b>ident</b> is stored, so
 * the <b>ident</b> object must outlive the request.
 */
void
directory_request_fetch_set_hs_ident(directory_request_t *req,
                                     const hs_ident_dir_conn_t *ident)
{
  if (ident) {
    tor_assert(req->dir_purpose == DIR_PURPOSE_FETCH_HSDESC);
  }
  req->hs_ident = ident;
}
/** Set a static circuit_guard_state_t object to affliate with the request in
 * <b>req</b>.  This object will receive notification when the attempt to
 * connect to the guard either succeeds or fails. */
void
directory_request_set_guard_state(directory_request_t *req,
                                  circuit_guard_state_t *state)
{
  req->guard_state = state;
}

/**
 * Internal: Return true if any information for contacting the directory in
 * <b>req</b> has been set, other than by the routerstatus. */
static int
directory_request_dir_contact_info_specified(const directory_request_t *req)
{
  /* We only check for ports here, since we don't use an addr unless the port
   * is set */
  return (req->or_addr_port.port ||
          req->dir_addr_port.port ||
          ! tor_digest_is_zero(req->digest));
}

/**
 * Set the routerstatus to use for the directory associated with this
 * request.  If this option is set, then no other function to set the
 * directory's address or identity should be called.
 */
void
directory_request_set_routerstatus(directory_request_t *req,
                                   const routerstatus_t *status)
{
  req->routerstatus = status;
}
/**
 * Helper: update the addresses, ports, and identities in <b>req</b>
 * from the routerstatus object in <b>req</b>.  Return 0 on success.
 * On failure, warn and return -1.
 */
static int
directory_request_set_dir_from_routerstatus(directory_request_t *req)

{
  const routerstatus_t *status = req->routerstatus;
  if (BUG(status == NULL))
    return -1;
  const or_options_t *options = get_options();
  const node_t *node;
  tor_addr_port_t use_or_ap, use_dir_ap;
  const int anonymized_connection = dirind_is_anon(req->indirection);

  tor_assert(status != NULL);

  node = node_get_by_id(status->identity_digest);

  /* XXX The below check is wrong: !node means it's not in the consensus,
   * but we haven't checked if we have a descriptor for it -- and also,
   * we only care about the descriptor if it's a begindir-style anonymized
   * connection. */
  if (!node && anonymized_connection) {
    log_info(LD_DIR, "Not sending anonymized request to directory '%s'; we "
             "don't have its router descriptor.",
             routerstatus_describe(status));
    return -1;
  }

  if (options->ExcludeNodes && options->StrictNodes &&
      routerset_contains_routerstatus(options->ExcludeNodes, status, -1)) {
    log_warn(LD_DIR, "Wanted to contact directory mirror %s for %s, but "
             "it's in our ExcludedNodes list and StrictNodes is set. "
             "Skipping. This choice might make your Tor not work.",
             routerstatus_describe(status),
             dir_conn_purpose_to_string(req->dir_purpose));
    return -1;
  }

    /* At this point, if we are a client making a direct connection to a
   * directory server, we have selected a server that has at least one address
   * allowed by ClientUseIPv4/6 and Reachable{"",OR,Dir}Addresses. This
   * selection uses the preference in ClientPreferIPv6{OR,Dir}Port, if
   * possible. (If UseBridges is set, clients always use IPv6, and prefer it
   * by default.)
   *
   * Now choose an address that we can use to connect to the directory server.
   */
  if (directory_choose_address_routerstatus(status,
                                            req->indirection, &use_or_ap,
                                            &use_dir_ap) < 0) {
    return -1;
  }

  directory_request_set_or_addr_port(req, &use_or_ap);
  directory_request_set_dir_addr_port(req, &use_dir_ap);
  directory_request_set_directory_id_digest(req, status->identity_digest);
  return 0;
}

/**
 * Launch the provided directory request, configured in <b>request</b>.
 * After this function is called, you can free <b>request</b>.
 */
MOCK_IMPL(void,
directory_initiate_request,(directory_request_t *request))
{
  tor_assert(request);
  if (request->routerstatus) {
    tor_assert_nonfatal(
               ! directory_request_dir_contact_info_specified(request));
    if (directory_request_set_dir_from_routerstatus(request) < 0) {
      return;
    }
  }

  const tor_addr_port_t *or_addr_port = &request->or_addr_port;
  const tor_addr_port_t *dir_addr_port = &request->dir_addr_port;
  const char *digest = request->digest;
  const uint8_t dir_purpose = request->dir_purpose;
  const uint8_t router_purpose = request->router_purpose;
  const dir_indirection_t indirection = request->indirection;
  const char *resource = request->resource;
  const rend_data_t *rend_query = request->rend_query;
  const hs_ident_dir_conn_t *hs_ident = request->hs_ident;
  circuit_guard_state_t *guard_state = request->guard_state;

  tor_assert(or_addr_port->port || dir_addr_port->port);
  tor_assert(digest);

  dir_connection_t *conn;
  const or_options_t *options = get_options();
  int socket_error = 0;
  const char *begindir_reason = NULL;
  /* Should the connection be to a relay's OR port (and inside that we will
   * send our directory request)? */
  const int use_begindir =
    directory_command_should_use_begindir(options, request, &begindir_reason);

  /* Will the connection go via a three-hop Tor circuit? Note that this
   * is separate from whether it will use_begindir. */
  const int anonymized_connection = dirind_is_anon(indirection);

  /* What is the address we want to make the directory request to? If
   * we're making a begindir request this is the ORPort of the relay
   * we're contacting; if not a begindir request, this is its DirPort.
   * Note that if anonymized_connection is true, we won't be initiating
   * a connection directly to this address. */
  tor_addr_t addr;
  tor_addr_copy(&addr, &(use_begindir ? or_addr_port : dir_addr_port)->addr);
  uint16_t port = (use_begindir ? or_addr_port : dir_addr_port)->port;

  log_debug(LD_DIR, "anonymized %d, use_begindir %d.",
            anonymized_connection, use_begindir);

  log_debug(LD_DIR, "Initiating %s", dir_conn_purpose_to_string(dir_purpose));

  if (purpose_needs_anonymity(dir_purpose, router_purpose, resource)) {
    tor_assert(anonymized_connection ||
               rend_non_anonymous_mode_enabled(options));
  }

  /* use encrypted begindir connections for everything except relays
   * this provides better protection for directory fetches */
  if (!use_begindir && directory_must_use_begindir(options)) {
    log_warn(LD_BUG, "Client could not use begindir connection: %s",
             begindir_reason ? begindir_reason : "(NULL)");
    return;
  }

  /* ensure that we don't make direct connections when a SOCKS server is
   * configured. */
  if (!anonymized_connection && !use_begindir && !options->HTTPProxy &&
      (options->Socks4Proxy || options->Socks5Proxy)) {
    log_warn(LD_DIR, "Cannot connect to a directory server through a "
                     "SOCKS proxy!");
    return;
  }

  /* Make sure that the destination addr and port we picked is viable. */
  if (!port || tor_addr_is_null(&addr)) {
    static int logged_backtrace = 0;
    log_warn(LD_DIR,
             "Cannot make an outgoing %sconnection without a remote %sPort.",
             use_begindir ? "begindir " : "",
             use_begindir ? "OR" : "Dir");
    if (!logged_backtrace) {
      log_backtrace(LOG_INFO, LD_BUG, "Address came from");
      logged_backtrace = 1;
    }
    return;
  }

  conn = dir_connection_new(tor_addr_family(&addr));

  /* set up conn so it's got all the data we need to remember */
  tor_addr_copy(&conn->base_.addr, &addr);
  conn->base_.port = port;
  conn->base_.address = tor_addr_to_str_dup(&addr);
  memcpy(conn->identity_digest, digest, DIGEST_LEN);

  conn->base_.purpose = dir_purpose;
  conn->router_purpose = router_purpose;

  /* give it an initial state */
  conn->base_.state = DIR_CONN_STATE_CONNECTING;

  /* decide whether we can learn our IP address from this conn */
  /* XXXX This is a bad name for this field now. */
  conn->dirconn_direct = !anonymized_connection;

  /* copy rendezvous data, if any */
  if (rend_query) {
    /* We can't have both v2 and v3+ identifier. */
    tor_assert_nonfatal(!hs_ident);
    conn->rend_data = rend_data_dup(rend_query);
  }
  if (hs_ident) {
    /* We can't have both v2 and v3+ identifier. */
    tor_assert_nonfatal(!rend_query);
    conn->hs_ident = hs_ident_dir_conn_dup(hs_ident);
  }

  if (!anonymized_connection && !use_begindir) {
    /* then we want to connect to dirport directly */

    if (options->HTTPProxy) {
      tor_addr_copy(&addr, &options->HTTPProxyAddr);
      port = options->HTTPProxyPort;
    }

    // In this case we should not have picked a directory guard.
    if (BUG(guard_state)) {
      entry_guard_cancel(&guard_state);
    }

    switch (connection_connect(TO_CONN(conn), conn->base_.address, &addr,
                               port, &socket_error)) {
      case -1:
        connection_mark_for_close(TO_CONN(conn));
        return;
      case 1:
        /* start flushing conn */
        conn->base_.state = DIR_CONN_STATE_CLIENT_SENDING;
        /* fall through */
      case 0:
        /* queue the command on the outbuf */
        directory_send_command(conn, 1, request);
        connection_watch_events(TO_CONN(conn), READ_EVENT | WRITE_EVENT);
        /* writable indicates finish, readable indicates broken link,
           error indicates broken link in windowsland. */
    }
  } else {
    /* We will use a Tor circuit (maybe 1-hop, maybe 3-hop, maybe with
     * begindir, maybe not with begindir) */

    entry_connection_t *linked_conn;

    /* Anonymized tunneled connections can never share a circuit.
     * One-hop directory connections can share circuits with each other
     * but nothing else. */
    int iso_flags = anonymized_connection ? ISO_STREAM : ISO_SESSIONGRP;

    /* If it's an anonymized connection, remember the fact that we
     * wanted it for later: maybe we'll want it again soon. */
    if (anonymized_connection && use_begindir)
      rep_hist_note_used_internal(time(NULL), 0, 1);
    else if (anonymized_connection && !use_begindir)
      rep_hist_note_used_port(time(NULL), conn->base_.port);

    // In this case we should not have a directory guard; we'll
    // get a regular guard later when we build the circuit.
    if (BUG(anonymized_connection && guard_state)) {
      entry_guard_cancel(&guard_state);
    }

    conn->guard_state = guard_state;

    /* make an AP connection
     * populate it and add it at the right state
     * hook up both sides
     */
    linked_conn =
      connection_ap_make_link(TO_CONN(conn),
                              conn->base_.address, conn->base_.port,
                              digest,
                              SESSION_GROUP_DIRCONN, iso_flags,
                              use_begindir, !anonymized_connection);
    if (!linked_conn) {
      log_warn(LD_NET,"Making tunnel to dirserver failed.");
      connection_mark_for_close(TO_CONN(conn));
      return;
    }

    if (connection_add(TO_CONN(conn)) < 0) {
      log_warn(LD_NET,"Unable to add connection for link to dirserver.");
      connection_mark_for_close(TO_CONN(conn));
      return;
    }
    conn->base_.state = DIR_CONN_STATE_CLIENT_SENDING;
    /* queue the command on the outbuf */
    directory_send_command(conn, 0, request);

    connection_watch_events(TO_CONN(conn), READ_EVENT|WRITE_EVENT);
    connection_start_reading(ENTRY_TO_CONN(linked_conn));
  }
}

/** Return true iff anything we say on <b>conn</b> is being encrypted before
 * we send it to the client/server. */
int
connection_dir_is_encrypted(const dir_connection_t *conn)
{
  /* Right now it's sufficient to see if conn is or has been linked, since
   * the only thing it could be linked to is an edge connection on a
   * circuit, and the only way it could have been unlinked is at the edge
   * connection getting closed.
   */
  return TO_CONN(conn)->linked;
}

/** Helper for sorting
 *
 * sort strings alphabetically
 */
static int
compare_strs_(const void **a, const void **b)
{
  const char *s1 = *a, *s2 = *b;
  return strcmp(s1, s2);
}

#define CONDITIONAL_CONSENSUS_FPR_LEN 3
#if (CONDITIONAL_CONSENSUS_FPR_LEN > DIGEST_LEN)
#error "conditional consensus fingerprint length is larger than digest length"
#endif

/** Return the URL we should use for a consensus download.
 *
 * Use the "conditional consensus downloading" feature described in
 * dir-spec.txt, i.e.
 * GET .../consensus/<b>fpr</b>+<b>fpr</b>+<b>fpr</b>
 *
 * If 'resource' is provided, it is the name of a consensus flavor to request.
 */
static char *
directory_get_consensus_url(const char *resource)
{
  char *url = NULL;
  const char *hyphen, *flavor;
  if (resource==NULL || strcmp(resource, "ns")==0) {
    flavor = ""; /* Request ns consensuses as "", so older servers will work*/
    hyphen = "";
  } else {
    flavor = resource;
    hyphen = "-";
  }

  {
    char *authority_id_list;
    smartlist_t *authority_digests = smartlist_new();

    SMARTLIST_FOREACH_BEGIN(router_get_trusted_dir_servers(),
                            dir_server_t *, ds) {
        char *hex;
        if (!(ds->type & V3_DIRINFO))
          continue;

        hex = tor_malloc(2*CONDITIONAL_CONSENSUS_FPR_LEN+1);
        base16_encode(hex, 2*CONDITIONAL_CONSENSUS_FPR_LEN+1,
                      ds->v3_identity_digest, CONDITIONAL_CONSENSUS_FPR_LEN);
        smartlist_add(authority_digests, hex);
    } SMARTLIST_FOREACH_END(ds);
    smartlist_sort(authority_digests, compare_strs_);
    authority_id_list = smartlist_join_strings(authority_digests,
                                               "+", 0, NULL);

    tor_asprintf(&url, "/tor/status-vote/current/consensus%s%s/%s.z",
                 hyphen, flavor, authority_id_list);

    SMARTLIST_FOREACH(authority_digests, char *, cp, tor_free(cp));
    smartlist_free(authority_digests);
    tor_free(authority_id_list);
  }
  return url;
}

/**
 * Copies the ipv6 from source to destination, subject to buffer size limit
 * size. If decorate is true, makes sure the copied address is decorated.
 */
static void
copy_ipv6_address(char* destination, const char* source, size_t len,
                  int decorate) {
  tor_assert(destination);
  tor_assert(source);

  if (decorate && source[0] != '[') {
    tor_snprintf(destination, len, "[%s]", source);
  } else {
    strlcpy(destination, source, len);
  }
}

/** Queue an appropriate HTTP command for <b>request</b> on
 * <b>conn</b>-\>outbuf.  If <b>direct</b> is true, we're making a
 * non-anonymized connection to the dirport.
 */
static void
directory_send_command(dir_connection_t *conn,
                       const int direct,
                       const directory_request_t *req)
{
  tor_assert(req);
  const int purpose = req->dir_purpose;
  const char *resource = req->resource;
  const char *payload = req->payload;
  const size_t payload_len = req->payload_len;
  const time_t if_modified_since = req->if_modified_since;
  const int anonymized_connection = dirind_is_anon(req->indirection);

  char proxystring[256];
  char hoststring[128];
  /* NEEDS to be the same size hoststring.
   Will be decorated with brackets around it if it is ipv6. */
  char decorated_address[128];
  smartlist_t *headers = smartlist_new();
  char *url;
  char *accept_encoding;
  size_t url_len;
  char request[8192];
  size_t request_len, total_request_len = 0;
  const char *httpcommand = NULL;

  tor_assert(conn);
  tor_assert(conn->base_.type == CONN_TYPE_DIR);

  tor_free(conn->requested_resource);
  if (resource)
    conn->requested_resource = tor_strdup(resource);

  /* decorate the ip address if it is ipv6 */
  if (strchr(conn->base_.address, ':')) {
    copy_ipv6_address(decorated_address, conn->base_.address,
                      sizeof(decorated_address), 1);
  } else {
    strlcpy(decorated_address, conn->base_.address, sizeof(decorated_address));
  }

  /* come up with a string for which Host: we want */
  if (conn->base_.port == 80) {
    strlcpy(hoststring, decorated_address, sizeof(hoststring));
  } else {
    tor_snprintf(hoststring, sizeof(hoststring), "%s:%d",
                 decorated_address, conn->base_.port);
  }

  /* Format if-modified-since */
  if (if_modified_since) {
    char b[RFC1123_TIME_LEN+1];
    format_rfc1123_time(b, if_modified_since);
    smartlist_add_asprintf(headers, "If-Modified-Since: %s\r\n", b);
  }

  /* come up with some proxy lines, if we're using one. */
  if (direct && get_options()->HTTPProxy) {
    char *base64_authenticator=NULL;
    const char *authenticator = get_options()->HTTPProxyAuthenticator;

    tor_snprintf(proxystring, sizeof(proxystring),"http://%s", hoststring);
    if (authenticator) {
      base64_authenticator = alloc_http_authenticator(authenticator);
      if (!base64_authenticator)
        log_warn(LD_BUG, "Encoding http authenticator failed");
    }
    if (base64_authenticator) {
      smartlist_add_asprintf(headers,
                   "Proxy-Authorization: Basic %s\r\n",
                   base64_authenticator);
      tor_free(base64_authenticator);
    }
  } else {
    proxystring[0] = 0;
  }

  if (! anonymized_connection) {
    /* Add Accept-Encoding. */
    accept_encoding = accept_encoding_header();
    smartlist_add_asprintf(headers, "Accept-Encoding: %s\r\n",
                           accept_encoding);
    tor_free(accept_encoding);
  }

  /* Add additional headers, if any */
  {
    config_line_t *h;
    for (h = req->additional_headers; h; h = h->next) {
      smartlist_add_asprintf(headers, "%s%s\r\n", h->key, h->value);
    }
  }

  switch (purpose) {
    case DIR_PURPOSE_FETCH_CONSENSUS:
      /* resource is optional.  If present, it's a flavor name */
      tor_assert(!payload);
      httpcommand = "GET";
      url = directory_get_consensus_url(resource);
      log_info(LD_DIR, "Downloading consensus from %s using %s",
               hoststring, url);
      break;
    case DIR_PURPOSE_FETCH_CERTIFICATE:
      tor_assert(resource);
      tor_assert(!payload);
      httpcommand = "GET";
      tor_asprintf(&url, "/tor/keys/%s", resource);
      break;
    case DIR_PURPOSE_FETCH_STATUS_VOTE:
      tor_assert(resource);
      tor_assert(!payload);
      httpcommand = "GET";
      tor_asprintf(&url, "/tor/status-vote/next/%s.z", resource);
      break;
    case DIR_PURPOSE_FETCH_DETACHED_SIGNATURES:
      tor_assert(!resource);
      tor_assert(!payload);
      httpcommand = "GET";
      url = tor_strdup("/tor/status-vote/next/consensus-signatures.z");
      break;
    case DIR_PURPOSE_FETCH_SERVERDESC:
      tor_assert(resource);
      httpcommand = "GET";
      tor_asprintf(&url, "/tor/server/%s", resource);
      break;
    case DIR_PURPOSE_FETCH_EXTRAINFO:
      tor_assert(resource);
      httpcommand = "GET";
      tor_asprintf(&url, "/tor/extra/%s", resource);
      break;
    case DIR_PURPOSE_FETCH_MICRODESC:
      tor_assert(resource);
      httpcommand = "GET";
      tor_asprintf(&url, "/tor/micro/%s", resource);
      break;
    case DIR_PURPOSE_UPLOAD_DIR: {
      const char *why = router_get_descriptor_gen_reason();
      tor_assert(!resource);
      tor_assert(payload);
      httpcommand = "POST";
      url = tor_strdup("/tor/");
      if (why) {
        smartlist_add_asprintf(headers, "X-Desc-Gen-Reason: %s\r\n", why);
      }
      break;
    }
    case DIR_PURPOSE_UPLOAD_VOTE:
      tor_assert(!resource);
      tor_assert(payload);
      httpcommand = "POST";
      url = tor_strdup("/tor/post/vote");
      break;
    case DIR_PURPOSE_UPLOAD_SIGNATURES:
      tor_assert(!resource);
      tor_assert(payload);
      httpcommand = "POST";
      url = tor_strdup("/tor/post/consensus-signature");
      break;
    case DIR_PURPOSE_FETCH_RENDDESC_V2:
      tor_assert(resource);
      tor_assert(strlen(resource) <= REND_DESC_ID_V2_LEN_BASE32);
      tor_assert(!payload);
      httpcommand = "GET";
      tor_asprintf(&url, "/tor/rendezvous2/%s", resource);
      break;
    case DIR_PURPOSE_FETCH_HSDESC:
      tor_assert(resource);
      tor_assert(strlen(resource) <= ED25519_BASE64_LEN);
      tor_assert(!payload);
      httpcommand = "GET";
      tor_asprintf(&url, "/tor/hs/3/%s", resource);
      break;
    case DIR_PURPOSE_UPLOAD_RENDDESC_V2:
      tor_assert(!resource);
      tor_assert(payload);
      httpcommand = "POST";
      url = tor_strdup("/tor/rendezvous2/publish");
      break;
    case DIR_PURPOSE_UPLOAD_HSDESC:
      tor_assert(resource);
      tor_assert(payload);
      httpcommand = "POST";
      tor_asprintf(&url, "/tor/hs/%s/publish", resource);
      break;
    default:
      tor_assert(0);
      return;
  }

  /* warn in the non-tunneled case */
  if (direct && (strlen(proxystring) + strlen(url) >= 4096)) {
    log_warn(LD_BUG,
             "Squid does not like URLs longer than 4095 bytes, and this "
             "one is %d bytes long: %s%s",
             (int)(strlen(proxystring) + strlen(url)), proxystring, url);
  }

  tor_snprintf(request, sizeof(request), "%s %s", httpcommand, proxystring);

  request_len = strlen(request);
  total_request_len += request_len;
  connection_buf_add(request, request_len, TO_CONN(conn));

  url_len = strlen(url);
  total_request_len += url_len;
  connection_buf_add(url, url_len, TO_CONN(conn));
  tor_free(url);

  if (!strcmp(httpcommand, "POST") || payload) {
    smartlist_add_asprintf(headers, "Content-Length: %lu\r\n",
                 payload ? (unsigned long)payload_len : 0);
  }

  {
    char *header = smartlist_join_strings(headers, "", 0, NULL);
    tor_snprintf(request, sizeof(request), " HTTP/1.0\r\nHost: %s\r\n%s\r\n",
                 hoststring, header);
    tor_free(header);
  }

  request_len = strlen(request);
  total_request_len += request_len;
  connection_buf_add(request, request_len, TO_CONN(conn));

  if (payload) {
    /* then send the payload afterwards too */
    connection_buf_add(payload, payload_len, TO_CONN(conn));
    total_request_len += payload_len;
  }

  SMARTLIST_FOREACH(headers, char *, h, tor_free(h));
  smartlist_free(headers);

  log_debug(LD_DIR,
            "Sent request to directory server '%s:%d': "
            "(purpose: %d, request size: " U64_FORMAT ", "
            "payload size: " U64_FORMAT ")",
            conn->base_.address, conn->base_.port,
            conn->base_.purpose,
            U64_PRINTF_ARG(total_request_len),
            U64_PRINTF_ARG(payload ? payload_len : 0));
}

/** Parse an HTTP request string <b>headers</b> of the form
 * \verbatim
 * "\%s [http[s]://]\%s HTTP/1..."
 * \endverbatim
 * If it's well-formed, strdup the second \%s into *<b>url</b>, and
 * nul-terminate it. If the url doesn't start with "/tor/", rewrite it
 * so it does. Return 0.
 * Otherwise, return -1.
 */
STATIC int
parse_http_url(const char *headers, char **url)
{
  char *command = NULL;
  if (parse_http_command(headers, &command, url) < 0) {
    return -1;
  }
  if (strcmpstart(*url, "/tor/")) {
    char *new_url = NULL;
    tor_asprintf(&new_url, "/tor%s%s",
                 *url[0] == '/' ? "" : "/",
                 *url);
    tor_free(*url);
    *url = new_url;
  }
  tor_free(command);
  return 0;
}

/** Parse an HTTP request line at the start of a headers string.  On failure,
 * return -1.  On success, set *<b>command_out</b> to a copy of the HTTP
 * command ("get", "post", etc), set *<b>url_out</b> to a copy of the URL, and
 * return 0. */
int
parse_http_command(const char *headers, char **command_out, char **url_out)
{
  const char *command, *end_of_command;
  char *s, *start, *tmp;

  s = (char *)eat_whitespace_no_nl(headers);
  if (!*s) return -1;
  command = s;
  s = (char *)find_whitespace(s); /* get past GET/POST */
  if (!*s) return -1;
  end_of_command = s;
  s = (char *)eat_whitespace_no_nl(s);
  if (!*s) return -1;
  start = s; /* this is the URL, assuming it's valid */
  s = (char *)find_whitespace(start);
  if (!*s) return -1;

  /* tolerate the http[s] proxy style of putting the hostname in the url */
  if (s-start >= 4 && !strcmpstart(start,"http")) {
    tmp = start + 4;
    if (*tmp == 's')
      tmp++;
    if (s-tmp >= 3 && !strcmpstart(tmp,"://")) {
      tmp = strchr(tmp+3, '/');
      if (tmp && tmp < s) {
        log_debug(LD_DIR,"Skipping over 'http[s]://hostname/' string");
        start = tmp;
      }
    }
  }

  /* Check if the header is well formed (next sequence
   * should be HTTP/1.X\r\n). Assumes we're supporting 1.0? */
  {
    unsigned minor_ver;
    char ch;
    char *e = (char *)eat_whitespace_no_nl(s);
    if (2 != tor_sscanf(e, "HTTP/1.%u%c", &minor_ver, &ch)) {
      return -1;
    }
    if (ch != '\r')
      return -1;
  }

  *url_out = tor_memdup_nulterm(start, s-start);
  *command_out = tor_memdup_nulterm(command, end_of_command - command);
  return 0;
}

/** Return a copy of the first HTTP header in <b>headers</b> whose key is
 * <b>which</b>.  The key should be given with a terminating colon and space;
 * this function copies everything after, up to but not including the
 * following \\r\\n. */
char *
http_get_header(const char *headers, const char *which)
{
  const char *cp = headers;
  while (cp) {
    if (!strcasecmpstart(cp, which)) {
      char *eos;
      cp += strlen(which);
      if ((eos = strchr(cp,'\r')))
        return tor_strndup(cp, eos-cp);
      else
        return tor_strdup(cp);
    }
    cp = strchr(cp, '\n');
    if (cp)
      ++cp;
  }
  return NULL;
}

/** If <b>headers</b> indicates that a proxy was involved, then rewrite
 * <b>conn</b>-\>address to describe our best guess of the address that
 * originated this HTTP request. */
static void
http_set_address_origin(const char *headers, connection_t *conn)
{
  char *fwd;

  fwd = http_get_header(headers, "Forwarded-For: ");
  if (!fwd)
    fwd = http_get_header(headers, "X-Forwarded-For: ");
  if (fwd) {
    tor_addr_t toraddr;
    if (tor_addr_parse(&toraddr,fwd) == -1 ||
        tor_addr_is_internal(&toraddr,0)) {
      log_debug(LD_DIR, "Ignoring local/internal IP %s", escaped(fwd));
      tor_free(fwd);
      return;
    }

    tor_free(conn->address);
    conn->address = tor_strdup(fwd);
    tor_free(fwd);
  }
}

/** Parse an HTTP response string <b>headers</b> of the form
 * \verbatim
 * "HTTP/1.\%d \%d\%s\r\n...".
 * \endverbatim
 *
 * If it's well-formed, assign the status code to *<b>code</b> and
 * return 0.  Otherwise, return -1.
 *
 * On success: If <b>date</b> is provided, set *date to the Date
 * header in the http headers, or 0 if no such header is found.  If
 * <b>compression</b> is provided, set *<b>compression</b> to the
 * compression method given in the Content-Encoding header, or 0 if no
 * such header is found, or -1 if the value of the header is not
 * recognized.  If <b>reason</b> is provided, strdup the reason string
 * into it.
 */
int
parse_http_response(const char *headers, int *code, time_t *date,
                    compress_method_t *compression, char **reason)
{
  unsigned n1, n2;
  char datestr[RFC1123_TIME_LEN+1];
  smartlist_t *parsed_headers;
  tor_assert(headers);
  tor_assert(code);

  while (TOR_ISSPACE(*headers)) headers++; /* tolerate leading whitespace */

  if (tor_sscanf(headers, "HTTP/1.%u %u", &n1, &n2) < 2 ||
      (n1 != 0 && n1 != 1) ||
      (n2 < 100 || n2 >= 600)) {
    log_warn(LD_HTTP,"Failed to parse header %s",escaped(headers));
    return -1;
  }
  *code = n2;

  parsed_headers = smartlist_new();
  smartlist_split_string(parsed_headers, headers, "\n",
                         SPLIT_SKIP_SPACE|SPLIT_IGNORE_BLANK, -1);
  if (reason) {
    smartlist_t *status_line_elements = smartlist_new();
    tor_assert(smartlist_len(parsed_headers));
    smartlist_split_string(status_line_elements,
                           smartlist_get(parsed_headers, 0),
                           " ", SPLIT_SKIP_SPACE|SPLIT_IGNORE_BLANK, 3);
    tor_assert(smartlist_len(status_line_elements) <= 3);
    if (smartlist_len(status_line_elements) == 3) {
      *reason = smartlist_get(status_line_elements, 2);
      smartlist_set(status_line_elements, 2, NULL); /* Prevent free */
    }
    SMARTLIST_FOREACH(status_line_elements, char *, cp, tor_free(cp));
    smartlist_free(status_line_elements);
  }
  if (date) {
    *date = 0;
    SMARTLIST_FOREACH(parsed_headers, const char *, s,
      if (!strcmpstart(s, "Date: ")) {
        strlcpy(datestr, s+6, sizeof(datestr));
        /* This will do nothing on failure, so we don't need to check
           the result.   We shouldn't warn, since there are many other valid
           date formats besides the one we use. */
        parse_rfc1123_time(datestr, date);
        break;
      });
  }
  if (compression) {
    const char *enc = NULL;
    SMARTLIST_FOREACH(parsed_headers, const char *, s,
      if (!strcmpstart(s, "Content-Encoding: ")) {
        enc = s+18; break;
      });

    if (enc == NULL)
      *compression = NO_METHOD;
    else {
      *compression = compression_method_get_by_name(enc);

      if (*compression == UNKNOWN_METHOD)
        log_info(LD_HTTP, "Unrecognized content encoding: %s. Trying to deal.",
                 escaped(enc));
    }
  }
  SMARTLIST_FOREACH(parsed_headers, char *, s, tor_free(s));
  smartlist_free(parsed_headers);

  return 0;
}

/** Return true iff <b>body</b> doesn't start with a plausible router or
 * network-status or microdescriptor opening.  This is a sign of possible
 * compression. */
static int
body_is_plausible(const char *body, size_t len, int purpose)
{
  int i;
  if (len == 0)
    return 1; /* empty bodies don't need decompression */
  if (len < 32)
    return 0;
  if (purpose == DIR_PURPOSE_FETCH_MICRODESC) {
    return (!strcmpstart(body,"onion-key"));
  }

  if (!strcmpstart(body,"router") ||
      !strcmpstart(body,"network-status"))
    return 1;
  for (i=0;i<32;++i) {
    if (!TOR_ISPRINT(body[i]) && !TOR_ISSPACE(body[i]))
      return 0;
  }

  return 1;
}

/** Called when we've just fetched a bunch of router descriptors in
 * <b>body</b>.  The list <b>which</b>, if present, holds digests for
 * descriptors we requested: descriptor digests if <b>descriptor_digests</b>
 * is true, or identity digests otherwise.  Parse the descriptors, validate
 * them, and annotate them as having purpose <b>purpose</b> and as having been
 * downloaded from <b>source</b>.
 *
 * Return the number of routers actually added. */
static int
load_downloaded_routers(const char *body, smartlist_t *which,
                        int descriptor_digests,
                        int router_purpose,
                        const char *source)
{
  char buf[256];
  char time_buf[ISO_TIME_LEN+1];
  int added = 0;
  int general = router_purpose == ROUTER_PURPOSE_GENERAL;
  format_iso_time(time_buf, time(NULL));
  tor_assert(source);

  if (tor_snprintf(buf, sizeof(buf),
                   "@downloaded-at %s\n"
                   "@source %s\n"
                   "%s%s%s", time_buf, escaped(source),
                   !general ? "@purpose " : "",
                   !general ? router_purpose_to_string(router_purpose) : "",
                   !general ? "\n" : "")<0)
    return added;

  added = router_load_routers_from_string(body, NULL, SAVED_NOWHERE, which,
                                  descriptor_digests, buf);
  if (added && general)
    control_event_bootstrap(BOOTSTRAP_STATUS_LOADING_DESCRIPTORS,
                            count_loading_descriptors_progress());
  return added;
}

static int handle_response_fetch_consensus(dir_connection_t *,
                                           const response_handler_args_t *);
static int handle_response_fetch_certificate(dir_connection_t *,
                                             const response_handler_args_t *);
static int handle_response_fetch_status_vote(dir_connection_t *,
                                             const response_handler_args_t *);
static int handle_response_fetch_detached_signatures(dir_connection_t *,
                                             const response_handler_args_t *);
static int handle_response_fetch_desc(dir_connection_t *,
                                             const response_handler_args_t *);
static int handle_response_fetch_microdesc(dir_connection_t *,
                                           const response_handler_args_t *);
static int handle_response_upload_dir(dir_connection_t *,
                                      const response_handler_args_t *);
static int handle_response_upload_vote(dir_connection_t *,
                                       const response_handler_args_t *);
static int handle_response_upload_signatures(dir_connection_t *,
                                             const response_handler_args_t *);
static int handle_response_fetch_renddesc_v2(dir_connection_t *,
                                             const response_handler_args_t *);
static int handle_response_upload_renddesc_v2(dir_connection_t *,
                                              const response_handler_args_t *);
static int handle_response_upload_hsdesc(dir_connection_t *,
                                         const response_handler_args_t *);

static int
dir_client_decompress_response_body(char **bodyp, size_t *bodylenp,
                                    dir_connection_t *conn,
                                    compress_method_t compression,
                                    int anonymized_connection)
{
  int rv = 0;
  const char *body = *bodyp;
  size_t body_len = *bodylenp;
  int allow_partial = (conn->base_.purpose == DIR_PURPOSE_FETCH_SERVERDESC ||
                       conn->base_.purpose == DIR_PURPOSE_FETCH_EXTRAINFO ||
                       conn->base_.purpose == DIR_PURPOSE_FETCH_MICRODESC);

  int plausible = body_is_plausible(body, body_len, conn->base_.purpose);

  if (plausible && compression == NO_METHOD) {
    return 0;
  }

  int severity = LOG_DEBUG;
  char *new_body = NULL;
  size_t new_len = 0;
  const char *description1, *description2;
  int want_to_try_both = 0;
  int tried_both = 0;
  compress_method_t guessed = detect_compression_method(body, body_len);

  description1 = compression_method_get_human_name(compression);

  if (BUG(description1 == NULL))
    description1 = compression_method_get_human_name(UNKNOWN_METHOD);

  if (guessed == UNKNOWN_METHOD && !plausible)
    description2 = "confusing binary junk";
  else
    description2 = compression_method_get_human_name(guessed);

  /* Tell the user if we don't believe what we're told about compression.*/
  want_to_try_both = (compression == UNKNOWN_METHOD ||
                      guessed != compression);
  if (want_to_try_both) {
    severity = LOG_PROTOCOL_WARN;
  }

  tor_log(severity, LD_HTTP,
          "HTTP body from server '%s:%d' was labeled as %s, "
          "%s it seems to be %s.%s",
          conn->base_.address, conn->base_.port, description1,
          guessed != compression?"but":"and",
          description2,
          (compression>0 && guessed>0 && want_to_try_both)?
          "  Trying both.":"");

  /* Try declared compression first if we can.
   * tor_compress_supports_method() also returns true for NO_METHOD.
   * Ensure that the server is not sending us data compressed using a
   * compression method that is not allowed for anonymous connections. */
  if (anonymized_connection &&
      ! allowed_anonymous_connection_compression_method(compression)) {
    warn_disallowed_anonymous_compression_method(compression);
    rv = -1;
    goto done;
  }

  if (tor_compress_supports_method(compression)) {
    tor_uncompress(&new_body, &new_len, body, body_len, compression,
                   !allow_partial, LOG_PROTOCOL_WARN);
    if (new_body) {
      /* We succeeded with the declared compression method. Great! */
      rv = 0;
      goto done;
    }
  }

  /* Okay, if that didn't work, and we think that it was compressed
   * differently, try that. */
  if (anonymized_connection &&
      ! allowed_anonymous_connection_compression_method(guessed)) {
    warn_disallowed_anonymous_compression_method(guessed);
    rv = -1;
    goto done;
  }

  if (tor_compress_supports_method(guessed) &&
      compression != guessed) {
    tor_uncompress(&new_body, &new_len, body, body_len, guessed,
                   !allow_partial, LOG_INFO);
    tried_both = 1;
  }
  /* If we're pretty sure that we have a compressed directory, and
   * we didn't manage to uncompress it, then warn and bail. */
  if (!plausible && !new_body) {
    log_fn(LOG_PROTOCOL_WARN, LD_HTTP,
           "Unable to decompress HTTP body (tried %s%s%s, server '%s:%d').",
           description1,
           tried_both?" and ":"",
           tried_both?description2:"",
           conn->base_.address, conn->base_.port);
    rv = -1;
    goto done;
  }

 done:
  if (new_body) {
    if (rv == 0) {
      /* success! */
      tor_free(*bodyp);
      *bodyp = new_body;
      *bodylenp = new_len;
    } else {
      tor_free(new_body);
    }
  }

  return rv;
}

/** We are a client, and we've finished reading the server's
 * response. Parse it and act appropriately.
 *
 * If we're still happy with using this directory server in the future, return
 * 0. Otherwise return -1; and the caller should consider trying the request
 * again.
 *
 * The caller will take care of marking the connection for close.
 */
static int
connection_dir_client_reached_eof(dir_connection_t *conn)
{
  char *body = NULL;
  char *headers = NULL;
  char *reason = NULL;
  size_t body_len = 0;
  int status_code;
  time_t date_header = 0;
  long apparent_skew;
  compress_method_t compression;
  int skewed = 0;
  int rv;
  int allow_partial = (conn->base_.purpose == DIR_PURPOSE_FETCH_SERVERDESC ||
                       conn->base_.purpose == DIR_PURPOSE_FETCH_EXTRAINFO ||
                       conn->base_.purpose == DIR_PURPOSE_FETCH_MICRODESC);
  size_t received_bytes;
  const int anonymized_connection =
    purpose_needs_anonymity(conn->base_.purpose,
                            conn->router_purpose,
                            conn->requested_resource);

  received_bytes = connection_get_inbuf_len(TO_CONN(conn));

  switch (connection_fetch_from_buf_http(TO_CONN(conn),
                              &headers, MAX_HEADERS_SIZE,
                              &body, &body_len, MAX_DIR_DL_SIZE,
                              allow_partial)) {
    case -1: /* overflow */
      log_warn(LD_PROTOCOL,
               "'fetch' response too large (server '%s:%d'). Closing.",
               conn->base_.address, conn->base_.port);
      return -1;
    case 0:
      log_info(LD_HTTP,
               "'fetch' response not all here, but we're at eof. Closing.");
      return -1;
    /* case 1, fall through */
  }

  if (parse_http_response(headers, &status_code, &date_header,
                          &compression, &reason) < 0) {
    log_warn(LD_HTTP,"Unparseable headers (server '%s:%d'). Closing.",
             conn->base_.address, conn->base_.port);

    rv = -1;
    goto done;
  }
  if (!reason) reason = tor_strdup("[no reason given]");

  tor_log(LOG_DEBUG, LD_DIR,
            "Received response from directory server '%s:%d': %d %s "
            "(purpose: %d, response size: " U64_FORMAT
#ifdef MEASUREMENTS_21206
            ", data cells received: %d, data cells sent: %d"
#endif
            ", compression: %d)",
            conn->base_.address, conn->base_.port, status_code,
            escaped(reason), conn->base_.purpose,
            U64_PRINTF_ARG(received_bytes),
#ifdef MEASUREMENTS_21206
            conn->data_cells_received, conn->data_cells_sent,
#endif
            compression);

  if (conn->guard_state) {
    /* we count the connection as successful once we can read from it.  We do
     * not, however, delay use of the circuit here, since it's just for a
     * one-hop directory request. */
    /* XXXXprop271 note that this will not do the right thing for other
     * waiting circuits that would be triggered by this circuit becoming
     * complete/usable. But that's ok, I think.
     */
    entry_guard_succeeded(&conn->guard_state);
    circuit_guard_state_free(conn->guard_state);
    conn->guard_state = NULL;
  }

  /* now check if it's got any hints for us about our IP address. */
  if (conn->dirconn_direct) {
    char *guess = http_get_header(headers, X_ADDRESS_HEADER);
    if (guess) {
      router_new_address_suggestion(guess, conn);
      tor_free(guess);
    }
  }

  if (date_header > 0) {
    /* The date header was written very soon after we sent our request,
     * so compute the skew as the difference between sending the request
     * and the date header.  (We used to check now-date_header, but that's
     * inaccurate if we spend a lot of time downloading.)
     */
    apparent_skew = conn->base_.timestamp_lastwritten - date_header;
    if (labs(apparent_skew)>ALLOW_DIRECTORY_TIME_SKEW) {
      int trusted = router_digest_is_trusted_dir(conn->identity_digest);
      clock_skew_warning(TO_CONN(conn), apparent_skew, trusted, LD_HTTP,
                         "directory", "DIRSERV");
      skewed = 1; /* don't check the recommended-versions line */
    } else {
      log_debug(LD_HTTP, "Time on received directory is within tolerance; "
                "we are %ld seconds skewed.  (That's okay.)", apparent_skew);
    }
  }
  (void) skewed; /* skewed isn't used yet. */

  if (status_code == 503) {
    routerstatus_t *rs;
    dir_server_t *ds;
    const char *id_digest = conn->identity_digest;
    log_info(LD_DIR,"Received http status code %d (%s) from server "
             "'%s:%d'. I'll try again soon.",
             status_code, escaped(reason), conn->base_.address,
             conn->base_.port);
    time_t now = approx_time();
    if ((rs = router_get_mutable_consensus_status_by_id(id_digest)))
      rs->last_dir_503_at = now;
    if ((ds = router_get_fallback_dirserver_by_digest(id_digest)))
      ds->fake_status.last_dir_503_at = now;

    rv = -1;
    goto done;
  }

  if (dir_client_decompress_response_body(&body, &body_len,
                             conn, compression, anonymized_connection) < 0) {
    rv = -1;
    goto done;
  }

  response_handler_args_t args;
  memset(&args, 0, sizeof(args));
  args.status_code = status_code;
  args.reason = reason;
  args.body = body;
  args.body_len = body_len;
  args.headers = headers;

  switch (conn->base_.purpose) {
    case DIR_PURPOSE_FETCH_CONSENSUS:
      rv = handle_response_fetch_consensus(conn, &args);
      break;
    case DIR_PURPOSE_FETCH_CERTIFICATE:
      rv = handle_response_fetch_certificate(conn, &args);
      break;
    case DIR_PURPOSE_FETCH_STATUS_VOTE:
      rv = handle_response_fetch_status_vote(conn, &args);
      break;
    case DIR_PURPOSE_FETCH_DETACHED_SIGNATURES:
      rv = handle_response_fetch_detached_signatures(conn, &args);
      break;
    case DIR_PURPOSE_FETCH_SERVERDESC:
    case DIR_PURPOSE_FETCH_EXTRAINFO:
      rv = handle_response_fetch_desc(conn, &args);
      break;
    case DIR_PURPOSE_FETCH_MICRODESC:
      rv = handle_response_fetch_microdesc(conn, &args);
      break;
    case DIR_PURPOSE_FETCH_RENDDESC_V2:
      rv = handle_response_fetch_renddesc_v2(conn, &args);
      break;
    case DIR_PURPOSE_UPLOAD_DIR:
      rv = handle_response_upload_dir(conn, &args);
      break;
    case DIR_PURPOSE_UPLOAD_SIGNATURES:
      rv = handle_response_upload_signatures(conn, &args);
      break;
    case DIR_PURPOSE_UPLOAD_VOTE:
      rv = handle_response_upload_vote(conn, &args);
      break;
    case DIR_PURPOSE_UPLOAD_RENDDESC_V2:
      rv = handle_response_upload_renddesc_v2(conn, &args);
      break;
    case DIR_PURPOSE_UPLOAD_HSDESC:
      rv = handle_response_upload_hsdesc(conn, &args);
      break;
    case DIR_PURPOSE_FETCH_HSDESC:
      rv = handle_response_fetch_hsdesc_v3(conn, &args);
      break;
    default:
      tor_assert_nonfatal_unreached();
      rv = -1;
      break;
  }

 done:
  tor_free(body);
  tor_free(headers);
  tor_free(reason);
  return rv;
}

/**
 * Handler function: processes a response to a request for a networkstatus
 * consensus document by checking the consensus, storing it, and marking
 * router requests as reachable.
 **/
static int
handle_response_fetch_consensus(dir_connection_t *conn,
                                const response_handler_args_t *args)
{
  tor_assert(conn->base_.purpose == DIR_PURPOSE_FETCH_CONSENSUS);
  const int status_code = args->status_code;
  const char *body = args->body;
  const size_t body_len = args->body_len;
  const char *reason = args->reason;
  const time_t now = approx_time();

  const char *consensus;
  char *new_consensus = NULL;
  const char *sourcename;

  int r;
  const char *flavname = conn->requested_resource;
  if (status_code != 200) {
    int severity = (status_code == 304) ? LOG_INFO : LOG_WARN;
    tor_log(severity, LD_DIR,
            "Received http status code %d (%s) from server "
            "'%s:%d' while fetching consensus directory.",
            status_code, escaped(reason), conn->base_.address,
            conn->base_.port);
    networkstatus_consensus_download_failed(status_code, flavname);
    return -1;
  }

  if (looks_like_a_consensus_diff(body, body_len)) {
    /* First find our previous consensus. Maybe it's in ram, maybe not. */
    cached_dir_t *cd = dirserv_get_consensus(flavname);
    const char *consensus_body;
    char *owned_consensus = NULL;
    if (cd) {
      consensus_body = cd->dir;
    } else {
      owned_consensus = networkstatus_read_cached_consensus(flavname);
      consensus_body = owned_consensus;
    }
    if (!consensus_body) {
      log_warn(LD_DIR, "Received a consensus diff, but we can't find "
               "any %s-flavored consensus in our current cache.",flavname);
      networkstatus_consensus_download_failed(0, flavname);
      // XXXX if this happens too much, see below
      return -1;
    }

    new_consensus = consensus_diff_apply(consensus_body, body);
    tor_free(owned_consensus);
    if (new_consensus == NULL) {
      log_warn(LD_DIR, "Could not apply consensus diff received from server "
               "'%s:%d'", conn->base_.address, conn->base_.port);
      // XXXX If this happens too many times, we should maybe not use
      // XXXX this directory for diffs any more?
      networkstatus_consensus_download_failed(0, flavname);
      return -1;
    }
    log_info(LD_DIR, "Applied consensus diff (size %d) from server "
             "'%s:%d', resulting in a new consensus document (size %d).",
             (int)body_len, conn->base_.address, conn->base_.port,
             (int)strlen(new_consensus));
    consensus = new_consensus;
    sourcename = "generated based on a diff";
  } else {
    log_info(LD_DIR,"Received consensus directory (body size %d) from server "
             "'%s:%d'", (int)body_len, conn->base_.address, conn->base_.port);
    consensus = body;
    sourcename = "downloaded";
  }

  if ((r=networkstatus_set_current_consensus(consensus, flavname, 0,
                                             conn->identity_digest))<0) {
    log_fn(r<-1?LOG_WARN:LOG_INFO, LD_DIR,
           "Unable to load %s consensus directory %s from "
           "server '%s:%d'. I'll try again soon.",
           flavname, sourcename, conn->base_.address, conn->base_.port);
    networkstatus_consensus_download_failed(0, flavname);
    tor_free(new_consensus);
    return -1;
  }

  /* If we launched other fetches for this consensus, cancel them. */
  connection_dir_close_consensus_fetches(conn, flavname);

  /* update the list of routers and directory guards */
  routers_update_all_from_networkstatus(now, 3);
  update_microdescs_from_networkstatus(now);
  directory_info_has_arrived(now, 0, 0);

  if (authdir_mode_v3(get_options())) {
    sr_act_post_consensus(
                     networkstatus_get_latest_consensus_by_flavor(FLAV_NS));
  }
  log_info(LD_DIR, "Successfully loaded consensus.");

  tor_free(new_consensus);
  return 0;
}

/**
 * Handler function: processes a response to a request for one or more
 * authority certificates
 **/
static int
handle_response_fetch_certificate(dir_connection_t *conn,
                                  const response_handler_args_t *args)
{
  tor_assert(conn->base_.purpose == DIR_PURPOSE_FETCH_CERTIFICATE);
  const int status_code = args->status_code;
  const char *reason = args->reason;
  const char *body = args->body;
  const size_t body_len = args->body_len;

  if (status_code != 200) {
    log_warn(LD_DIR,
             "Received http status code %d (%s) from server "
             "'%s:%d' while fetching \"/tor/keys/%s\".",
             status_code, escaped(reason), conn->base_.address,
             conn->base_.port, conn->requested_resource);
    connection_dir_download_cert_failed(conn, status_code);
    return -1;
  }
  log_info(LD_DIR,"Received authority certificates (body size %d) from "
           "server '%s:%d'",
           (int)body_len, conn->base_.address, conn->base_.port);

  /*
   * Tell trusted_dirs_load_certs_from_string() whether it was by fp
   * or fp-sk pair.
   */
  int src_code = -1;
  if (!strcmpstart(conn->requested_resource, "fp/")) {
    src_code = TRUSTED_DIRS_CERTS_SRC_DL_BY_ID_DIGEST;
  } else if (!strcmpstart(conn->requested_resource, "fp-sk/")) {
    src_code = TRUSTED_DIRS_CERTS_SRC_DL_BY_ID_SK_DIGEST;
  }

  if (src_code != -1) {
    if (trusted_dirs_load_certs_from_string(body, src_code, 1,
                                            conn->identity_digest)<0) {
      log_warn(LD_DIR, "Unable to parse fetched certificates");
      /* if we fetched more than one and only some failed, the successful
       * ones got flushed to disk so it's safe to call this on them */
      connection_dir_download_cert_failed(conn, status_code);
    } else {
      time_t now = approx_time();
      directory_info_has_arrived(now, 0, 0);
      log_info(LD_DIR, "Successfully loaded certificates from fetch.");
    }
  } else {
    log_warn(LD_DIR,
             "Couldn't figure out what to do with fetched certificates for "
             "unknown resource %s",
             conn->requested_resource);
    connection_dir_download_cert_failed(conn, status_code);
  }
  return 0;
}

/**
 * Handler function: processes a response to a request for an authority's
 * current networkstatus vote.
 **/
static int
handle_response_fetch_status_vote(dir_connection_t *conn,
                                  const response_handler_args_t *args)
{
  tor_assert(conn->base_.purpose == DIR_PURPOSE_FETCH_STATUS_VOTE);
  const int status_code = args->status_code;
  const char *reason = args->reason;
  const char *body = args->body;
  const size_t body_len = args->body_len;

  const char *msg;
  int st;
  log_info(LD_DIR,"Got votes (body size %d) from server %s:%d",
           (int)body_len, conn->base_.address, conn->base_.port);
  if (status_code != 200) {
    log_warn(LD_DIR,
             "Received http status code %d (%s) from server "
             "'%s:%d' while fetching \"/tor/status-vote/next/%s.z\".",
             status_code, escaped(reason), conn->base_.address,
             conn->base_.port, conn->requested_resource);
    return -1;
  }
  dirvote_add_vote(body, &msg, &st);
  if (st > 299) {
    log_warn(LD_DIR, "Error adding retrieved vote: %s", msg);
  } else {
    log_info(LD_DIR, "Added vote(s) successfully [msg: %s]", msg);
  }

  return 0;
}

/**
 * Handler function: processes a response to a request for the signatures
 * that an authority knows about on a given consensus.
 **/
static int
handle_response_fetch_detached_signatures(dir_connection_t *conn,
                                          const response_handler_args_t *args)
{
  tor_assert(conn->base_.purpose == DIR_PURPOSE_FETCH_DETACHED_SIGNATURES);
  const int status_code = args->status_code;
  const char *reason = args->reason;
  const char *body = args->body;
  const size_t body_len = args->body_len;

  const char *msg = NULL;
  log_info(LD_DIR,"Got detached signatures (body size %d) from server %s:%d",
           (int)body_len, conn->base_.address, conn->base_.port);
  if (status_code != 200) {
    log_warn(LD_DIR,
        "Received http status code %d (%s) from server '%s:%d' while fetching "
        "\"/tor/status-vote/next/consensus-signatures.z\".",
        status_code, escaped(reason), conn->base_.address,
        conn->base_.port);
    return -1;
  }
  if (dirvote_add_signatures(body, conn->base_.address, &msg)<0) {
    log_warn(LD_DIR, "Problem adding detached signatures from %s:%d: %s",
             conn->base_.address, conn->base_.port, msg?msg:"???");
  }

  return 0;
}

/**
 * Handler function: processes a response to a request for a group of server
 * descriptors or an extrainfo documents.
 **/
static int
handle_response_fetch_desc(dir_connection_t *conn,
                           const response_handler_args_t *args)
{
  tor_assert(conn->base_.purpose == DIR_PURPOSE_FETCH_SERVERDESC ||
             conn->base_.purpose == DIR_PURPOSE_FETCH_EXTRAINFO);
  const int status_code = args->status_code;
  const char *reason = args->reason;
  const char *body = args->body;
  const size_t body_len = args->body_len;

  int was_ei = conn->base_.purpose == DIR_PURPOSE_FETCH_EXTRAINFO;
  smartlist_t *which = NULL;
  int n_asked_for = 0;
  int descriptor_digests = conn->requested_resource &&
    !strcmpstart(conn->requested_resource,"d/");
  log_info(LD_DIR,"Received %s (body size %d) from server '%s:%d'",
           was_ei ? "extra server info" : "server info",
           (int)body_len, conn->base_.address, conn->base_.port);
  if (conn->requested_resource &&
      (!strcmpstart(conn->requested_resource,"d/") ||
       !strcmpstart(conn->requested_resource,"fp/"))) {
    which = smartlist_new();
    dir_split_resource_into_fingerprints(conn->requested_resource +
                                         (descriptor_digests ? 2 : 3),
                                         which, NULL, 0);
    n_asked_for = smartlist_len(which);
  }
  if (status_code != 200) {
    int dir_okay = status_code == 404 ||
      (status_code == 400 && !strcmp(reason, "Servers unavailable."));
    /* 404 means that it didn't have them; no big deal.
     * Older (pre-0.1.1.8) servers said 400 Servers unavailable instead. */
    log_fn(dir_okay ? LOG_INFO : LOG_WARN, LD_DIR,
           "Received http status code %d (%s) from server '%s:%d' "
           "while fetching \"/tor/server/%s\". I'll try again soon.",
           status_code, escaped(reason), conn->base_.address,
           conn->base_.port, conn->requested_resource);
    if (!which) {
      connection_dir_download_routerdesc_failed(conn);
    } else {
      dir_routerdesc_download_failed(which, status_code,
                                     conn->router_purpose,
                                     was_ei, descriptor_digests);
      SMARTLIST_FOREACH(which, char *, cp, tor_free(cp));
      smartlist_free(which);
    }
    return dir_okay ? 0 : -1;
  }
  /* Learn the routers, assuming we requested by fingerprint or "all"
   * or "authority".
   *
   * We use "authority" to fetch our own descriptor for
   * testing, and to fetch bridge descriptors for bootstrapping. Ignore
   * the output of "authority" requests unless we are using bridges,
   * since otherwise they'll be the response from reachability tests,
   * and we don't really want to add that to our routerlist. */
  if (which || (conn->requested_resource &&
                (!strcmpstart(conn->requested_resource, "all") ||
                 (!strcmpstart(conn->requested_resource, "authority") &&
                  get_options()->UseBridges)))) {
    /* as we learn from them, we remove them from 'which' */
    if (was_ei) {
      router_load_extrainfo_from_string(body, NULL, SAVED_NOWHERE, which,
                                        descriptor_digests);
    } else {
      //router_load_routers_from_string(body, NULL, SAVED_NOWHERE, which,
      //                       descriptor_digests, conn->router_purpose);
      if (load_downloaded_routers(body, which, descriptor_digests,
                                  conn->router_purpose,
                                  conn->base_.address)) {
        time_t now = approx_time();
        directory_info_has_arrived(now, 0, 0);
      }
    }
  }
  if (which) { /* mark remaining ones as failed */
    log_info(LD_DIR, "Received %d/%d %s requested from %s:%d",
             n_asked_for-smartlist_len(which), n_asked_for,
             was_ei ? "extra-info documents" : "router descriptors",
             conn->base_.address, (int)conn->base_.port);
    if (smartlist_len(which)) {
      dir_routerdesc_download_failed(which, status_code,
                                     conn->router_purpose,
                                     was_ei, descriptor_digests);
    }
    SMARTLIST_FOREACH(which, char *, cp, tor_free(cp));
    smartlist_free(which);
  }
  if (directory_conn_is_self_reachability_test(conn))
    router_dirport_found_reachable();

  return 0;
}

/**
 * Handler function: processes a response to a request for a group of
 * microdescriptors
 **/
static int
handle_response_fetch_microdesc(dir_connection_t *conn,
                                const response_handler_args_t *args)
{
  tor_assert(conn->base_.purpose == DIR_PURPOSE_FETCH_MICRODESC);
  const int status_code = args->status_code;
  const char *reason = args->reason;
  const char *body = args->body;
  const size_t body_len = args->body_len;

  smartlist_t *which = NULL;
  log_info(LD_DIR,"Received answer to microdescriptor request (status %d, "
           "body size %d) from server '%s:%d'",
           status_code, (int)body_len, conn->base_.address,
           conn->base_.port);
  tor_assert(conn->requested_resource &&
             !strcmpstart(conn->requested_resource, "d/"));
  which = smartlist_new();
  dir_split_resource_into_fingerprints(conn->requested_resource+2,
                                       which, NULL,
                                       DSR_DIGEST256|DSR_BASE64);
  if (status_code != 200) {
    log_info(LD_DIR, "Received status code %d (%s) from server "
             "'%s:%d' while fetching \"/tor/micro/%s\".  I'll try again "
             "soon.",
             status_code, escaped(reason), conn->base_.address,
             (int)conn->base_.port, conn->requested_resource);
    dir_microdesc_download_failed(which, status_code);
    SMARTLIST_FOREACH(which, char *, cp, tor_free(cp));
    smartlist_free(which);
    return 0;
  } else {
    smartlist_t *mds;
    time_t now = approx_time();
    mds = microdescs_add_to_cache(get_microdesc_cache(),
                                  body, body+body_len, SAVED_NOWHERE, 0,
                                  now, which);
    if (smartlist_len(which)) {
      /* Mark remaining ones as failed. */
      dir_microdesc_download_failed(which, status_code);
    }
    if (mds && smartlist_len(mds)) {
      control_event_bootstrap(BOOTSTRAP_STATUS_LOADING_DESCRIPTORS,
                              count_loading_descriptors_progress());
      directory_info_has_arrived(now, 0, 1);
    }
    SMARTLIST_FOREACH(which, char *, cp, tor_free(cp));
    smartlist_free(which);
    smartlist_free(mds);
  }

  return 0;
}

/**
 * Handler function: processes a response to a POST request to upload our
 * router descriptor.
 **/
static int
handle_response_upload_dir(dir_connection_t *conn,
                           const response_handler_args_t *args)
{
  tor_assert(conn->base_.purpose == DIR_PURPOSE_UPLOAD_DIR);
  const int status_code = args->status_code;
  const char *reason = args->reason;
  const char *headers = args->headers;

  switch (status_code) {
  case 200: {
    dir_server_t *ds =
      router_get_trusteddirserver_by_digest(conn->identity_digest);
    char *rejected_hdr = http_get_header(headers,
                                         "X-Descriptor-Not-New: ");
    if (rejected_hdr) {
      if (!strcmp(rejected_hdr, "Yes")) {
        log_info(LD_GENERAL,
                 "Authority '%s' declined our descriptor (not new)",
                 ds->nickname);
        /* XXXX use this information; be sure to upload next one
         * sooner. -NM */
        /* XXXX++ On further thought, the task above implies that we're
         * basing our regenerate-descriptor time on when we uploaded the
         * last descriptor, not on the published time of the last
         * descriptor.  If those are different, that's a bad thing to
         * do. -NM */
      }
      tor_free(rejected_hdr);
    }
    log_info(LD_GENERAL,"eof (status 200) after uploading server "
             "descriptor: finished.");
    control_event_server_status(
                   LOG_NOTICE, "ACCEPTED_SERVER_DESCRIPTOR DIRAUTH=%s:%d",
                   conn->base_.address, conn->base_.port);

    ds->has_accepted_serverdesc = 1;
    if (directories_have_accepted_server_descriptor())
      control_event_server_status(LOG_NOTICE, "GOOD_SERVER_DESCRIPTOR");
  }
    break;
  case 400:
    log_warn(LD_GENERAL,"http status 400 (%s) response from "
             "dirserver '%s:%d'. Please correct.",
             escaped(reason), conn->base_.address, conn->base_.port);
    control_event_server_status(LOG_WARN,
                    "BAD_SERVER_DESCRIPTOR DIRAUTH=%s:%d REASON=\"%s\"",
                    conn->base_.address, conn->base_.port, escaped(reason));
    break;
  default:
    log_warn(LD_GENERAL,
             "HTTP status %d (%s) was unexpected while uploading "
             "descriptor to server '%s:%d'. Possibly the server is "
             "misconfigured?",
             status_code, escaped(reason), conn->base_.address,
             conn->base_.port);
    break;
  }
  /* return 0 in all cases, since we don't want to mark any
   * dirservers down just because they don't like us. */

  return 0;
}

/**
 * Handler function: processes a response to POST request to upload our
 * own networkstatus vote.
 **/
static int
handle_response_upload_vote(dir_connection_t *conn,
                            const response_handler_args_t *args)
{
  tor_assert(conn->base_.purpose == DIR_PURPOSE_UPLOAD_VOTE);
  const int status_code = args->status_code;
  const char *reason = args->reason;

  switch (status_code) {
  case 200: {
    log_notice(LD_DIR,"Uploaded a vote to dirserver %s:%d",
               conn->base_.address, conn->base_.port);
  }
    break;
  case 400:
    log_warn(LD_DIR,"http status 400 (%s) response after uploading "
             "vote to dirserver '%s:%d'. Please correct.",
             escaped(reason), conn->base_.address, conn->base_.port);
    break;
  default:
    log_warn(LD_GENERAL,
             "HTTP status %d (%s) was unexpected while uploading "
             "vote to server '%s:%d'.",
             status_code, escaped(reason), conn->base_.address,
             conn->base_.port);
    break;
  }
  /* return 0 in all cases, since we don't want to mark any
   * dirservers down just because they don't like us. */
  return 0;
}

/**
 * Handler function: processes a response to POST request to upload our
 * view of the signatures on the current consensus.
 **/
static int
handle_response_upload_signatures(dir_connection_t *conn,
                                  const response_handler_args_t *args)
{
  tor_assert(conn->base_.purpose == DIR_PURPOSE_UPLOAD_SIGNATURES);
  const int status_code = args->status_code;
  const char *reason = args->reason;

  switch (status_code) {
  case 200: {
    log_notice(LD_DIR,"Uploaded signature(s) to dirserver %s:%d",
               conn->base_.address, conn->base_.port);
  }
    break;
  case 400:
    log_warn(LD_DIR,"http status 400 (%s) response after uploading "
             "signatures to dirserver '%s:%d'. Please correct.",
             escaped(reason), conn->base_.address, conn->base_.port);
    break;
  default:
    log_warn(LD_GENERAL,
             "HTTP status %d (%s) was unexpected while uploading "
             "signatures to server '%s:%d'.",
             status_code, escaped(reason), conn->base_.address,
             conn->base_.port);
    break;
  }
  /* return 0 in all cases, since we don't want to mark any
   * dirservers down just because they don't like us. */

  return 0;
}

/**
 * Handler function: processes a response to a request for a v3 hidden service
 * descriptor.
 **/
STATIC int
handle_response_fetch_hsdesc_v3(dir_connection_t *conn,
                                const response_handler_args_t *args)
{
  const int status_code = args->status_code;
  const char *reason = args->reason;
  const char *body = args->body;
  const size_t body_len = args->body_len;

  tor_assert(conn->hs_ident);

  log_info(LD_REND,"Received v3 hsdesc (body size %d, status %d (%s))",
           (int)body_len, status_code, escaped(reason));

  switch (status_code) {
  case 200:
    /* We got something: Try storing it in the cache. */
    if (hs_cache_store_as_client(body, &conn->hs_ident->identity_pk) < 0) {
      log_warn(LD_REND, "Failed to store hidden service descriptor");
    } else {
      log_info(LD_REND, "Stored hidden service descriptor successfully.");
      TO_CONN(conn)->purpose = DIR_PURPOSE_HAS_FETCHED_HSDESC;
      hs_client_desc_has_arrived(conn->hs_ident);
    }
    break;
  case 404:
    /* Not there. We'll retry when connection_about_to_close_connection()
     * tries to clean this conn up. */
    log_info(LD_REND, "Fetching hidden service v3 descriptor not found: "
                      "Retrying at another directory.");
    /* TODO: Inform the control port */
    break;
  case 400:
    log_warn(LD_REND, "Fetching v3 hidden service descriptor failed: "
                      "http status 400 (%s). Dirserver didn't like our "
                      "query? Retrying at another directory.",
             escaped(reason));
    break;
  default:
    log_warn(LD_REND, "Fetching v3 hidden service descriptor failed: "
             "http status %d (%s) response unexpected from HSDir server "
             "'%s:%d'. Retrying at another directory.",
             status_code, escaped(reason), TO_CONN(conn)->address,
             TO_CONN(conn)->port);
    break;
  }

  return 0;
}

/**
 * Handler function: processes a response to a request for a v2 hidden service
 * descriptor.
 **/
static int
handle_response_fetch_renddesc_v2(dir_connection_t *conn,
                                  const response_handler_args_t *args)
{
  tor_assert(conn->base_.purpose == DIR_PURPOSE_FETCH_RENDDESC_V2);
  const int status_code = args->status_code;
  const char *reason = args->reason;
  const char *body = args->body;
  const size_t body_len = args->body_len;

#define SEND_HS_DESC_FAILED_EVENT(reason)                               \
  (control_event_hs_descriptor_failed(conn->rend_data,                  \
                                      conn->identity_digest,            \
                                      reason))
#define SEND_HS_DESC_FAILED_CONTENT()                                   \
  (control_event_hs_descriptor_content(                                 \
                                rend_data_get_address(conn->rend_data), \
                                conn->requested_resource,               \
                                conn->identity_digest,                  \
                                NULL))

  tor_assert(conn->rend_data);
  log_info(LD_REND,"Received rendezvous descriptor (body size %d, status %d "
           "(%s))",
           (int)body_len, status_code, escaped(reason));
  switch (status_code) {
  case 200:
    {
      rend_cache_entry_t *entry = NULL;

      if (rend_cache_store_v2_desc_as_client(body,
                                             conn->requested_resource,
                                             conn->rend_data, &entry) < 0) {
        log_warn(LD_REND,"Fetching v2 rendezvous descriptor failed. "
                 "Retrying at another directory.");
        /* We'll retry when connection_about_to_close_connection()
         * cleans this dir conn up. */
        SEND_HS_DESC_FAILED_EVENT("BAD_DESC");
        SEND_HS_DESC_FAILED_CONTENT();
      } else {
        char service_id[REND_SERVICE_ID_LEN_BASE32 + 1];
        /* Should never be NULL here if we found the descriptor. */
        tor_assert(entry);
        rend_get_service_id(entry->parsed->pk, service_id);

        /* success. notify pending connections about this. */
        log_info(LD_REND, "Successfully fetched v2 rendezvous "
                 "descriptor.");
        control_event_hs_descriptor_received(service_id,
                                             conn->rend_data,
                                             conn->identity_digest);
        control_event_hs_descriptor_content(service_id,
                                            conn->requested_resource,
                                            conn->identity_digest,
                                            body);
        conn->base_.purpose = DIR_PURPOSE_HAS_FETCHED_RENDDESC_V2;
        rend_client_desc_trynow(service_id);
        memwipe(service_id, 0, sizeof(service_id));
      }
      break;
    }
  case 404:
    /* Not there. We'll retry when
     * connection_about_to_close_connection() cleans this conn up. */
    log_info(LD_REND,"Fetching v2 rendezvous descriptor failed: "
             "Retrying at another directory.");
    SEND_HS_DESC_FAILED_EVENT("NOT_FOUND");
    SEND_HS_DESC_FAILED_CONTENT();
    break;
  case 400:
    log_warn(LD_REND, "Fetching v2 rendezvous descriptor failed: "
             "http status 400 (%s). Dirserver didn't like our "
             "v2 rendezvous query? Retrying at another directory.",
             escaped(reason));
    SEND_HS_DESC_FAILED_EVENT("QUERY_REJECTED");
    SEND_HS_DESC_FAILED_CONTENT();
    break;
  default:
    log_warn(LD_REND, "Fetching v2 rendezvous descriptor failed: "
             "http status %d (%s) response unexpected while "
             "fetching v2 hidden service descriptor (server '%s:%d'). "
             "Retrying at another directory.",
             status_code, escaped(reason), conn->base_.address,
             conn->base_.port);
    SEND_HS_DESC_FAILED_EVENT("UNEXPECTED");
    SEND_HS_DESC_FAILED_CONTENT();
    break;
  }

  return 0;
}

/**
 * Handler function: processes a response to a POST request to upload a v2
 * hidden service descriptor.
 **/
static int
handle_response_upload_renddesc_v2(dir_connection_t *conn,
                                   const response_handler_args_t *args)
{
  tor_assert(conn->base_.purpose == DIR_PURPOSE_UPLOAD_RENDDESC_V2);
  const int status_code = args->status_code;
  const char *reason = args->reason;

#define SEND_HS_DESC_UPLOAD_FAILED_EVENT(reason)                        \
    (control_event_hs_descriptor_upload_failed(                         \
                                conn->identity_digest,                  \
                                rend_data_get_address(conn->rend_data), \
                                reason))

  log_info(LD_REND,"Uploaded rendezvous descriptor (status %d "
           "(%s))",
           status_code, escaped(reason));
  /* Without the rend data, we'll have a problem identifying what has been
   * uploaded for which service. */
  tor_assert(conn->rend_data);
  switch (status_code) {
  case 200:
    log_info(LD_REND,
             "Uploading rendezvous descriptor: finished with status "
             "200 (%s)", escaped(reason));
    control_event_hs_descriptor_uploaded(conn->identity_digest,
                                   rend_data_get_address(conn->rend_data));
    rend_service_desc_has_uploaded(conn->rend_data);
    break;
  case 400:
    log_warn(LD_REND,"http status 400 (%s) response from dirserver "
             "'%s:%d'. Malformed rendezvous descriptor?",
             escaped(reason), conn->base_.address, conn->base_.port);
    SEND_HS_DESC_UPLOAD_FAILED_EVENT("UPLOAD_REJECTED");
    break;
  default:
    log_warn(LD_REND,"http status %d (%s) response unexpected (server "
             "'%s:%d').",
             status_code, escaped(reason), conn->base_.address,
             conn->base_.port);
    SEND_HS_DESC_UPLOAD_FAILED_EVENT("UNEXPECTED");
    break;
  }

  return 0;
}

/**
 * Handler function: processes a response to a POST request to upload an
 * hidden service descriptor.
 **/
static int
handle_response_upload_hsdesc(dir_connection_t *conn,
                              const response_handler_args_t *args)
{
  const int status_code = args->status_code;
  const char *reason = args->reason;

  tor_assert(conn);
  tor_assert(conn->base_.purpose == DIR_PURPOSE_UPLOAD_HSDESC);

  log_info(LD_REND, "Uploaded hidden service descriptor (status %d "
                    "(%s))",
           status_code, escaped(reason));
  /* For this directory response, it MUST have an hidden service identifier on
   * this connection. */
  tor_assert(conn->hs_ident);
  switch (status_code) {
  case 200:
    log_info(LD_REND, "Uploading hidden service descriptor: "
                      "finished with status 200 (%s)", escaped(reason));
    /* XXX: Trigger control event. */
    break;
  case 400:
    log_warn(LD_REND, "Uploading hidden service descriptor: http "
                      "status 400 (%s) response from dirserver "
                      "'%s:%d'. Malformed hidden service descriptor?",
             escaped(reason), conn->base_.address, conn->base_.port);
    /* XXX: Trigger control event. */
    break;
  default:
    log_warn(LD_REND, "Uploading hidden service descriptor: http "
                      "status %d (%s) response unexpected (server "
                      "'%s:%d').",
             status_code, escaped(reason), conn->base_.address,
             conn->base_.port);
    /* XXX: Trigger control event. */
    break;
  }

  return 0;
}

/** Called when a directory connection reaches EOF. */
int
connection_dir_reached_eof(dir_connection_t *conn)
{
  int retval;
  if (conn->base_.state != DIR_CONN_STATE_CLIENT_READING) {
    log_info(LD_HTTP,"conn reached eof, not reading. [state=%d] Closing.",
             conn->base_.state);
    connection_close_immediate(TO_CONN(conn)); /* error: give up on flushing */
    connection_mark_for_close(TO_CONN(conn));
    return -1;
  }

  retval = connection_dir_client_reached_eof(conn);
  if (retval == 0) /* success */
    conn->base_.state = DIR_CONN_STATE_CLIENT_FINISHED;
  connection_mark_for_close(TO_CONN(conn));
  return retval;
}

/** If any directory object is arriving, and it's over 10MB large, we're
 * getting DoS'd.  (As of 0.1.2.x, raw directories are about 1MB, and we never
 * ask for more than 96 router descriptors at a time.)
 */
#define MAX_DIRECTORY_OBJECT_SIZE (10*(1<<20))

#define MAX_VOTE_DL_SIZE (MAX_DIRECTORY_OBJECT_SIZE * 5)

/** Read handler for directory connections.  (That's connections <em>to</em>
 * directory servers and connections <em>at</em> directory servers.)
 */
int
connection_dir_process_inbuf(dir_connection_t *conn)
{
  size_t max_size;
  tor_assert(conn);
  tor_assert(conn->base_.type == CONN_TYPE_DIR);

  /* Directory clients write, then read data until they receive EOF;
   * directory servers read data until they get an HTTP command, then
   * write their response (when it's finished flushing, they mark for
   * close).
   */

  /* If we're on the dirserver side, look for a command. */
  if (conn->base_.state == DIR_CONN_STATE_SERVER_COMMAND_WAIT) {
    if (directory_handle_command(conn) < 0) {
      connection_mark_for_close(TO_CONN(conn));
      return -1;
    }
    return 0;
  }

  max_size =
    (TO_CONN(conn)->purpose == DIR_PURPOSE_FETCH_STATUS_VOTE) ?
    MAX_VOTE_DL_SIZE : MAX_DIRECTORY_OBJECT_SIZE;

  if (connection_get_inbuf_len(TO_CONN(conn)) > max_size) {
    log_warn(LD_HTTP,
             "Too much data received from directory connection (%s): "
             "denial of service attempt, or you need to upgrade?",
             conn->base_.address);
    connection_mark_for_close(TO_CONN(conn));
    return -1;
  }

  if (!conn->base_.inbuf_reached_eof)
    log_debug(LD_HTTP,"Got data, not eof. Leaving on inbuf.");
  return 0;
}

/** We are closing a dir connection: If <b>dir_conn</b> is a dir connection
 *  that tried to fetch an HS descriptor, check if it successfuly fetched it,
 *  or if we need to try again. */
static void
refetch_hsdesc_if_needed(dir_connection_t *dir_conn)
{
  connection_t *conn = TO_CONN(dir_conn);

  /* If we were trying to fetch a v2 rend desc and did not succeed, retry as
   * needed. (If a fetch is successful, the connection state is changed to
   * DIR_PURPOSE_HAS_FETCHED_RENDDESC_V2 or DIR_PURPOSE_HAS_FETCHED_HSDESC to
   * mark that refetching is unnecessary.) */
  if (conn->purpose == DIR_PURPOSE_FETCH_RENDDESC_V2 &&
      dir_conn->rend_data &&
      rend_valid_v2_service_id(
           rend_data_get_address(dir_conn->rend_data))) {
    rend_client_refetch_v2_renddesc(dir_conn->rend_data);
  }

  /* Check for v3 rend desc fetch */
  if (conn->purpose == DIR_PURPOSE_FETCH_HSDESC &&
      dir_conn->hs_ident &&
      !ed25519_public_key_is_zero(&dir_conn->hs_ident->identity_pk)) {
    hs_client_refetch_hsdesc(&dir_conn->hs_ident->identity_pk);
  }
}

/** Called when we're about to finally unlink and free a directory connection:
 * perform necessary accounting and cleanup */
void
connection_dir_about_to_close(dir_connection_t *dir_conn)
{
  connection_t *conn = TO_CONN(dir_conn);

  if (conn->state < DIR_CONN_STATE_CLIENT_FINISHED) {
    /* It's a directory connection and connecting or fetching
     * failed: forget about this router, and maybe try again. */
    connection_dir_request_failed(dir_conn);
  }

  refetch_hsdesc_if_needed(dir_conn);
}

/** Create an http response for the client <b>conn</b> out of
 * <b>status</b> and <b>reason_phrase</b>. Write it to <b>conn</b>.
 */
static void
write_short_http_response(dir_connection_t *conn, int status,
                       const char *reason_phrase)
{
  char *buf = NULL;
  char *datestring = NULL;

  IF_BUG_ONCE(!reason_phrase) { /* bullet-proofing */
    reason_phrase = "unspecified";
  }

  if (server_mode(get_options())) {
    /* include the Date: header, but only if we're a relay or bridge */
    char datebuf[RFC1123_TIME_LEN+1];
    format_rfc1123_time(datebuf, time(NULL));
    tor_asprintf(&datestring, "Date: %s\r\n", datebuf);
  }

  tor_asprintf(&buf, "HTTP/1.0 %d %s\r\n%s\r\n",
               status, reason_phrase, datestring?datestring:"");

  log_debug(LD_DIRSERV,"Wrote status 'HTTP/1.0 %d %s'", status, reason_phrase);
  connection_buf_add(buf, strlen(buf), TO_CONN(conn));

  tor_free(datestring);
  tor_free(buf);
}

/** Write the header for an HTTP/1.0 response onto <b>conn</b>-\>outbuf,
 * with <b>type</b> as the Content-Type.
 *
 * If <b>length</b> is nonnegative, it is the Content-Length.
 * If <b>encoding</b> is provided, it is the Content-Encoding.
 * If <b>cache_lifetime</b> is greater than 0, the content may be cached for
 * up to cache_lifetime seconds.  Otherwise, the content may not be cached. */
static void
write_http_response_header_impl(dir_connection_t *conn, ssize_t length,
                           const char *type, const char *encoding,
                           const char *extra_headers,
                           long cache_lifetime)
{
  char date[RFC1123_TIME_LEN+1];
  char tmp[1024];
  char *cp;
  time_t now = time(NULL);

  tor_assert(conn);

  format_rfc1123_time(date, now);
  cp = tmp;
  tor_snprintf(cp, sizeof(tmp),
               "HTTP/1.0 200 OK\r\nDate: %s\r\n",
               date);
  cp += strlen(tmp);
  if (type) {
    tor_snprintf(cp, sizeof(tmp)-(cp-tmp), "Content-Type: %s\r\n", type);
    cp += strlen(cp);
  }
  if (!is_local_addr(&conn->base_.addr)) {
    /* Don't report the source address for a nearby/private connection.
     * Otherwise we tend to mis-report in cases where incoming ports are
     * being forwarded to a Tor server running behind the firewall. */
    tor_snprintf(cp, sizeof(tmp)-(cp-tmp),
                 X_ADDRESS_HEADER "%s\r\n", conn->base_.address);
    cp += strlen(cp);
  }
  if (encoding) {
    tor_snprintf(cp, sizeof(tmp)-(cp-tmp),
                 "Content-Encoding: %s\r\n", encoding);
    cp += strlen(cp);
  }
  if (length >= 0) {
    tor_snprintf(cp, sizeof(tmp)-(cp-tmp),
                 "Content-Length: %ld\r\n", (long)length);
    cp += strlen(cp);
  }
  if (cache_lifetime > 0) {
    char expbuf[RFC1123_TIME_LEN+1];
    format_rfc1123_time(expbuf, (time_t)(now + cache_lifetime));
    /* We could say 'Cache-control: max-age=%d' here if we start doing
     * http/1.1 */
    tor_snprintf(cp, sizeof(tmp)-(cp-tmp),
                 "Expires: %s\r\n", expbuf);
    cp += strlen(cp);
  } else if (cache_lifetime == 0) {
    /* We could say 'Cache-control: no-cache' here if we start doing
     * http/1.1 */
    strlcpy(cp, "Pragma: no-cache\r\n", sizeof(tmp)-(cp-tmp));
    cp += strlen(cp);
  }
  if (extra_headers) {
    strlcpy(cp, extra_headers, sizeof(tmp)-(cp-tmp));
    cp += strlen(cp);
  }
  if (sizeof(tmp)-(cp-tmp) > 3)
    memcpy(cp, "\r\n", 3);
  else
    tor_assert(0);
  connection_buf_add(tmp, strlen(tmp), TO_CONN(conn));
}

/** As write_http_response_header_impl, but sets encoding and content-typed
 * based on whether the response will be <b>compressed</b> or not. */
static void
write_http_response_headers(dir_connection_t *conn, ssize_t length,
                            compress_method_t method,
                            const char *extra_headers, long cache_lifetime)
{
  const char *methodname = compression_method_get_name(method);
  const char *doctype;
  if (method == NO_METHOD)
    doctype = "text/plain";
  else
    doctype = "application/octet-stream";
  write_http_response_header_impl(conn, length,
                                  doctype,
                                  methodname,
                                  extra_headers,
                                  cache_lifetime);
}

/** As write_http_response_headers, but assumes extra_headers is NULL */
static void
write_http_response_header(dir_connection_t *conn, ssize_t length,
                           compress_method_t method,
                           long cache_lifetime)
{
  write_http_response_headers(conn, length, method, NULL, cache_lifetime);
}

/** Array of compression methods to use (if supported) for serving
 * precompressed data, ordered from best to worst. */
static compress_method_t srv_meth_pref_precompressed[] = {
  LZMA_METHOD,
  ZSTD_METHOD,
  ZLIB_METHOD,
  GZIP_METHOD,
  NO_METHOD
};

/** Array of compression methods to use (if supported) for serving
 * streamed data, ordered from best to worst. */
static compress_method_t srv_meth_pref_streaming_compression[] = {
  ZSTD_METHOD,
  ZLIB_METHOD,
  GZIP_METHOD,
  NO_METHOD
};

/** Array of allowed compression methods to use (if supported) when receiving a
 * response from a request that was required to be anonymous. */
static compress_method_t client_meth_allowed_anonymous_compression[] = {
  ZLIB_METHOD,
  GZIP_METHOD,
  NO_METHOD
};

/** Parse the compression methods listed in an Accept-Encoding header <b>h</b>,
 * and convert them to a bitfield where compression method x is supported if
 * and only if 1 &lt;&lt; x is set in the bitfield. */
STATIC unsigned
parse_accept_encoding_header(const char *h)
{
  unsigned result = (1u << NO_METHOD);
  smartlist_t *methods = smartlist_new();
  smartlist_split_string(methods, h, ",",
             SPLIT_SKIP_SPACE|SPLIT_STRIP_SPACE|SPLIT_IGNORE_BLANK, 0);

  SMARTLIST_FOREACH_BEGIN(methods, const char *, m) {
    compress_method_t method = compression_method_get_by_name(m);
    if (method != UNKNOWN_METHOD) {
      tor_assert(((unsigned)method) < 8*sizeof(unsigned));
      result |= (1u << method);
    }
  } SMARTLIST_FOREACH_END(m);
  SMARTLIST_FOREACH_BEGIN(methods, char *, m) {
    tor_free(m);
  } SMARTLIST_FOREACH_END(m);
  smartlist_free(methods);
  return result;
}

/** Array of compression methods to use (if supported) for requesting
 * compressed data, ordered from best to worst. */
static compress_method_t client_meth_pref[] = {
  LZMA_METHOD,
  ZSTD_METHOD,
  ZLIB_METHOD,
  GZIP_METHOD,
  NO_METHOD
};

/** Return a newly allocated string containing a comma separated list of
 * supported encodings. */
STATIC char *
accept_encoding_header(void)
{
  smartlist_t *methods = smartlist_new();
  char *header = NULL;
  compress_method_t method;
  unsigned i;

  for (i = 0; i < ARRAY_LENGTH(client_meth_pref); ++i) {
    method = client_meth_pref[i];
    if (tor_compress_supports_method(method))
      smartlist_add(methods, (char *)compression_method_get_name(method));
  }

  header = smartlist_join_strings(methods, ", ", 0, NULL);
  smartlist_free(methods);

  return header;
}

/** Decide whether a client would accept the consensus we have.
 *
 * Clients can say they only want a consensus if it's signed by more
 * than half the authorities in a list.  They pass this list in
 * the url as "...consensus/<b>fpr</b>+<b>fpr</b>+<b>fpr</b>".
 *
 * <b>fpr</b> may be an abbreviated fingerprint, i.e. only a left substring
 * of the full authority identity digest. (Only strings of even length,
 * i.e. encodings of full bytes, are handled correctly.  In the case
 * of an odd number of hex digits the last one is silently ignored.)
 *
 * Returns 1 if more than half of the requested authorities signed the
 * consensus, 0 otherwise.
 */
int
client_likes_consensus(const struct consensus_cache_entry_t *ent,
                       const char *want_url)
{
  smartlist_t *voters = smartlist_new();
  int need_at_least;
  int have = 0;

  if (consensus_cache_entry_get_voter_id_digests(ent, voters) != 0) {
    return 1; // We don't know the voters; assume the client won't mind. */
  }

  smartlist_t *want_authorities = smartlist_new();
  dir_split_resource_into_fingerprints(want_url, want_authorities, NULL, 0);
  need_at_least = smartlist_len(want_authorities)/2+1;

  SMARTLIST_FOREACH_BEGIN(want_authorities, const char *, want_digest) {

    SMARTLIST_FOREACH_BEGIN(voters, const char *, digest) {
      if (!strcasecmpstart(digest, want_digest)) {
        have++;
        break;
      };
    } SMARTLIST_FOREACH_END(digest);

    /* early exit, if we already have enough */
    if (have >= need_at_least)
      break;
  } SMARTLIST_FOREACH_END(want_digest);

  SMARTLIST_FOREACH(want_authorities, char *, d, tor_free(d));
  smartlist_free(want_authorities);
  SMARTLIST_FOREACH(voters, char *, cp, tor_free(cp));
  smartlist_free(voters);
  return (have >= need_at_least);
}

/** Return the compression level we should use for sending a compressed
 * response of size <b>n_bytes</b>. */
STATIC compression_level_t
choose_compression_level(ssize_t n_bytes)
{
  if (! have_been_under_memory_pressure()) {
    return HIGH_COMPRESSION; /* we have plenty of RAM. */
  } else if (n_bytes < 0) {
    return HIGH_COMPRESSION; /* unknown; might be big. */
  } else if (n_bytes < 1024) {
    return LOW_COMPRESSION;
  } else if (n_bytes < 2048) {
    return MEDIUM_COMPRESSION;
  } else {
    return HIGH_COMPRESSION;
  }
}

/** Information passed to handle a GET request. */
typedef struct get_handler_args_t {
  /** Bitmask of compression methods that the client said (or implied) it
   * supported. */
  unsigned compression_supported;
  /** If nonzero, the time included an if-modified-since header with this
   * value. */
  time_t if_modified_since;
  /** String containing the requested URL or resource. */
  const char *url;
  /** String containing the HTTP headers */
  const char *headers;
} get_handler_args_t;

/** Entry for handling an HTTP GET request.
 *
 * This entry matches a request if "string" is equal to the requested
 * resource, or if "is_prefix" is true and "string" is a prefix of the
 * requested resource.
 *
 * The 'handler' function is called to handle the request.  It receives
 * an arguments structure, and must return 0 on success or -1 if we should
 * close the connection.
 **/
typedef struct url_table_ent_s {
  const char *string;
  int is_prefix;
  int (*handler)(dir_connection_t *conn, const get_handler_args_t *args);
} url_table_ent_t;

static int handle_get_frontpage(dir_connection_t *conn,
                                const get_handler_args_t *args);
static int handle_get_current_consensus(dir_connection_t *conn,
                                const get_handler_args_t *args);
static int handle_get_status_vote(dir_connection_t *conn,
                                const get_handler_args_t *args);
static int handle_get_microdesc(dir_connection_t *conn,
                                const get_handler_args_t *args);
static int handle_get_descriptor(dir_connection_t *conn,
                                const get_handler_args_t *args);
static int handle_get_keys(dir_connection_t *conn,
                                const get_handler_args_t *args);
static int handle_get_hs_descriptor_v2(dir_connection_t *conn,
                                       const get_handler_args_t *args);
static int handle_get_robots(dir_connection_t *conn,
                                const get_handler_args_t *args);
static int handle_get_networkstatus_bridges(dir_connection_t *conn,
                                const get_handler_args_t *args);

/** Table for handling GET requests. */
static const url_table_ent_t url_table[] = {
  { "/tor/", 0, handle_get_frontpage },
  { "/tor/status-vote/current/consensus", 1, handle_get_current_consensus },
  { "/tor/status-vote/current/", 1, handle_get_status_vote },
  { "/tor/status-vote/next/", 1, handle_get_status_vote },
  { "/tor/micro/d/", 1, handle_get_microdesc },
  { "/tor/server/", 1, handle_get_descriptor },
  { "/tor/extra/", 1, handle_get_descriptor },
  { "/tor/keys/", 1, handle_get_keys },
  { "/tor/rendezvous2/", 1, handle_get_hs_descriptor_v2 },
  { "/tor/hs/3/", 1, handle_get_hs_descriptor_v3 },
  { "/tor/robots.txt", 0, handle_get_robots },
  { "/tor/networkstatus-bridges", 0, handle_get_networkstatus_bridges },
  { NULL, 0, NULL },
};

/** Helper function: called when a dirserver gets a complete HTTP GET
 * request.  Look for a request for a directory or for a rendezvous
 * service descriptor.  On finding one, write a response into
 * conn-\>outbuf.  If the request is unrecognized, send a 404.
 * Return 0 if we handled this successfully, or -1 if we need to close
 * the connection. */
MOCK_IMPL(STATIC int,
directory_handle_command_get,(dir_connection_t *conn, const char *headers,
                              const char *req_body, size_t req_body_len))
{
  char *url, *url_mem, *header;
  time_t if_modified_since = 0;
  int zlib_compressed_in_url;
  unsigned compression_methods_supported;

  /* We ignore the body of a GET request. */
  (void)req_body;
  (void)req_body_len;

  log_debug(LD_DIRSERV,"Received GET command.");

  conn->base_.state = DIR_CONN_STATE_SERVER_WRITING;

  if (parse_http_url(headers, &url) < 0) {
    write_short_http_response(conn, 400, "Bad request");
    return 0;
  }
  if ((header = http_get_header(headers, "If-Modified-Since: "))) {
    struct tm tm;
    if (parse_http_time(header, &tm) == 0) {
      if (tor_timegm(&tm, &if_modified_since)<0) {
        if_modified_since = 0;
      } else {
        log_debug(LD_DIRSERV, "If-Modified-Since is '%s'.", escaped(header));
      }
    }
    /* The correct behavior on a malformed If-Modified-Since header is to
     * act as if no If-Modified-Since header had been given. */
    tor_free(header);
  }
  log_debug(LD_DIRSERV,"rewritten url as '%s'.", escaped(url));

  url_mem = url;
  {
    size_t url_len = strlen(url);

    zlib_compressed_in_url = url_len > 2 && !strcmp(url+url_len-2, ".z");
    if (zlib_compressed_in_url) {
      url[url_len-2] = '\0';
    }
  }

  if ((header = http_get_header(headers, "Accept-Encoding: "))) {
    compression_methods_supported = parse_accept_encoding_header(header);
    tor_free(header);
  } else {
    compression_methods_supported = (1u << NO_METHOD);
  }
  if (zlib_compressed_in_url) {
    compression_methods_supported |= (1u << ZLIB_METHOD);
  }

  /* Remove all methods that we don't both support. */
  compression_methods_supported &= tor_compress_get_supported_method_bitmask();

  get_handler_args_t args;
  args.url = url;
  args.headers = headers;
  args.if_modified_since = if_modified_since;
  args.compression_supported = compression_methods_supported;

  int i, result = -1;
  for (i = 0; url_table[i].string; ++i) {
    int match;
    if (url_table[i].is_prefix) {
      match = !strcmpstart(url, url_table[i].string);
    } else {
      match = !strcmp(url, url_table[i].string);
    }
    if (match) {
      result = url_table[i].handler(conn, &args);
      goto done;
    }
  }

  /* we didn't recognize the url */
  write_short_http_response(conn, 404, "Not found");
  result = 0;

 done:
  tor_free(url_mem);
  return result;
}

/** Helper function for GET / or GET /tor/
 */
static int
handle_get_frontpage(dir_connection_t *conn, const get_handler_args_t *args)
{
  (void) args; /* unused */
  const char *frontpage = get_dirportfrontpage();

  if (frontpage) {
    size_t dlen;
    dlen = strlen(frontpage);
    /* Let's return a disclaimer page (users shouldn't use V1 anymore,
       and caches don't fetch '/', so this is safe). */

    /* [We don't check for write_bucket_low here, since we want to serve
     *  this page no matter what.] */
    write_http_response_header_impl(conn, dlen, "text/html", "identity",
                                    NULL, DIRPORTFRONTPAGE_CACHE_LIFETIME);
    connection_buf_add(frontpage, dlen, TO_CONN(conn));
  } else {
    write_short_http_response(conn, 404, "Not found");
  }
  return 0;
}

/** Warn that the cached consensus <b>consensus</b> of type
 * <b>flavor</b> is too old and will not be served to clients. Rate-limit the
 * warning to avoid logging an entry on every request.
 */
static void
warn_consensus_is_too_old(const struct consensus_cache_entry_t *consensus,
                          const char *flavor, time_t now)
{
#define TOO_OLD_WARNING_INTERVAL (60*60)
  static ratelim_t warned = RATELIM_INIT(TOO_OLD_WARNING_INTERVAL);
  char timestamp[ISO_TIME_LEN+1];
  time_t valid_until;
  char *dupes;

  if (consensus_cache_entry_get_valid_until(consensus, &valid_until))
    return;

  if ((dupes = rate_limit_log(&warned, now))) {
    format_local_iso_time(timestamp, valid_until);
    log_warn(LD_DIRSERV, "Our %s%sconsensus is too old, so we will not "
             "serve it to clients. It was valid until %s local time and we "
             "continued to serve it for up to 24 hours after it expired.%s",
             flavor ? flavor : "", flavor ? " " : "", timestamp, dupes);
    tor_free(dupes);
  }
}

/**
 * Parse a single hex-encoded sha3-256 digest from <b>hex</b> into
 * <b>digest</b>. Return 0 on success.  On failure, report that the hash came
 * from <b>location</b>, report that we are taking <b>action</b> with it, and
 * return -1.
 */
static int
parse_one_diff_hash(uint8_t *digest, const char *hex, const char *location,
                    const char *action)
{
  if (base16_decode((char*)digest, DIGEST256_LEN, hex, strlen(hex)) ==
      DIGEST256_LEN) {
    return 0;
  } else {
    log_fn(LOG_PROTOCOL_WARN, LD_DIR,
           "%s contained bogus digest %s; %s.",
           location, escaped(hex), action);
    return -1;
  }
}

/** If there is an X-Or-Diff-From-Consensus header included in <b>headers</b>,
 * set <b>digest_out<b> to a new smartlist containing every 256-bit
 * hex-encoded digest listed in that header and return 0.  Otherwise return
 * -1.  */
static int
parse_or_diff_from_header(smartlist_t **digests_out, const char *headers)
{
  char *hdr = http_get_header(headers, X_OR_DIFF_FROM_CONSENSUS_HEADER);
  if (hdr == NULL) {
    return -1;
  }
  smartlist_t *hex_digests = smartlist_new();
  *digests_out = smartlist_new();
  smartlist_split_string(hex_digests, hdr, " ",
                         SPLIT_SKIP_SPACE|SPLIT_IGNORE_BLANK, -1);
  SMARTLIST_FOREACH_BEGIN(hex_digests, const char *, hex) {
    uint8_t digest[DIGEST256_LEN];
    if (!parse_one_diff_hash(digest, hex, "X-Or-Diff-From-Consensus header",
                             "ignoring")) {
      smartlist_add(*digests_out, tor_memdup(digest, sizeof(digest)));
    }
  } SMARTLIST_FOREACH_END(hex);
  SMARTLIST_FOREACH(hex_digests, char *, cp, tor_free(cp));
  smartlist_free(hex_digests);
  tor_free(hdr);
  return 0;
}

/** Fallback compression method.  The fallback compression method is used in
 * case a client requests a non-compressed document. We only store compressed
 * documents, so we use this compression method to fetch the document and let
 * the spooling system do the streaming decompression.
 */
#define FALLBACK_COMPRESS_METHOD ZLIB_METHOD

/**
 * Try to find the best consensus diff possible in order to serve a client
 * request for a diff from one of the consensuses in <b>digests</b> to the
 * current consensus of flavor <b>flav</b>.  The client supports the
 * compression methods listed in the <b>compression_methods</b> bitfield:
 * place the method chosen (if any) into <b>compression_used_out</b>.
 */
static struct consensus_cache_entry_t *
find_best_diff(const smartlist_t *digests, int flav,
               unsigned compression_methods,
               compress_method_t *compression_used_out)
{
  struct consensus_cache_entry_t *result = NULL;

  SMARTLIST_FOREACH_BEGIN(digests, const uint8_t *, diff_from) {
    unsigned u;
    for (u = 0; u < ARRAY_LENGTH(srv_meth_pref_precompressed); ++u) {
      compress_method_t method = srv_meth_pref_precompressed[u];
      if (0 == (compression_methods & (1u<<method)))
        continue; // client doesn't like this one, or we don't have it.
      if (consdiffmgr_find_diff_from(&result, flav, DIGEST_SHA3_256,
                                     diff_from, DIGEST256_LEN,
                                     method) == CONSDIFF_AVAILABLE) {
        tor_assert_nonfatal(result);
        *compression_used_out = method;
        return result;
      }
    }
  } SMARTLIST_FOREACH_END(diff_from);

  SMARTLIST_FOREACH_BEGIN(digests, const uint8_t *, diff_from) {
    if (consdiffmgr_find_diff_from(&result, flav, DIGEST_SHA3_256, diff_from,
          DIGEST256_LEN, FALLBACK_COMPRESS_METHOD) == CONSDIFF_AVAILABLE) {
      tor_assert_nonfatal(result);
      *compression_used_out = FALLBACK_COMPRESS_METHOD;
      return result;
    }
  } SMARTLIST_FOREACH_END(diff_from);

  return NULL;
}

/** Lookup the cached consensus document by the flavor found in <b>flav</b>.
 * The prefered set of compression methods should be listed in the
 * <b>compression_methods</b> bitfield. The compression method chosen (if any)
 * is stored in <b>compression_used_out</b>. */
static struct consensus_cache_entry_t *
find_best_consensus(int flav,
                    unsigned compression_methods,
                    compress_method_t *compression_used_out)
{
  struct consensus_cache_entry_t *result = NULL;
  unsigned u;

  for (u = 0; u < ARRAY_LENGTH(srv_meth_pref_precompressed); ++u) {
    compress_method_t method = srv_meth_pref_precompressed[u];

    if (0 == (compression_methods & (1u<<method)))
      continue;

    if (consdiffmgr_find_consensus(&result, flav,
                                   method) == CONSDIFF_AVAILABLE) {
      tor_assert_nonfatal(result);
      *compression_used_out = method;
      return result;
    }
  }

  if (consdiffmgr_find_consensus(&result, flav,
        FALLBACK_COMPRESS_METHOD) == CONSDIFF_AVAILABLE) {
    tor_assert_nonfatal(result);
    *compression_used_out = FALLBACK_COMPRESS_METHOD;
    return result;
  }

  return NULL;
}

/** Try to find the best supported compression method possible from a given
 * <b>compression_methods</b>. Return NO_METHOD if no mutually supported
 * compression method could be found. */
static compress_method_t
find_best_compression_method(unsigned compression_methods, int stream)
{
  unsigned u;
  compress_method_t *methods;
  size_t length;

  if (stream) {
    methods = srv_meth_pref_streaming_compression;
    length = ARRAY_LENGTH(srv_meth_pref_streaming_compression);
  } else {
    methods = srv_meth_pref_precompressed;
    length = ARRAY_LENGTH(srv_meth_pref_precompressed);
  }

  for (u = 0; u < length; ++u) {
    compress_method_t method = methods[u];
    if (compression_methods & (1u<<method))
      return method;
  }

  return NO_METHOD;
}

/** Check if any of the digests in <b>digests</b> matches the latest consensus
 *  flavor (given in <b>flavor</b>) that we have available. */
static int
digest_list_contains_best_consensus(consensus_flavor_t flavor,
                                    const smartlist_t *digests)
{
  const networkstatus_t *ns = NULL;

  if (digests == NULL)
    return 0;

  ns = networkstatus_get_latest_consensus_by_flavor(flavor);

  if (ns == NULL)
    return 0;

  SMARTLIST_FOREACH_BEGIN(digests, const uint8_t *, digest) {
    if (tor_memeq(ns->digest_sha3_as_signed, digest, DIGEST256_LEN))
      return 1;
  } SMARTLIST_FOREACH_END(digest);

  return 0;
}

/** Check if the given compression method is allowed for a connection that is
 * supposed to be anonymous. Returns 1 if the compression method is allowed,
 * otherwise 0. */
STATIC int
allowed_anonymous_connection_compression_method(compress_method_t method)
{
  unsigned u;

  for (u = 0; u < ARRAY_LENGTH(client_meth_allowed_anonymous_compression);
       ++u) {
    compress_method_t allowed_method =
      client_meth_allowed_anonymous_compression[u];

    if (! tor_compress_supports_method(allowed_method))
      continue;

    if (method == allowed_method)
      return 1;
  }

  return 0;
}

/** Log a warning when a remote server has sent us a document using a
 * compression method that is not allowed for anonymous directory requests. */
STATIC void
warn_disallowed_anonymous_compression_method(compress_method_t method)
{
  log_fn(LOG_PROTOCOL_WARN, LD_HTTP,
         "Received a %s HTTP response, which is not "
         "allowed for anonymous directory requests.",
         compression_method_get_human_name(method));
}

/** Encodes the results of parsing a consensus request to figure out what
 * consensus, and possibly what diffs, the user asked for. */
typedef struct {
  /** name of the flavor to retrieve. */
  char *flavor;
  /** flavor to retrive, as enum. */
  consensus_flavor_t flav;
  /** plus-separated list of authority fingerprints; see
   * client_likes_consensus(). Aliases the URL in the request passed to
   * parse_consensus_request(). */
  const char *want_fps;
  /** Optionally, a smartlist of sha3 digests-as-signed of the consensuses
   * to return a diff from. */
  smartlist_t *diff_from_digests;
  /** If true, never send a full consensus. If there is no diff, send
   * a 404 instead. */
  int diff_only;
} parsed_consensus_request_t;

/** Remove all data held in <b>req</b>. Do not free <b>req</b> itself, since
 * it is stack-allocated. */
static void
parsed_consensus_request_clear(parsed_consensus_request_t *req)
{
  if (!req)
    return;
  tor_free(req->flavor);
  if (req->diff_from_digests) {
    SMARTLIST_FOREACH(req->diff_from_digests, uint8_t *, d, tor_free(d));
    smartlist_free(req->diff_from_digests);
  }
  memset(req, 0, sizeof(parsed_consensus_request_t));
}

/**
 * Parse the URL and relevant headers of <b>args</b> for a current-consensus
 * request to learn what flavor of consensus we want, what keys it must be
 * signed with, and what diffs we would accept (or demand) instead. Return 0
 * on success and -1 on failure.
 */
static int
parse_consensus_request(parsed_consensus_request_t *out,
                        const get_handler_args_t *args)
{
  const char *url = args->url;
  memset(out, 0, sizeof(parsed_consensus_request_t));
  out->flav = FLAV_NS;

  const char CONSENSUS_URL_PREFIX[] = "/tor/status-vote/current/consensus/";
  const char CONSENSUS_FLAVORED_PREFIX[] =
    "/tor/status-vote/current/consensus-";

  /* figure out the flavor if any, and who we wanted to sign the thing */
  const char *after_flavor = NULL;

  if (!strcmpstart(url, CONSENSUS_FLAVORED_PREFIX)) {
    const char *f, *cp;
    f = url + strlen(CONSENSUS_FLAVORED_PREFIX);
    cp = strchr(f, '/');
    if (cp) {
      after_flavor = cp+1;
      out->flavor = tor_strndup(f, cp-f);
    } else {
      out->flavor = tor_strdup(f);
    }
    int flav = networkstatus_parse_flavor_name(out->flavor);
    if (flav < 0)
      flav = FLAV_NS;
    out->flav = flav;
  } else {
    if (!strcmpstart(url, CONSENSUS_URL_PREFIX))
      after_flavor = url+strlen(CONSENSUS_URL_PREFIX);
  }

  /* see whether we've been asked explicitly for a diff from an older
   * consensus. (The user might also have said that a diff would be okay,
   * via X-Or-Diff-From-Consensus */
  const char DIFF_COMPONENT[] = "diff/";
  char *diff_hash_in_url = NULL;
  if (after_flavor && !strcmpstart(after_flavor, DIFF_COMPONENT)) {
    after_flavor += strlen(DIFF_COMPONENT);
    const char *cp = strchr(after_flavor, '/');
    if (cp) {
      diff_hash_in_url = tor_strndup(after_flavor, cp-after_flavor);
      out->want_fps = cp+1;
    } else {
      diff_hash_in_url = tor_strdup(after_flavor);
      out->want_fps = NULL;
    }
  } else {
    out->want_fps = after_flavor;
  }

  if (diff_hash_in_url) {
    uint8_t diff_from[DIGEST256_LEN];
    out->diff_from_digests = smartlist_new();
    out->diff_only = 1;
    int ok = !parse_one_diff_hash(diff_from, diff_hash_in_url, "URL",
                                  "rejecting");
    tor_free(diff_hash_in_url);
    if (ok) {
      smartlist_add(out->diff_from_digests,
                    tor_memdup(diff_from, DIGEST256_LEN));
    } else {
      return -1;
    }
  } else {
    parse_or_diff_from_header(&out->diff_from_digests, args->headers);
  }

  return 0;
}

/** Helper function for GET /tor/status-vote/current/consensus
 */
static int
handle_get_current_consensus(dir_connection_t *conn,
                             const get_handler_args_t *args)
{
  const compress_method_t compress_method =
    find_best_compression_method(args->compression_supported, 0);
  const time_t if_modified_since = args->if_modified_since;
  int clear_spool = 0;

  /* v3 network status fetch. */
  long lifetime = NETWORKSTATUS_CACHE_LIFETIME;

  time_t now = time(NULL);
  parsed_consensus_request_t req;

  if (parse_consensus_request(&req, args) < 0) {
    write_short_http_response(conn, 404, "Couldn't parse request");
    goto done;
  }

  if (digest_list_contains_best_consensus(req.flav,
                                          req.diff_from_digests)) {
    write_short_http_response(conn, 304, "Not modified");
    geoip_note_ns_response(GEOIP_REJECT_NOT_MODIFIED);
    goto done;
  }

  struct consensus_cache_entry_t *cached_consensus = NULL;

  compress_method_t compression_used = NO_METHOD;
  if (req.diff_from_digests) {
    cached_consensus = find_best_diff(req.diff_from_digests, req.flav,
                                      args->compression_supported,
                                      &compression_used);
  }

  if (req.diff_only && !cached_consensus) {
    write_short_http_response(conn, 404, "No such diff available");
    // XXXX warn_consensus_is_too_old(v, req.flavor, now);
    geoip_note_ns_response(GEOIP_REJECT_NOT_FOUND);
    goto done;
  }

  if (! cached_consensus) {
    cached_consensus = find_best_consensus(req.flav,
                                           args->compression_supported,
                                           &compression_used);
  }

  time_t fresh_until, valid_until;
  int have_fresh_until = 0, have_valid_until = 0;
  if (cached_consensus) {
    have_fresh_until =
      !consensus_cache_entry_get_fresh_until(cached_consensus, &fresh_until);
    have_valid_until =
      !consensus_cache_entry_get_valid_until(cached_consensus, &valid_until);
  }

  if (cached_consensus && have_valid_until &&
      !networkstatus_valid_until_is_reasonably_live(valid_until, now)) {
    write_short_http_response(conn, 404, "Consensus is too old");
    warn_consensus_is_too_old(cached_consensus, req.flavor, now);
    geoip_note_ns_response(GEOIP_REJECT_NOT_FOUND);
    goto done;
  }

  if (cached_consensus && req.want_fps &&
      !client_likes_consensus(cached_consensus, req.want_fps)) {
    write_short_http_response(conn, 404, "Consensus not signed by sufficient "
                           "number of requested authorities");
    geoip_note_ns_response(GEOIP_REJECT_NOT_ENOUGH_SIGS);
    goto done;
  }

  conn->spool = smartlist_new();
  clear_spool = 1;
  {
    spooled_resource_t *spooled;
    if (cached_consensus) {
      spooled = spooled_resource_new_from_cache_entry(cached_consensus);
      smartlist_add(conn->spool, spooled);
    }
  }

  lifetime = (have_fresh_until && fresh_until > now) ? fresh_until - now : 0;

  size_t size_guess = 0;
  int n_expired = 0;
  dirserv_spool_remove_missing_and_guess_size(conn, if_modified_since,
                                              compress_method != NO_METHOD,
                                              &size_guess,
                                              &n_expired);

  if (!smartlist_len(conn->spool) && !n_expired) {
    write_short_http_response(conn, 404, "Not found");
    geoip_note_ns_response(GEOIP_REJECT_NOT_FOUND);
    goto done;
  } else if (!smartlist_len(conn->spool)) {
    write_short_http_response(conn, 304, "Not modified");
    geoip_note_ns_response(GEOIP_REJECT_NOT_MODIFIED);
    goto done;
  }

  if (global_write_bucket_low(TO_CONN(conn), size_guess, 2)) {
    log_debug(LD_DIRSERV,
              "Client asked for network status lists, but we've been "
              "writing too many bytes lately. Sending 503 Dir busy.");
    write_short_http_response(conn, 503, "Directory busy, try again later");
    geoip_note_ns_response(GEOIP_REJECT_BUSY);
    goto done;
  }

  tor_addr_t addr;
  if (tor_addr_parse(&addr, (TO_CONN(conn))->address) >= 0) {
    geoip_note_client_seen(GEOIP_CLIENT_NETWORKSTATUS,
                           &addr, NULL,
                           time(NULL));
    geoip_note_ns_response(GEOIP_SUCCESS);
    /* Note that a request for a network status has started, so that we
     * can measure the download time later on. */
    if (conn->dirreq_id)
      geoip_start_dirreq(conn->dirreq_id, size_guess, DIRREQ_TUNNELED);
    else
      geoip_start_dirreq(TO_CONN(conn)->global_identifier, size_guess,
                         DIRREQ_DIRECT);
  }

  /* Use this header to tell caches that the response depends on the
   * X-Or-Diff-From-Consensus header (or lack thereof). */
  const char vary_header[] = "Vary: X-Or-Diff-From-Consensus\r\n";

  clear_spool = 0;

  // The compress_method might have been NO_METHOD, but we store the data
  // compressed. Decompress them using `compression_used`. See fallback code in
  // find_best_consensus() and find_best_diff().
  write_http_response_headers(conn, -1,
                             compress_method == NO_METHOD ?
                               NO_METHOD : compression_used,
                             vary_header,
                             smartlist_len(conn->spool) == 1 ? lifetime : 0);

  if (compress_method == NO_METHOD && smartlist_len(conn->spool))
    conn->compress_state = tor_compress_new(0, compression_used,
                                            HIGH_COMPRESSION);

  /* Prime the connection with some data. */
  const int initial_flush_result = connection_dirserv_flushed_some(conn);
  tor_assert_nonfatal(initial_flush_result == 0);
  goto done;

 done:
  parsed_consensus_request_clear(&req);
  if (clear_spool) {
    dir_conn_clear_spool(conn);
  }
  return 0;
}

/** Helper function for GET /tor/status-vote/{current,next}/...
 */
static int
handle_get_status_vote(dir_connection_t *conn, const get_handler_args_t *args)
{
  const char *url = args->url;
  {
    int current;
    ssize_t body_len = 0;
    ssize_t estimated_len = 0;
    /* This smartlist holds strings that we can compress on the fly. */
    smartlist_t *items = smartlist_new();
    /* This smartlist holds cached_dir_t objects that have a precompressed
     * deflated version. */
    smartlist_t *dir_items = smartlist_new();
    int lifetime = 60; /* XXXX?? should actually use vote intervals. */
    url += strlen("/tor/status-vote/");
    current = !strcmpstart(url, "current/");
    url = strchr(url, '/');
    tor_assert(url);
    ++url;
    if (!strcmp(url, "consensus")) {
      const char *item;
      tor_assert(!current); /* we handle current consensus specially above,
                             * since it wants to be spooled. */
      if ((item = dirvote_get_pending_consensus(FLAV_NS)))
        smartlist_add(items, (char*)item);
    } else if (!current && !strcmp(url, "consensus-signatures")) {
      /* XXXX the spec says that we should implement
       * current/consensus-signatures too.  It doesn't seem to be needed,
       * though. */
      const char *item;
      if ((item=dirvote_get_pending_detached_signatures()))
        smartlist_add(items, (char*)item);
    } else if (!strcmp(url, "authority")) {
      const cached_dir_t *d;
      int flags = DGV_BY_ID |
        (current ? DGV_INCLUDE_PREVIOUS : DGV_INCLUDE_PENDING);
      if ((d=dirvote_get_vote(NULL, flags)))
        smartlist_add(dir_items, (cached_dir_t*)d);
    } else {
      const cached_dir_t *d;
      smartlist_t *fps = smartlist_new();
      int flags;
      if (!strcmpstart(url, "d/")) {
        url += 2;
        flags = DGV_INCLUDE_PENDING | DGV_INCLUDE_PREVIOUS;
      } else {
        flags = DGV_BY_ID |
          (current ? DGV_INCLUDE_PREVIOUS : DGV_INCLUDE_PENDING);
      }
      dir_split_resource_into_fingerprints(url, fps, NULL,
                                           DSR_HEX|DSR_SORT_UNIQ);
      SMARTLIST_FOREACH(fps, char *, fp, {
          if ((d = dirvote_get_vote(fp, flags)))
            smartlist_add(dir_items, (cached_dir_t*)d);
          tor_free(fp);
        });
      smartlist_free(fps);
    }
    if (!smartlist_len(dir_items) && !smartlist_len(items)) {
      write_short_http_response(conn, 404, "Not found");
      goto vote_done;
    }

    /* We're sending items from at most one kind of source */
    tor_assert_nonfatal(smartlist_len(items) == 0 ||
                        smartlist_len(dir_items) == 0);

    int streaming;
    unsigned mask;
    if (smartlist_len(items)) {
      /* We're taking strings and compressing them on the fly. */
      streaming = 1;
      mask = ~0u;
    } else {
      /* We're taking cached_dir_t objects. We only have them uncompressed
       * or deflated. */
      streaming = 0;
      mask = (1u<<NO_METHOD) | (1u<<ZLIB_METHOD);
    }
    const compress_method_t compress_method = find_best_compression_method(
                              args->compression_supported&mask, streaming);

    SMARTLIST_FOREACH(dir_items, cached_dir_t *, d,
                      body_len += compress_method != NO_METHOD ?
                        d->dir_compressed_len : d->dir_len);
    estimated_len += body_len;
    SMARTLIST_FOREACH(items, const char *, item, {
        size_t ln = strlen(item);
        if (compress_method != NO_METHOD) {
          estimated_len += ln/2;
        } else {
          body_len += ln; estimated_len += ln;
        }
      });

    if (global_write_bucket_low(TO_CONN(conn), estimated_len, 2)) {
      write_short_http_response(conn, 503, "Directory busy, try again later");
      goto vote_done;
    }
    write_http_response_header(conn, body_len ? body_len : -1,
                 compress_method,
                 lifetime);

    if (smartlist_len(items)) {
      if (compress_method != NO_METHOD) {
        conn->compress_state = tor_compress_new(1, compress_method,
                           choose_compression_level(estimated_len));
        SMARTLIST_FOREACH(items, const char *, c,
                 connection_buf_add_compress(c, strlen(c), conn, 0));
        connection_buf_add_compress("", 0, conn, 1);
      } else {
        SMARTLIST_FOREACH(items, const char *, c,
                         connection_buf_add(c, strlen(c), TO_CONN(conn)));
      }
    } else {
      SMARTLIST_FOREACH(dir_items, cached_dir_t *, d,
          connection_buf_add(compress_method != NO_METHOD ?
                                    d->dir_compressed : d->dir,
                                  compress_method != NO_METHOD ?
                                    d->dir_compressed_len : d->dir_len,
                                  TO_CONN(conn)));
    }
  vote_done:
    smartlist_free(items);
    smartlist_free(dir_items);
    goto done;
  }
 done:
  return 0;
}

/** Helper function for GET /tor/micro/d/...
 */
static int
handle_get_microdesc(dir_connection_t *conn, const get_handler_args_t *args)
{
  const char *url = args->url;
  const compress_method_t compress_method =
    find_best_compression_method(args->compression_supported, 1);
  int clear_spool = 1;
  {
    conn->spool = smartlist_new();

    dir_split_resource_into_spoolable(url+strlen("/tor/micro/d/"),
                                      DIR_SPOOL_MICRODESC,
                                      conn->spool, NULL,
                                      DSR_DIGEST256|DSR_BASE64|DSR_SORT_UNIQ);

    size_t size_guess = 0;
    dirserv_spool_remove_missing_and_guess_size(conn, 0,
                                                compress_method != NO_METHOD,
                                                &size_guess, NULL);
    if (smartlist_len(conn->spool) == 0) {
      write_short_http_response(conn, 404, "Not found");
      goto done;
    }
    if (global_write_bucket_low(TO_CONN(conn), size_guess, 2)) {
      log_info(LD_DIRSERV,
               "Client asked for server descriptors, but we've been "
               "writing too many bytes lately. Sending 503 Dir busy.");
      write_short_http_response(conn, 503, "Directory busy, try again later");
      goto done;
    }

    clear_spool = 0;
    write_http_response_header(conn, -1,
                               compress_method,
                               MICRODESC_CACHE_LIFETIME);

    if (compress_method != NO_METHOD)
      conn->compress_state = tor_compress_new(1, compress_method,
                                      choose_compression_level(size_guess));

    const int initial_flush_result = connection_dirserv_flushed_some(conn);
    tor_assert_nonfatal(initial_flush_result == 0);
    goto done;
  }

 done:
  if (clear_spool) {
    dir_conn_clear_spool(conn);
  }
  return 0;
}

/** Helper function for GET /tor/{server,extra}/...
 */
static int
handle_get_descriptor(dir_connection_t *conn, const get_handler_args_t *args)
{
  const char *url = args->url;
  const compress_method_t compress_method =
    find_best_compression_method(args->compression_supported, 1);
  const or_options_t *options = get_options();
  int clear_spool = 1;
  if (!strcmpstart(url,"/tor/server/") ||
      (!options->BridgeAuthoritativeDir &&
       !options->BridgeRelay && !strcmpstart(url,"/tor/extra/"))) {
    int res;
    const char *msg = NULL;
    int cache_lifetime = 0;
    int is_extra = !strcmpstart(url,"/tor/extra/");
    url += is_extra ? strlen("/tor/extra/") : strlen("/tor/server/");
    dir_spool_source_t source;
    time_t publish_cutoff = 0;
    if (!strcmpstart(url, "d/")) {
      source =
        is_extra ? DIR_SPOOL_EXTRA_BY_DIGEST : DIR_SPOOL_SERVER_BY_DIGEST;
    } else {
      source =
        is_extra ? DIR_SPOOL_EXTRA_BY_FP : DIR_SPOOL_SERVER_BY_FP;
      /* We only want to apply a publish cutoff when we're requesting
       * resources by fingerprint. */
      publish_cutoff = time(NULL) - ROUTER_MAX_AGE_TO_PUBLISH;
    }

    conn->spool = smartlist_new();
    res = dirserv_get_routerdesc_spool(conn->spool, url,
                                       source,
                                       connection_dir_is_encrypted(conn),
                                       &msg);

    if (!strcmpstart(url, "all")) {
      cache_lifetime = FULL_DIR_CACHE_LIFETIME;
    } else if (smartlist_len(conn->spool) == 1) {
      cache_lifetime = ROUTERDESC_BY_DIGEST_CACHE_LIFETIME;
    }

    size_t size_guess = 0;
    int n_expired = 0;
    dirserv_spool_remove_missing_and_guess_size(conn, publish_cutoff,
                                                compress_method != NO_METHOD,
                                                &size_guess, &n_expired);

    /* If we are the bridge authority and the descriptor is a bridge
     * descriptor, remember that we served this descriptor for desc stats. */
    /* XXXX it's a bit of a kludge to have this here. */
    if (get_options()->BridgeAuthoritativeDir &&
        source == DIR_SPOOL_SERVER_BY_FP) {
      SMARTLIST_FOREACH_BEGIN(conn->spool, spooled_resource_t *, spooled) {
        const routerinfo_t *router =
          router_get_by_id_digest((const char *)spooled->digest);
        /* router can be NULL here when the bridge auth is asked for its own
         * descriptor. */
        if (router && router->purpose == ROUTER_PURPOSE_BRIDGE)
          rep_hist_note_desc_served(router->cache_info.identity_digest);
      } SMARTLIST_FOREACH_END(spooled);
    }

    if (res < 0 || size_guess == 0 || smartlist_len(conn->spool) == 0) {
      if (msg == NULL)
        msg = "Not found";
      write_short_http_response(conn, 404, msg);
    } else {
      if (global_write_bucket_low(TO_CONN(conn), size_guess, 2)) {
        log_info(LD_DIRSERV,
                 "Client asked for server descriptors, but we've been "
                 "writing too many bytes lately. Sending 503 Dir busy.");
        write_short_http_response(conn, 503,
                                  "Directory busy, try again later");
        dir_conn_clear_spool(conn);
        goto done;
      }
      write_http_response_header(conn, -1, compress_method, cache_lifetime);
      if (compress_method != NO_METHOD)
        conn->compress_state = tor_compress_new(1, compress_method,
                                        choose_compression_level(size_guess));
      clear_spool = 0;
      /* Prime the connection with some data. */
      int initial_flush_result = connection_dirserv_flushed_some(conn);
      tor_assert_nonfatal(initial_flush_result == 0);
    }
    goto done;
  }
 done:
  if (clear_spool)
    dir_conn_clear_spool(conn);
  return 0;
}

/** Helper function for GET /tor/keys/...
 */
static int
handle_get_keys(dir_connection_t *conn, const get_handler_args_t *args)
{
  const char *url = args->url;
  const compress_method_t compress_method =
    find_best_compression_method(args->compression_supported, 1);
  const time_t if_modified_since = args->if_modified_since;
  {
    smartlist_t *certs = smartlist_new();
    ssize_t len = -1;
    if (!strcmp(url, "/tor/keys/all")) {
      authority_cert_get_all(certs);
    } else if (!strcmp(url, "/tor/keys/authority")) {
      authority_cert_t *cert = get_my_v3_authority_cert();
      if (cert)
        smartlist_add(certs, cert);
    } else if (!strcmpstart(url, "/tor/keys/fp/")) {
      smartlist_t *fps = smartlist_new();
      dir_split_resource_into_fingerprints(url+strlen("/tor/keys/fp/"),
                                           fps, NULL,
                                           DSR_HEX|DSR_SORT_UNIQ);
      SMARTLIST_FOREACH(fps, char *, d, {
          authority_cert_t *c = authority_cert_get_newest_by_id(d);
          if (c) smartlist_add(certs, c);
          tor_free(d);
      });
      smartlist_free(fps);
    } else if (!strcmpstart(url, "/tor/keys/sk/")) {
      smartlist_t *fps = smartlist_new();
      dir_split_resource_into_fingerprints(url+strlen("/tor/keys/sk/"),
                                           fps, NULL,
                                           DSR_HEX|DSR_SORT_UNIQ);
      SMARTLIST_FOREACH(fps, char *, d, {
          authority_cert_t *c = authority_cert_get_by_sk_digest(d);
          if (c) smartlist_add(certs, c);
          tor_free(d);
      });
      smartlist_free(fps);
    } else if (!strcmpstart(url, "/tor/keys/fp-sk/")) {
      smartlist_t *fp_sks = smartlist_new();
      dir_split_resource_into_fingerprint_pairs(url+strlen("/tor/keys/fp-sk/"),
                                                fp_sks);
      SMARTLIST_FOREACH(fp_sks, fp_pair_t *, pair, {
          authority_cert_t *c = authority_cert_get_by_digests(pair->first,
                                                              pair->second);
          if (c) smartlist_add(certs, c);
          tor_free(pair);
      });
      smartlist_free(fp_sks);
    } else {
      write_short_http_response(conn, 400, "Bad request");
      goto keys_done;
    }
    if (!smartlist_len(certs)) {
      write_short_http_response(conn, 404, "Not found");
      goto keys_done;
    }
    SMARTLIST_FOREACH(certs, authority_cert_t *, c,
      if (c->cache_info.published_on < if_modified_since)
        SMARTLIST_DEL_CURRENT(certs, c));
    if (!smartlist_len(certs)) {
      write_short_http_response(conn, 304, "Not modified");
      goto keys_done;
    }
    len = 0;
    SMARTLIST_FOREACH(certs, authority_cert_t *, c,
                      len += c->cache_info.signed_descriptor_len);

    if (global_write_bucket_low(TO_CONN(conn),
                                compress_method != NO_METHOD ? len/2 : len,
                                2)) {
      write_short_http_response(conn, 503, "Directory busy, try again later");
      goto keys_done;
    }

    write_http_response_header(conn,
                               compress_method != NO_METHOD ? -1 : len,
                               compress_method,
                               60*60);
    if (compress_method != NO_METHOD) {
      conn->compress_state = tor_compress_new(1, compress_method,
                                              choose_compression_level(len));
      SMARTLIST_FOREACH(certs, authority_cert_t *, c,
            connection_buf_add_compress(
                c->cache_info.signed_descriptor_body,
                c->cache_info.signed_descriptor_len,
                conn, 0));
      connection_buf_add_compress("", 0, conn, 1);
    } else {
      SMARTLIST_FOREACH(certs, authority_cert_t *, c,
            connection_buf_add(c->cache_info.signed_descriptor_body,
                                    c->cache_info.signed_descriptor_len,
                                    TO_CONN(conn)));
    }
  keys_done:
    smartlist_free(certs);
    goto done;
  }
 done:
  return 0;
}

/** Helper function for GET /tor/rendezvous2/
 */
static int
handle_get_hs_descriptor_v2(dir_connection_t *conn,
                            const get_handler_args_t *args)
{
  const char *url = args->url;
  if (connection_dir_is_encrypted(conn)) {
    /* Handle v2 rendezvous descriptor fetch request. */
    const char *descp;
    const char *query = url + strlen("/tor/rendezvous2/");
    if (rend_valid_descriptor_id(query)) {
      log_info(LD_REND, "Got a v2 rendezvous descriptor request for ID '%s'",
               safe_str(escaped(query)));
      switch (rend_cache_lookup_v2_desc_as_dir(query, &descp)) {
        case 1: /* valid */
          write_http_response_header(conn, strlen(descp), NO_METHOD, 0);
          connection_buf_add(descp, strlen(descp), TO_CONN(conn));
          break;
        case 0: /* well-formed but not present */
          write_short_http_response(conn, 404, "Not found");
          break;
        case -1: /* not well-formed */
          write_short_http_response(conn, 400, "Bad request");
          break;
      }
    } else { /* not well-formed */
      write_short_http_response(conn, 400, "Bad request");
    }
    goto done;
  } else {
    /* Not encrypted! */
    write_short_http_response(conn, 404, "Not found");
  }
 done:
  return 0;
}

/** Helper function for GET /tor/hs/3/<z>. Only for version 3.
 */
STATIC int
handle_get_hs_descriptor_v3(dir_connection_t *conn,
                            const get_handler_args_t *args)
{
  int retval;
  const char *desc_str = NULL;
  const char *pubkey_str = NULL;
  const char *url = args->url;

  /* Reject unencrypted dir connections */
  if (!connection_dir_is_encrypted(conn)) {
    write_short_http_response(conn, 404, "Not found");
    goto done;
  }

  /* After the path prefix follows the base64 encoded blinded pubkey which we
   * use to get the descriptor from the cache. Skip the prefix and get the
   * pubkey. */
  tor_assert(!strcmpstart(url, "/tor/hs/3/"));
  pubkey_str = url + strlen("/tor/hs/3/");
  retval = hs_cache_lookup_as_dir(HS_VERSION_THREE,
                                  pubkey_str, &desc_str);
  if (retval <= 0 || desc_str == NULL) {
    write_short_http_response(conn, 404, "Not found");
    goto done;
  }

  /* Found requested descriptor! Pass it to this nice client. */
  write_http_response_header(conn, strlen(desc_str), NO_METHOD, 0);
  connection_buf_add(desc_str, strlen(desc_str), TO_CONN(conn));

 done:
  return 0;
}

/** Helper function for GET /tor/networkstatus-bridges
 */
static int
handle_get_networkstatus_bridges(dir_connection_t *conn,
                                 const get_handler_args_t *args)
{
  const char *headers = args->headers;

  const or_options_t *options = get_options();
  if (options->BridgeAuthoritativeDir &&
      options->BridgePassword_AuthDigest_ &&
      connection_dir_is_encrypted(conn)) {
    char *status;
    char digest[DIGEST256_LEN];

    char *header = http_get_header(headers, "Authorization: Basic ");
    if (header)
      crypto_digest256(digest, header, strlen(header), DIGEST_SHA256);

    /* now make sure the password is there and right */
    if (!header ||
        tor_memneq(digest,
                   options->BridgePassword_AuthDigest_, DIGEST256_LEN)) {
      write_short_http_response(conn, 404, "Not found");
      tor_free(header);
      goto done;
    }
    tor_free(header);

    /* all happy now. send an answer. */
    status = networkstatus_getinfo_by_purpose("bridge", time(NULL));
    size_t dlen = strlen(status);
    write_http_response_header(conn, dlen, NO_METHOD, 0);
    connection_buf_add(status, dlen, TO_CONN(conn));
    tor_free(status);
    goto done;
  }
 done:
  return 0;
}

/** Helper function for GET robots.txt or /tor/robots.txt */
static int
handle_get_robots(dir_connection_t *conn, const get_handler_args_t *args)
{
  (void)args;
  {
    const char robots[] = "User-agent: *\r\nDisallow: /\r\n";
    size_t len = strlen(robots);
    write_http_response_header(conn, len, NO_METHOD, ROBOTS_CACHE_LIFETIME);
    connection_buf_add(robots, len, TO_CONN(conn));
  }
  return 0;
}

/* Given the <b>url</b> from a POST request, try to extract the version number
 * using the provided <b>prefix</b>. The version should be after the prefix and
 * ending with the seperator "/". For instance:
 *      /tor/hs/3/publish
 *
 * On success, <b>end_pos</b> points to the position right after the version
 * was found. On error, it is set to NULL.
 *
 * Return version on success else negative value. */
STATIC int
parse_hs_version_from_post(const char *url, const char *prefix,
                           const char **end_pos)
{
  int ok;
  unsigned long version;
  const char *start;
  char *end = NULL;

  tor_assert(url);
  tor_assert(prefix);
  tor_assert(end_pos);

  /* Check if the prefix does start the url. */
  if (strcmpstart(url, prefix)) {
    goto err;
  }
  /* Move pointer to the end of the prefix string. */
  start = url + strlen(prefix);
  /* Try this to be the HS version and if we are still at the separator, next
   * will be move to the right value. */
  version = tor_parse_long(start, 10, 0, INT_MAX, &ok, &end);
  if (!ok) {
    goto err;
  }

  *end_pos = end;
  return (int) version;
 err:
  *end_pos = NULL;
  return -1;
}

/* Handle the POST request for a hidden service descripror. The request is in
 * <b>url</b>, the body of the request is in <b>body</b>. Return 200 on success
 * else return 400 indicating a bad request. */
STATIC int
handle_post_hs_descriptor(const char *url, const char *body)
{
  int version;
  const char *end_pos;

  tor_assert(url);
  tor_assert(body);

  version = parse_hs_version_from_post(url, "/tor/hs/", &end_pos);
  if (version < 0) {
    goto err;
  }

  /* We have a valid version number, now make sure it's a publish request. Use
   * the end position just after the version and check for the command. */
  if (strcmpstart(end_pos, "/publish")) {
    goto err;
  }

  switch (version) {
  case HS_VERSION_THREE:
    if (hs_cache_store_as_dir(body) < 0) {
      goto err;
    }
    log_info(LD_REND, "Publish request for HS descriptor handled "
                      "successfully.");
    break;
  default:
    /* Unsupported version, return a bad request. */
    goto err;
  }

  return 200;
 err:
  /* Bad request. */
  return 400;
}

/** Helper function: called when a dirserver gets a complete HTTP POST
 * request.  Look for an uploaded server descriptor or rendezvous
 * service descriptor.  On finding one, process it and write a
 * response into conn-\>outbuf.  If the request is unrecognized, send a
 * 400.  Always return 0. */
MOCK_IMPL(STATIC int,
directory_handle_command_post,(dir_connection_t *conn, const char *headers,
                               const char *body, size_t body_len))
{
  char *url = NULL;
  const or_options_t *options = get_options();

  log_debug(LD_DIRSERV,"Received POST command.");

  conn->base_.state = DIR_CONN_STATE_SERVER_WRITING;

  if (!public_server_mode(options)) {
    log_info(LD_DIR, "Rejected dir post request from %s "
             "since we're not a public relay.", conn->base_.address);
    write_short_http_response(conn, 503, "Not acting as a public relay");
    goto done;
  }

  if (parse_http_url(headers, &url) < 0) {
    write_short_http_response(conn, 400, "Bad request");
    return 0;
  }
  log_debug(LD_DIRSERV,"rewritten url as '%s'.", escaped(url));

  /* Handle v2 rendezvous service publish request. */
  if (connection_dir_is_encrypted(conn) &&
      !strcmpstart(url,"/tor/rendezvous2/publish")) {
    if (rend_cache_store_v2_desc_as_dir(body) < 0) {
      log_warn(LD_REND, "Rejected v2 rend descriptor (body size %d) from %s.",
               (int)body_len, conn->base_.address);
      write_short_http_response(conn, 400,
                             "Invalid v2 service descriptor rejected");
    } else {
      write_short_http_response(conn, 200, "Service descriptor (v2) stored");
      log_info(LD_REND, "Handled v2 rendezvous descriptor post: accepted");
    }
    goto done;
  }

  /* Handle HS descriptor publish request. */
  /* XXX: This should be disabled with a consensus param until we want to
   * the prop224 be deployed and thus use. */
  if (connection_dir_is_encrypted(conn) && !strcmpstart(url, "/tor/hs/")) {
    const char *msg = "HS descriptor stored successfully.";

    /* We most probably have a publish request for an HS descriptor. */
    int code = handle_post_hs_descriptor(url, body);
    if (code != 200) {
      msg = "Invalid HS descriptor. Rejected.";
    }
    write_short_http_response(conn, code, msg);
    goto done;
  }

  if (!authdir_mode(options)) {
    /* we just provide cached directories; we don't want to
     * receive anything. */
    write_short_http_response(conn, 400, "Nonauthoritative directory does not "
                           "accept posted server descriptors");
    goto done;
  }

  if (authdir_mode(options) &&
      !strcmp(url,"/tor/")) { /* server descriptor post */
    const char *msg = "[None]";
    uint8_t purpose = authdir_mode_bridge(options) ?
                      ROUTER_PURPOSE_BRIDGE : ROUTER_PURPOSE_GENERAL;
    was_router_added_t r = dirserv_add_multiple_descriptors(body, purpose,
                                             conn->base_.address, &msg);
    tor_assert(msg);

    if (r == ROUTER_ADDED_SUCCESSFULLY) {
      write_short_http_response(conn, 200, msg);
    } else if (WRA_WAS_OUTDATED(r)) {
      write_http_response_header_impl(conn, -1, NULL, NULL,
                                      "X-Descriptor-Not-New: Yes\r\n", -1);
    } else {
      log_info(LD_DIRSERV,
               "Rejected router descriptor or extra-info from %s "
               "(\"%s\").",
               conn->base_.address, msg);
      write_short_http_response(conn, 400, msg);
    }
    goto done;
  }

  if (authdir_mode_v3(options) &&
      !strcmp(url,"/tor/post/vote")) { /* v3 networkstatus vote */
    const char *msg = "OK";
    int status;
    if (dirvote_add_vote(body, &msg, &status)) {
      write_short_http_response(conn, status, "Vote stored");
    } else {
      tor_assert(msg);
      log_warn(LD_DIRSERV, "Rejected vote from %s (\"%s\").",
               conn->base_.address, msg);
      write_short_http_response(conn, status, msg);
    }
    goto done;
  }

  if (authdir_mode_v3(options) &&
      !strcmp(url,"/tor/post/consensus-signature")) { /* sigs on consensus. */
    const char *msg = NULL;
    if (dirvote_add_signatures(body, conn->base_.address, &msg)>=0) {
      write_short_http_response(conn, 200, msg?msg:"Signatures stored");
    } else {
      log_warn(LD_DIR, "Unable to store signatures posted by %s: %s",
               conn->base_.address, msg?msg:"???");
      write_short_http_response(conn, 400,
                                msg?msg:"Unable to store signatures");
    }
    goto done;
  }

  /* we didn't recognize the url */
  write_short_http_response(conn, 404, "Not found");

 done:
  tor_free(url);
  return 0;
}

/** Called when a dirserver receives data on a directory connection;
 * looks for an HTTP request.  If the request is complete, remove it
 * from the inbuf, try to process it; otherwise, leave it on the
 * buffer.  Return a 0 on success, or -1 on error.
 */
STATIC int
directory_handle_command(dir_connection_t *conn)
{
  char *headers=NULL, *body=NULL;
  size_t body_len=0;
  int r;

  tor_assert(conn);
  tor_assert(conn->base_.type == CONN_TYPE_DIR);

  switch (connection_fetch_from_buf_http(TO_CONN(conn),
                              &headers, MAX_HEADERS_SIZE,
                              &body, &body_len, MAX_DIR_UL_SIZE, 0)) {
    case -1: /* overflow */
      log_warn(LD_DIRSERV,
               "Request too large from address '%s' to DirPort. Closing.",
               safe_str(conn->base_.address));
      return -1;
    case 0:
      log_debug(LD_DIRSERV,"command not all here yet.");
      return 0;
    /* case 1, fall through */
  }

  http_set_address_origin(headers, TO_CONN(conn));
  // we should escape headers here as well,
  // but we can't call escaped() twice, as it uses the same buffer
  //log_debug(LD_DIRSERV,"headers %s, body %s.", headers, escaped(body));

  if (!strncasecmp(headers,"GET",3))
    r = directory_handle_command_get(conn, headers, body, body_len);
  else if (!strncasecmp(headers,"POST",4))
    r = directory_handle_command_post(conn, headers, body, body_len);
  else {
    log_fn(LOG_PROTOCOL_WARN, LD_PROTOCOL,
           "Got headers %s with unknown command. Closing.",
           escaped(headers));
    r = -1;
  }

  tor_free(headers); tor_free(body);
  return r;
}

/** Write handler for directory connections; called when all data has
 * been flushed.  Close the connection or wait for a response as
 * appropriate.
 */
int
connection_dir_finished_flushing(dir_connection_t *conn)
{
  tor_assert(conn);
  tor_assert(conn->base_.type == CONN_TYPE_DIR);

  /* Note that we have finished writing the directory response. For direct
   * connections this means we're done; for tunneled connections it's only
   * an intermediate step. */
  if (conn->dirreq_id)
    geoip_change_dirreq_state(conn->dirreq_id, DIRREQ_TUNNELED,
                              DIRREQ_FLUSHING_DIR_CONN_FINISHED);
  else
    geoip_change_dirreq_state(TO_CONN(conn)->global_identifier,
                              DIRREQ_DIRECT,
                              DIRREQ_FLUSHING_DIR_CONN_FINISHED);
  switch (conn->base_.state) {
    case DIR_CONN_STATE_CONNECTING:
    case DIR_CONN_STATE_CLIENT_SENDING:
      log_debug(LD_DIR,"client finished sending command.");
      conn->base_.state = DIR_CONN_STATE_CLIENT_READING;
      return 0;
    case DIR_CONN_STATE_SERVER_WRITING:
      if (conn->spool) {
        log_warn(LD_BUG, "Emptied a dirserv buffer, but it's still spooling!");
        connection_mark_for_close(TO_CONN(conn));
      } else {
        log_debug(LD_DIRSERV, "Finished writing server response. Closing.");
        connection_mark_for_close(TO_CONN(conn));
      }
      return 0;
    default:
      log_warn(LD_BUG,"called in unexpected state %d.",
               conn->base_.state);
      tor_fragile_assert();
      return -1;
  }
  return 0;
}

/* We just got a new consensus! If there are other in-progress requests
 * for this consensus flavor (for example because we launched several in
 * parallel), cancel them.
 *
 * We do this check here (not just in
 * connection_ap_handshake_attach_circuit()) to handle the edge case where
 * a consensus fetch begins and ends before some other one tries to attach to
 * a circuit, in which case the other one won't know that we're all happy now.
 *
 * Don't mark the conn that just gave us the consensus -- otherwise we
 * would end up double-marking it when it cleans itself up.
 */
static void
connection_dir_close_consensus_fetches(dir_connection_t *except_this_one,
                                       const char *resource)
{
  smartlist_t *conns_to_close =
    connection_dir_list_by_purpose_and_resource(DIR_PURPOSE_FETCH_CONSENSUS,
                                                resource);
  SMARTLIST_FOREACH_BEGIN(conns_to_close, dir_connection_t *, d) {
    if (d == except_this_one)
      continue;
    log_info(LD_DIR, "Closing consensus fetch (to %s) since one "
             "has just arrived.", TO_CONN(d)->address);
    connection_mark_for_close(TO_CONN(d));
  } SMARTLIST_FOREACH_END(d);
  smartlist_free(conns_to_close);
}

/** Connected handler for directory connections: begin sending data to the
 * server, and return 0.
 * Only used when connections don't immediately connect. */
int
connection_dir_finished_connecting(dir_connection_t *conn)
{
  tor_assert(conn);
  tor_assert(conn->base_.type == CONN_TYPE_DIR);
  tor_assert(conn->base_.state == DIR_CONN_STATE_CONNECTING);

  log_debug(LD_HTTP,"Dir connection to router %s:%u established.",
            conn->base_.address,conn->base_.port);

  /* start flushing conn */
  conn->base_.state = DIR_CONN_STATE_CLIENT_SENDING;
  return 0;
}

/** Decide which download schedule we want to use based on descriptor type
 * in <b>dls</b> and <b>options</b>.
 * Then return a list of int pointers defining download delays in seconds.
 * Helper function for download_status_increment_failure(),
 * download_status_reset(), and download_status_increment_attempt(). */
STATIC const smartlist_t *
find_dl_schedule(const download_status_t *dls, const or_options_t *options)
{
  switch (dls->schedule) {
    case DL_SCHED_GENERIC:
      /* Any other directory document */
      if (dir_server_mode(options)) {
        /* A directory authority or directory mirror */
        return options->TestingServerDownloadSchedule;
      } else {
        return options->TestingClientDownloadSchedule;
      }
    case DL_SCHED_CONSENSUS:
      if (!networkstatus_consensus_can_use_multiple_directories(options)) {
        /* A public relay */
        return options->TestingServerConsensusDownloadSchedule;
      } else {
        /* A client or bridge */
        if (networkstatus_consensus_is_bootstrapping(time(NULL))) {
          /* During bootstrapping */
          if (!networkstatus_consensus_can_use_extra_fallbacks(options)) {
            /* A bootstrapping client without extra fallback directories */
            return
             options->ClientBootstrapConsensusAuthorityOnlyDownloadSchedule;
          } else if (dls->want_authority) {
            /* A bootstrapping client with extra fallback directories, but
             * connecting to an authority */
            return
             options->ClientBootstrapConsensusAuthorityDownloadSchedule;
          } else {
            /* A bootstrapping client connecting to extra fallback directories
             */
            return
              options->ClientBootstrapConsensusFallbackDownloadSchedule;
          }
        } else {
          /* A client with a reasonably live consensus, with or without
           * certificates */
          return options->TestingClientConsensusDownloadSchedule;
        }
      }
    case DL_SCHED_BRIDGE:
      /* A bridge client downloading bridge descriptors */
      if (options->UseBridges && any_bridge_descriptors_known()) {
        /* A bridge client with one or more running bridges */
        return options->TestingBridgeDownloadSchedule;
      } else {
        /* A bridge client with no running bridges */
        return options->TestingBridgeBootstrapDownloadSchedule;
      }
    default:
      tor_assert(0);
  }

  /* Impossible, but gcc will fail with -Werror without a `return`. */
  return NULL;
}

/** Decide which minimum and maximum delay step we want to use based on
 * descriptor type in <b>dls</b> and <b>options</b>.
 * Helper function for download_status_schedule_get_delay(). */
STATIC void
find_dl_min_and_max_delay(download_status_t *dls, const or_options_t *options,
                          int *min, int *max)
{
  tor_assert(dls);
  tor_assert(options);
  tor_assert(min);
  tor_assert(max);

  /*
   * For now, just use the existing schedule config stuff and pick the
   * first/last entries off to get min/max delay for backoff purposes
   */
  const smartlist_t *schedule = find_dl_schedule(dls, options);
  tor_assert(schedule != NULL && smartlist_len(schedule) >= 2);
  *min = *((int *)(smartlist_get(schedule, 0)));
  /* Increment on failure schedules always use exponential backoff, but they
   * have a smaller limit when they're deterministic */
  if (dls->backoff == DL_SCHED_DETERMINISTIC)
    *max = *((int *)((smartlist_get(schedule, smartlist_len(schedule) - 1))));
  else
    *max = INT_MAX;
}

<<<<<<< HEAD
/** Advance one delay step.  The algorithm is to use the previous delay to
 * compute an increment, we construct a value uniformly at random between
 * delay+1 and (delay*(DIR_DEFAULT_RANDOM_MULTIPLIER+1))+1 (or
 * DIR_TEST_NET_RANDOM_MULTIPLIER in test networks).
 * We then clamp that value to be no larger than max_delay, and return it.
=======
/** As next_random_exponential_delay() below, but does not compute a random
 * value. Instead, compute the range of values that
 * next_random_exponential_delay() should use when computing its random value.
 * Store the low bound into *<b>low_bound_out</b>, and the high bound into
 * *<b>high_bound_out</b>.  Guarantees that the low bound is strictly less
 * than the high bound. */
STATIC void
next_random_exponential_delay_range(int *low_bound_out,
                                    int *high_bound_out,
                                    int delay,
                                    int base_delay)
{
  // This is the "decorrelated jitter" approach, from
  //    https://www.awsarchitectureblog.com/2015/03/backoff.html
  // The formula is
  //    sleep = min(cap, random_between(base, sleep * 3))

  const int delay_times_3 = delay < INT_MAX/3 ? delay * 3 : INT_MAX;
  *low_bound_out = base_delay;
  if (delay_times_3 > base_delay) {
    *high_bound_out = delay_times_3;
  } else {
    *high_bound_out = base_delay+1;
  }
}

/** Advance one delay step.  The algorithm will generate a random delay,
 * such that each failure is possibly (random) longer than the ones before.
 *
 * We then clamp that value to be no larger than max_delay, and return it.
 *
 * The <b>base_delay</b> parameter is lowest possible delay time (can't be
 * zero); the <b>backoff_position</b> parameter is the number of times we've
 * generated a delay; and the <b>delay</b> argument is the most recently used
 * delay.
>>>>>>> 1fa68220
 *
 * Requires that delay is less than INT_MAX, and delay is in [0,max_delay].
 */
STATIC int
next_random_exponential_delay(int delay,
                              int base_delay,
                              int max_delay)
{
  /* Check preconditions */
  if (BUG(max_delay < 0))
    max_delay = 0;
  if (BUG(delay > max_delay))
    delay = max_delay;
  if (BUG(delay < 0))
    delay = 0;

<<<<<<< HEAD
  /* How much are we willing to add to the delay? */
  int max_increment;
  int multiplier = DIR_DEFAULT_RANDOM_MULTIPLIER;
  if (get_options()->TestingTorNetwork) {
    /* Decrease the multiplier in testing networks. This reduces the variance,
     * so that bootstrap is more reliable. */
    multiplier = DIR_TEST_NET_RANDOM_MULTIPLIER;
  }
=======
  if (base_delay < 1)
    base_delay = 1;
>>>>>>> 1fa68220

  int low_bound=0, high_bound=max_delay;

  next_random_exponential_delay_range(&low_bound, &high_bound,
                                      delay, base_delay);

  int rand_delay = crypto_rand_int_range(low_bound, high_bound);

  return MIN(rand_delay, max_delay);
}

/** Find the current delay for dls based on schedule or min_delay/
 * max_delay if we're using exponential backoff.  If dls->backoff is
 * DL_SCHED_RANDOM_EXPONENTIAL, we must have 0 <= min_delay <= max_delay <=
 * INT_MAX, but schedule may be set to NULL; otherwise schedule is required.
 * This function sets dls->next_attempt_at based on now, and returns the delay.
 * Helper for download_status_increment_failure and
 * download_status_increment_attempt. */
STATIC int
download_status_schedule_get_delay(download_status_t *dls,
                                   const smartlist_t *schedule,
                                   int min_delay, int max_delay,
                                   time_t now)
{
  tor_assert(dls);
  /* We don't need a schedule if we're using random exponential backoff */
  tor_assert(dls->backoff == DL_SCHED_RANDOM_EXPONENTIAL ||
             schedule != NULL);
  /* If we're using random exponential backoff, we do need min/max delay */
  tor_assert(dls->backoff != DL_SCHED_RANDOM_EXPONENTIAL ||
             (min_delay >= 0 && max_delay >= min_delay));

  int delay = INT_MAX;
  uint8_t dls_schedule_position = (dls->increment_on
                                   == DL_SCHED_INCREMENT_ATTEMPT
                                   ? dls->n_download_attempts
                                   : dls->n_download_failures);

  if (dls->backoff == DL_SCHED_DETERMINISTIC) {
    if (dls_schedule_position < smartlist_len(schedule))
      delay = *(int *)smartlist_get(schedule, dls_schedule_position);
    else if (dls_schedule_position == IMPOSSIBLE_TO_DOWNLOAD)
      delay = INT_MAX;
    else
      delay = *(int *)smartlist_get(schedule, smartlist_len(schedule) - 1);
  } else if (dls->backoff == DL_SCHED_RANDOM_EXPONENTIAL) {
    /* Check if we missed a reset somehow */
    IF_BUG_ONCE(dls->last_backoff_position > dls_schedule_position) {
      dls->last_backoff_position = 0;
      dls->last_delay_used = 0;
    }

    if (dls_schedule_position > 0) {
      delay = dls->last_delay_used;

      while (dls->last_backoff_position < dls_schedule_position) {
        /* Do one increment step */
        delay = next_random_exponential_delay(delay, min_delay, max_delay);
        /* Update our position */
        ++(dls->last_backoff_position);
      }
    } else {
      /* If we're just starting out, use the minimum delay */
      delay = min_delay;
    }

    /* Clamp it within min/max if we have them */
    if (min_delay >= 0 && delay < min_delay) delay = min_delay;
    if (max_delay != INT_MAX && delay > max_delay) delay = max_delay;

    /* Store it for next time */
    dls->last_backoff_position = dls_schedule_position;
    dls->last_delay_used = delay;
  }

  /* A negative delay makes no sense. Knowing that delay is
   * non-negative allows us to safely do the wrapping check below. */
  tor_assert(delay >= 0);

  /* Avoid now+delay overflowing TIME_MAX, by comparing with a subtraction
   * that won't overflow (since delay is non-negative). */
  if (delay < INT_MAX && now <= TIME_MAX - delay) {
    dls->next_attempt_at = now+delay;
  } else {
    dls->next_attempt_at = TIME_MAX;
  }

  return delay;
}

/* Log a debug message about item, which increments on increment_action, has
 * incremented dls_n_download_increments times. The message varies based on
 * was_schedule_incremented (if not, not_incremented_response is logged), and
 * the values of increment, dls_next_attempt_at, and now.
 * Helper for download_status_increment_failure and
 * download_status_increment_attempt. */
static void
download_status_log_helper(const char *item, int was_schedule_incremented,
                           const char *increment_action,
                           const char *not_incremented_response,
                           uint8_t dls_n_download_increments, int increment,
                           time_t dls_next_attempt_at, time_t now)
{
  if (item) {
    if (!was_schedule_incremented)
      log_debug(LD_DIR, "%s %s %d time(s); I'll try again %s.",
                item, increment_action, (int)dls_n_download_increments,
                not_incremented_response);
    else if (increment == 0)
      log_debug(LD_DIR, "%s %s %d time(s); I'll try again immediately.",
                item, increment_action, (int)dls_n_download_increments);
    else if (dls_next_attempt_at < TIME_MAX)
      log_debug(LD_DIR, "%s %s %d time(s); I'll try again in %d seconds.",
                item, increment_action, (int)dls_n_download_increments,
                (int)(dls_next_attempt_at-now));
    else
      log_debug(LD_DIR, "%s %s %d time(s); Giving up for a while.",
                item, increment_action, (int)dls_n_download_increments);
  }
}

/** Determine when a failed download attempt should be retried.
 * Called when an attempt to download <b>dls</b> has failed with HTTP status
 * <b>status_code</b>.  Increment the failure count (if the code indicates a
 * real failure, or if we're a server) and set <b>dls</b>-\>next_attempt_at to
 * an appropriate time in the future and return it.
 * If <b>dls->increment_on</b> is DL_SCHED_INCREMENT_ATTEMPT, increment the
 * failure count, and return a time in the far future for the next attempt (to
 * avoid an immediate retry). */
time_t
download_status_increment_failure(download_status_t *dls, int status_code,
                                  const char *item, int server, time_t now)
{
  (void) status_code; // XXXX no longer used.
  (void) server; // XXXX no longer used.
  int increment = -1;
  int min_delay = 0, max_delay = INT_MAX;

  tor_assert(dls);

  /* dls wasn't reset before it was used */
  if (dls->next_attempt_at == 0) {
    download_status_reset(dls);
  }

  /* count the failure */
  if (dls->n_download_failures < IMPOSSIBLE_TO_DOWNLOAD-1) {
    ++dls->n_download_failures;
  }

  if (dls->increment_on == DL_SCHED_INCREMENT_FAILURE) {
    /* We don't find out that a failure-based schedule has attempted a
     * connection until that connection fails.
     * We'll never find out about successful connections, but this doesn't
     * matter, because schedules are reset after a successful download.
     */
    if (dls->n_download_attempts < IMPOSSIBLE_TO_DOWNLOAD-1)
      ++dls->n_download_attempts;

    /* only return a failure retry time if this schedule increments on failures
     */
    const smartlist_t *schedule = find_dl_schedule(dls, get_options());
    find_dl_min_and_max_delay(dls, get_options(), &min_delay, &max_delay);
    increment = download_status_schedule_get_delay(dls, schedule,
                                                   min_delay, max_delay, now);
  }

  download_status_log_helper(item, !dls->increment_on, "failed",
                             "concurrently", dls->n_download_failures,
                             increment,
                             download_status_get_next_attempt_at(dls),
                             now);

  if (dls->increment_on == DL_SCHED_INCREMENT_ATTEMPT) {
    /* stop this schedule retrying on failure, it will launch concurrent
     * connections instead */
    return TIME_MAX;
  } else {
    return download_status_get_next_attempt_at(dls);
  }
}

/** Determine when the next download attempt should be made when using an
 * attempt-based (potentially concurrent) download schedule.
 * Called when an attempt to download <b>dls</b> is being initiated.
 * Increment the attempt count and set <b>dls</b>-\>next_attempt_at to an
 * appropriate time in the future and return it.
 * If <b>dls->increment_on</b> is DL_SCHED_INCREMENT_FAILURE, don't increment
 * the attempts, and return a time in the far future (to avoid launching a
 * concurrent attempt). */
time_t
download_status_increment_attempt(download_status_t *dls, const char *item,
                                  time_t now)
{
  int delay = -1;
  int min_delay = 0, max_delay = INT_MAX;

  tor_assert(dls);

  /* dls wasn't reset before it was used */
  if (dls->next_attempt_at == 0) {
    download_status_reset(dls);
  }

  if (dls->increment_on == DL_SCHED_INCREMENT_FAILURE) {
    /* this schedule should retry on failure, and not launch any concurrent
     attempts */
    log_warn(LD_BUG, "Tried to launch an attempt-based connection on a "
             "failure-based schedule.");
    return TIME_MAX;
  }

  if (dls->n_download_attempts < IMPOSSIBLE_TO_DOWNLOAD-1)
    ++dls->n_download_attempts;

  const smartlist_t *schedule = find_dl_schedule(dls, get_options());
  find_dl_min_and_max_delay(dls, get_options(), &min_delay, &max_delay);
  delay = download_status_schedule_get_delay(dls, schedule,
                                             min_delay, max_delay, now);

  download_status_log_helper(item, dls->increment_on, "attempted",
                             "on failure", dls->n_download_attempts,
                             delay, download_status_get_next_attempt_at(dls),
                             now);

  return download_status_get_next_attempt_at(dls);
}

static time_t
download_status_get_initial_delay_from_now(const download_status_t *dls)
{
  const smartlist_t *schedule = find_dl_schedule(dls, get_options());
  /* We use constant initial delays, even in exponential backoff
   * schedules. */
  return time(NULL) + *(int *)smartlist_get(schedule, 0);
}

/** Reset <b>dls</b> so that it will be considered downloadable
 * immediately, and/or to show that we don't need it anymore.
 *
 * Must be called to initialise a download schedule, otherwise the zeroth item
 * in the schedule will never be used.
 *
 * (We find the zeroth element of the download schedule, and set
 * next_attempt_at to be the appropriate offset from 'now'. In most
 * cases this means setting it to 'now', so the item will be immediately
 * downloadable; when using authorities with fallbacks, there is a few seconds'
 * delay.) */
void
download_status_reset(download_status_t *dls)
{
  if (dls->n_download_failures == IMPOSSIBLE_TO_DOWNLOAD
      || dls->n_download_attempts == IMPOSSIBLE_TO_DOWNLOAD)
    return; /* Don't reset this. */

  dls->n_download_failures = 0;
  dls->n_download_attempts = 0;
  dls->next_attempt_at = download_status_get_initial_delay_from_now(dls);
  dls->last_backoff_position = 0;
  dls->last_delay_used = 0;
  /* Don't reset dls->want_authority or dls->increment_on */
}

/** Return the number of failures on <b>dls</b> since the last success (if
 * any). */
int
download_status_get_n_failures(const download_status_t *dls)
{
  return dls->n_download_failures;
}

/** Return the number of attempts to download <b>dls</b> since the last success
 * (if any). This can differ from download_status_get_n_failures() due to
 * outstanding concurrent attempts. */
int
download_status_get_n_attempts(const download_status_t *dls)
{
  return dls->n_download_attempts;
}

/** Return the next time to attempt to download <b>dls</b>. */
time_t
download_status_get_next_attempt_at(const download_status_t *dls)
{
  /* dls wasn't reset before it was used */
  if (dls->next_attempt_at == 0) {
    /* so give the answer we would have given if it had been */
    return download_status_get_initial_delay_from_now(dls);
  }

  return dls->next_attempt_at;
}

/** Called when one or more routerdesc (or extrainfo, if <b>was_extrainfo</b>)
 * fetches have failed (with uppercase fingerprints listed in <b>failed</b>,
 * either as descriptor digests or as identity digests based on
 * <b>was_descriptor_digests</b>).
 */
static void
dir_routerdesc_download_failed(smartlist_t *failed, int status_code,
                               int router_purpose,
                               int was_extrainfo, int was_descriptor_digests)
{
  char digest[DIGEST_LEN];
  time_t now = time(NULL);
  int server = directory_fetches_from_authorities(get_options());
  if (!was_descriptor_digests) {
    if (router_purpose == ROUTER_PURPOSE_BRIDGE) {
      tor_assert(!was_extrainfo);
      connection_dir_retry_bridges(failed);
    }
    return; /* FFFF should implement for other-than-router-purpose someday */
  }
  SMARTLIST_FOREACH_BEGIN(failed, const char *, cp) {
    download_status_t *dls = NULL;
    if (base16_decode(digest, DIGEST_LEN, cp, strlen(cp)) != DIGEST_LEN) {
      log_warn(LD_BUG, "Malformed fingerprint in list: %s", escaped(cp));
      continue;
    }
    if (was_extrainfo) {
      signed_descriptor_t *sd =
        router_get_by_extrainfo_digest(digest);
      if (sd)
        dls = &sd->ei_dl_status;
    } else {
      dls = router_get_dl_status_by_descriptor_digest(digest);
    }
    if (!dls || dls->n_download_failures >=
                get_options()->TestingDescriptorMaxDownloadTries)
      continue;
    download_status_increment_failure(dls, status_code, cp, server, now);
  } SMARTLIST_FOREACH_END(cp);

  /* No need to relaunch descriptor downloads here: we already do it
   * every 10 or 60 seconds (FOO_DESCRIPTOR_RETRY_INTERVAL) in main.c. */
}

/** Called when a connection to download microdescriptors has failed in whole
 * or in part. <b>failed</b> is a list of every microdesc digest we didn't
 * get. <b>status_code</b> is the http status code we received. Reschedule the
 * microdesc downloads as appropriate. */
static void
dir_microdesc_download_failed(smartlist_t *failed,
                              int status_code)
{
  networkstatus_t *consensus
    = networkstatus_get_latest_consensus_by_flavor(FLAV_MICRODESC);
  routerstatus_t *rs;
  download_status_t *dls;
  time_t now = time(NULL);
  int server = directory_fetches_from_authorities(get_options());

  if (! consensus)
    return;
  SMARTLIST_FOREACH_BEGIN(failed, const char *, d) {
    rs = router_get_mutable_consensus_status_by_descriptor_digest(consensus,d);
    if (!rs)
      continue;
    dls = &rs->dl_status;
    if (dls->n_download_failures >=
        get_options()->TestingMicrodescMaxDownloadTries)
      continue;
    {
      char buf[BASE64_DIGEST256_LEN+1];
      digest256_to_base64(buf, d);
      download_status_increment_failure(dls, status_code, buf,
                                        server, now);
    }
  } SMARTLIST_FOREACH_END(d);
}

/** Helper.  Compare two fp_pair_t objects, and return negative, 0, or
 * positive as appropriate. */
static int
compare_pairs_(const void **a, const void **b)
{
  const fp_pair_t *fp1 = *a, *fp2 = *b;
  int r;
  if ((r = fast_memcmp(fp1->first, fp2->first, DIGEST_LEN)))
    return r;
  else
    return fast_memcmp(fp1->second, fp2->second, DIGEST_LEN);
}

/** Divide a string <b>res</b> of the form FP1-FP2+FP3-FP4...[.z], where each
 * FP is a hex-encoded fingerprint, into a sequence of distinct sorted
 * fp_pair_t. Skip malformed pairs. On success, return 0 and add those
 * fp_pair_t into <b>pairs_out</b>.  On failure, return -1. */
int
dir_split_resource_into_fingerprint_pairs(const char *res,
                                          smartlist_t *pairs_out)
{
  smartlist_t *pairs_tmp = smartlist_new();
  smartlist_t *pairs_result = smartlist_new();

  smartlist_split_string(pairs_tmp, res, "+", 0, 0);
  if (smartlist_len(pairs_tmp)) {
    char *last = smartlist_get(pairs_tmp,smartlist_len(pairs_tmp)-1);
    size_t last_len = strlen(last);
    if (last_len > 2 && !strcmp(last+last_len-2, ".z")) {
      last[last_len-2] = '\0';
    }
  }
  SMARTLIST_FOREACH_BEGIN(pairs_tmp, char *, cp) {
    if (strlen(cp) != HEX_DIGEST_LEN*2+1) {
      log_info(LD_DIR,
             "Skipping digest pair %s with non-standard length.", escaped(cp));
    } else if (cp[HEX_DIGEST_LEN] != '-') {
      log_info(LD_DIR,
             "Skipping digest pair %s with missing dash.", escaped(cp));
    } else {
      fp_pair_t pair;
      if (base16_decode(pair.first, DIGEST_LEN,
                        cp, HEX_DIGEST_LEN) != DIGEST_LEN ||
          base16_decode(pair.second,DIGEST_LEN,
                        cp+HEX_DIGEST_LEN+1, HEX_DIGEST_LEN) != DIGEST_LEN) {
        log_info(LD_DIR, "Skipping non-decodable digest pair %s", escaped(cp));
      } else {
        smartlist_add(pairs_result, tor_memdup(&pair, sizeof(pair)));
      }
    }
    tor_free(cp);
  } SMARTLIST_FOREACH_END(cp);
  smartlist_free(pairs_tmp);

  /* Uniq-and-sort */
  smartlist_sort(pairs_result, compare_pairs_);
  smartlist_uniq(pairs_result, compare_pairs_, tor_free_);

  smartlist_add_all(pairs_out, pairs_result);
  smartlist_free(pairs_result);
  return 0;
}

/** Given a directory <b>resource</b> request, containing zero
 * or more strings separated by plus signs, followed optionally by ".z", store
 * the strings, in order, into <b>fp_out</b>.  If <b>compressed_out</b> is
 * non-NULL, set it to 1 if the resource ends in ".z", else set it to 0.
 *
 * If (flags & DSR_HEX), then delete all elements that aren't hex digests, and
 * decode the rest.  If (flags & DSR_BASE64), then use "-" rather than "+" as
 * a separator, delete all the elements that aren't base64-encoded digests,
 * and decode the rest.  If (flags & DSR_DIGEST256), these digests should be
 * 256 bits long; else they should be 160.
 *
 * If (flags & DSR_SORT_UNIQ), then sort the list and remove all duplicates.
 */
int
dir_split_resource_into_fingerprints(const char *resource,
                                     smartlist_t *fp_out, int *compressed_out,
                                     int flags)
{
  const int decode_hex = flags & DSR_HEX;
  const int decode_base64 = flags & DSR_BASE64;
  const int digests_are_256 = flags & DSR_DIGEST256;
  const int sort_uniq = flags & DSR_SORT_UNIQ;

  const int digest_len = digests_are_256 ? DIGEST256_LEN : DIGEST_LEN;
  const int hex_digest_len = digests_are_256 ?
    HEX_DIGEST256_LEN : HEX_DIGEST_LEN;
  const int base64_digest_len = digests_are_256 ?
    BASE64_DIGEST256_LEN : BASE64_DIGEST_LEN;
  smartlist_t *fp_tmp = smartlist_new();

  tor_assert(!(decode_hex && decode_base64));
  tor_assert(fp_out);

  smartlist_split_string(fp_tmp, resource, decode_base64?"-":"+", 0, 0);
  if (compressed_out)
    *compressed_out = 0;
  if (smartlist_len(fp_tmp)) {
    char *last = smartlist_get(fp_tmp,smartlist_len(fp_tmp)-1);
    size_t last_len = strlen(last);
    if (last_len > 2 && !strcmp(last+last_len-2, ".z")) {
      last[last_len-2] = '\0';
      if (compressed_out)
        *compressed_out = 1;
    }
  }
  if (decode_hex || decode_base64) {
    const size_t encoded_len = decode_hex ? hex_digest_len : base64_digest_len;
    int i;
    char *cp, *d = NULL;
    for (i = 0; i < smartlist_len(fp_tmp); ++i) {
      cp = smartlist_get(fp_tmp, i);
      if (strlen(cp) != encoded_len) {
        log_info(LD_DIR,
                 "Skipping digest %s with non-standard length.", escaped(cp));
        smartlist_del_keeporder(fp_tmp, i--);
        goto again;
      }
      d = tor_malloc_zero(digest_len);
      if (decode_hex ?
          (base16_decode(d, digest_len, cp, hex_digest_len) != digest_len) :
          (base64_decode(d, digest_len, cp, base64_digest_len)
                         != digest_len)) {
          log_info(LD_DIR, "Skipping non-decodable digest %s", escaped(cp));
          smartlist_del_keeporder(fp_tmp, i--);
          goto again;
      }
      smartlist_set(fp_tmp, i, d);
      d = NULL;
    again:
      tor_free(cp);
      tor_free(d);
    }
  }
  if (sort_uniq) {
    if (decode_hex || decode_base64) {
      if (digests_are_256) {
        smartlist_sort_digests256(fp_tmp);
        smartlist_uniq_digests256(fp_tmp);
      } else {
        smartlist_sort_digests(fp_tmp);
        smartlist_uniq_digests(fp_tmp);
      }
    } else {
      smartlist_sort_strings(fp_tmp);
      smartlist_uniq_strings(fp_tmp);
    }
  }
  smartlist_add_all(fp_out, fp_tmp);
  smartlist_free(fp_tmp);
  return 0;
}

/** As dir_split_resource_into_fingerprints, but instead fills
 * <b>spool_out</b> with a list of spoolable_resource_t for the resource
 * identified through <b>source</b>. */
int
dir_split_resource_into_spoolable(const char *resource,
                                  dir_spool_source_t source,
                                  smartlist_t *spool_out,
                                  int *compressed_out,
                                  int flags)
{
  smartlist_t *fingerprints = smartlist_new();

  tor_assert(flags & (DSR_HEX|DSR_BASE64));
  const size_t digest_len =
    (flags & DSR_DIGEST256) ? DIGEST256_LEN : DIGEST_LEN;

  int r = dir_split_resource_into_fingerprints(resource, fingerprints,
                                               compressed_out, flags);
  /* This is not a very efficient implementation XXXX */
  SMARTLIST_FOREACH_BEGIN(fingerprints, uint8_t *, digest) {
    spooled_resource_t *spooled =
      spooled_resource_new(source, digest, digest_len);
    if (spooled)
      smartlist_add(spool_out, spooled);
    tor_free(digest);
  } SMARTLIST_FOREACH_END(digest);

  smartlist_free(fingerprints);
  return r;
}
<|MERGE_RESOLUTION|>--- conflicted
+++ resolved
@@ -5421,13 +5421,6 @@
     *max = INT_MAX;
 }
 
-<<<<<<< HEAD
-/** Advance one delay step.  The algorithm is to use the previous delay to
- * compute an increment, we construct a value uniformly at random between
- * delay+1 and (delay*(DIR_DEFAULT_RANDOM_MULTIPLIER+1))+1 (or
- * DIR_TEST_NET_RANDOM_MULTIPLIER in test networks).
- * We then clamp that value to be no larger than max_delay, and return it.
-=======
 /** As next_random_exponential_delay() below, but does not compute a random
  * value. Instead, compute the range of values that
  * next_random_exponential_delay() should use when computing its random value.
@@ -5463,7 +5456,6 @@
  * zero); the <b>backoff_position</b> parameter is the number of times we've
  * generated a delay; and the <b>delay</b> argument is the most recently used
  * delay.
->>>>>>> 1fa68220
  *
  * Requires that delay is less than INT_MAX, and delay is in [0,max_delay].
  */
@@ -5480,19 +5472,8 @@
   if (BUG(delay < 0))
     delay = 0;
 
-<<<<<<< HEAD
-  /* How much are we willing to add to the delay? */
-  int max_increment;
-  int multiplier = DIR_DEFAULT_RANDOM_MULTIPLIER;
-  if (get_options()->TestingTorNetwork) {
-    /* Decrease the multiplier in testing networks. This reduces the variance,
-     * so that bootstrap is more reliable. */
-    multiplier = DIR_TEST_NET_RANDOM_MULTIPLIER;
-  }
-=======
   if (base_delay < 1)
     base_delay = 1;
->>>>>>> 1fa68220
 
   int low_bound=0, high_bound=max_delay;
 
