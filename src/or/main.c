/* Copyright (c) 2001 Matej Pfajfar.
 * Copyright (c) 2001-2004, Roger Dingledine.
 * Copyright (c) 2004-2006, Roger Dingledine, Nick Mathewson.
 * Copyright (c) 2007-2013, The Tor Project, Inc. */
/* See LICENSE for licensing information */

/**
 * \file main.c
 * \brief Toplevel module. Handles signals, multiplexes between
 * connections, implements main loop, and drives scheduled events.
 **/

#define MAIN_PRIVATE
#include "or.h"
#include "addressmap.h"
#include "buffers.h"
#include "channel.h"
#include "channeltls.h"
#include "circuitbuild.h"
#include "circuitlist.h"
#include "circuituse.h"
#include "command.h"
#include "config.h"
#include "confparse.h"
#include "connection.h"
#include "connection_edge.h"
#include "connection_or.h"
#include "control.h"
#include "cpuworker.h"
#include "directory.h"
#include "dirserv.h"
#include "dirvote.h"
#include "dns.h"
#include "dnsserv.h"
#include "entrynodes.h"
#include "geoip.h"
#include "hibernate.h"
#include "main.h"
#include "microdesc.h"
#include "networkstatus.h"
#include "nodelist.h"
#include "ntmain.h"
#include "onion.h"
#include "policies.h"
#include "transports.h"
#include "relay.h"
#include "rendclient.h"
#include "rendcommon.h"
#include "rendservice.h"
#include "rephist.h"
#include "router.h"
#include "routerlist.h"
#include "routerparse.h"
#include "statefile.h"
#include "status.h"
#include "ext_orport.h"
#ifdef USE_DMALLOC
#include <dmalloc.h>
#include <openssl/crypto.h>
#endif
#include "memarea.h"
#include "../common/sandbox.h"

#ifdef HAVE_EVENT2_EVENT_H
#include <event2/event.h>
#else
#include <event.h>
#endif

#ifdef USE_BUFFEREVENTS
#include <event2/bufferevent.h>
#endif

void evdns_shutdown(int);

/********* PROTOTYPES **********/

static void dumpmemusage(int severity);
static void dumpstats(int severity); /* log stats */
static void conn_read_callback(evutil_socket_t fd, short event, void *_conn);
static void conn_write_callback(evutil_socket_t fd, short event, void *_conn);
static void second_elapsed_callback(periodic_timer_t *timer, void *args);
static int conn_close_if_marked(int i);
static void connection_start_reading_from_linked_conn(connection_t *conn);
static int connection_should_read_from_linked_conn(connection_t *conn);

/********* START VARIABLES **********/

#ifndef USE_BUFFEREVENTS
int global_read_bucket; /**< Max number of bytes I can read this second. */
int global_write_bucket; /**< Max number of bytes I can write this second. */

/** Max number of relayed (bandwidth class 1) bytes I can read this second. */
int global_relayed_read_bucket;
/** Max number of relayed (bandwidth class 1) bytes I can write this second. */
int global_relayed_write_bucket;
/** What was the read bucket before the last second_elapsed_callback() call?
 * (used to determine how many bytes we've read). */
static int stats_prev_global_read_bucket;
/** What was the write bucket before the last second_elapsed_callback() call?
 * (used to determine how many bytes we've written). */
static int stats_prev_global_write_bucket;
#endif

/* DOCDOC stats_prev_n_read */
static uint64_t stats_prev_n_read = 0;
/* DOCDOC stats_prev_n_written */
static uint64_t stats_prev_n_written = 0;

/* XXX we might want to keep stats about global_relayed_*_bucket too. Or not.*/
/** How many bytes have we read since we started the process? */
static uint64_t stats_n_bytes_read = 0;
/** How many bytes have we written since we started the process? */
static uint64_t stats_n_bytes_written = 0;
/** What time did this process start up? */
time_t time_of_process_start = 0;
/** How many seconds have we been running? */
long stats_n_seconds_working = 0;
/** When do we next launch DNS wildcarding checks? */
static time_t time_to_check_for_correct_dns = 0;

/** How often will we honor SIGNEWNYM requests? */
#define MAX_SIGNEWNYM_RATE 10
/** When did we last process a SIGNEWNYM request? */
static time_t time_of_last_signewnym = 0;
/** Is there a signewnym request we're currently waiting to handle? */
static int signewnym_is_pending = 0;
/** How many times have we called newnym? */
static unsigned newnym_epoch = 0;

/** Smartlist of all open connections. */
static smartlist_t *connection_array = NULL;
/** List of connections that have been marked for close and need to be freed
 * and removed from connection_array. */
static smartlist_t *closeable_connection_lst = NULL;
/** List of linked connections that are currently reading data into their
 * inbuf from their partner's outbuf. */
static smartlist_t *active_linked_connection_lst = NULL;
/** Flag: Set to true iff we entered the current libevent main loop via
 * <b>loop_once</b>. If so, there's no need to trigger a loopexit in order
 * to handle linked connections. */
static int called_loop_once = 0;

/** We set this to 1 when we've opened a circuit, so we can print a log
 * entry to inform the user that Tor is working.  We set it to 0 when
 * we think the fact that we once opened a circuit doesn't mean we can do so
 * any longer (a big time jump happened, when we notice our directory is
 * heinously out-of-date, etc.
 */
int can_complete_circuit=0;

/** How often do we check for router descriptors that we should download
 * when we have too little directory info? */
#define GREEDY_DESCRIPTOR_RETRY_INTERVAL (10)
/** How often do we check for router descriptors that we should download
 * when we have enough directory info? */
#define LAZY_DESCRIPTOR_RETRY_INTERVAL (60)
/** How often do we 'forgive' undownloadable router descriptors and attempt
 * to download them again? */
#define DESCRIPTOR_FAILURE_RESET_INTERVAL (60*60)

/** Decides our behavior when no logs are configured/before any
 * logs have been configured.  For 0, we log notice to stdout as normal.
 * For 1, we log warnings only.  For 2, we log nothing.
 */
int quiet_level = 0;

/********* END VARIABLES ************/

/****************************************************************************
*
* This section contains accessors and other methods on the connection_array
* variables (which are global within this file and unavailable outside it).
*
****************************************************************************/

#if 0 && defined(USE_BUFFEREVENTS)
static void
free_old_inbuf(connection_t *conn)
{
  if (! conn->inbuf)
    return;

  tor_assert(conn->outbuf);
  tor_assert(buf_datalen(conn->inbuf) == 0);
  tor_assert(buf_datalen(conn->outbuf) == 0);
  buf_free(conn->inbuf);
  buf_free(conn->outbuf);
  conn->inbuf = conn->outbuf = NULL;

  if (conn->read_event) {
    event_del(conn->read_event);
    tor_event_free(conn->read_event);
  }
  if (conn->write_event) {
    event_del(conn->read_event);
    tor_event_free(conn->write_event);
  }
  conn->read_event = conn->write_event = NULL;
}
#endif

#if defined(_WIN32) && defined(USE_BUFFEREVENTS)
/** Remove the kernel-space send and receive buffers for <b>s</b>. For use
 * with IOCP only. */
static int
set_buffer_lengths_to_zero(tor_socket_t s)
{
  int zero = 0;
  int r = 0;
  if (setsockopt(s, SOL_SOCKET, SO_SNDBUF, (void*)&zero, sizeof(zero))) {
    log_warn(LD_NET, "Unable to clear SO_SNDBUF");
    r = -1;
  }
  if (setsockopt(s, SOL_SOCKET, SO_RCVBUF, (void*)&zero, sizeof(zero))) {
    log_warn(LD_NET, "Unable to clear SO_RCVBUF");
    r = -1;
  }
  return r;
}
#endif

/** Add <b>conn</b> to the array of connections that we can poll on.  The
 * connection's socket must be set; the connection starts out
 * non-reading and non-writing.
 */
int
connection_add_impl(connection_t *conn, int is_connecting)
{
  tor_assert(conn);
  tor_assert(SOCKET_OK(conn->s) ||
             conn->linked ||
             (conn->type == CONN_TYPE_AP &&
              TO_EDGE_CONN(conn)->is_dns_request));

  tor_assert(conn->conn_array_index == -1); /* can only connection_add once */
  conn->conn_array_index = smartlist_len(connection_array);
  smartlist_add(connection_array, conn);

#ifdef USE_BUFFEREVENTS
  if (connection_type_uses_bufferevent(conn)) {
    if (SOCKET_OK(conn->s) && !conn->linked) {

#ifdef _WIN32
      if (tor_libevent_using_iocp_bufferevents() &&
          get_options()->UserspaceIOCPBuffers) {
        set_buffer_lengths_to_zero(conn->s);
      }
#endif

      conn->bufev = bufferevent_socket_new(
                         tor_libevent_get_base(),
                         conn->s,
                         BEV_OPT_DEFER_CALLBACKS);
      if (!conn->bufev) {
        log_warn(LD_BUG, "Unable to create socket bufferevent");
        smartlist_del(connection_array, conn->conn_array_index);
        conn->conn_array_index = -1;
        return -1;
      }
      if (is_connecting) {
        /* Put the bufferevent into a "connecting" state so that we'll get
         * a "connected" event callback on successful write. */
        bufferevent_socket_connect(conn->bufev, NULL, 0);
      }
      connection_configure_bufferevent_callbacks(conn);
    } else if (conn->linked && conn->linked_conn &&
               connection_type_uses_bufferevent(conn->linked_conn)) {
      tor_assert(!(SOCKET_OK(conn->s)));
      if (!conn->bufev) {
        struct bufferevent *pair[2] = { NULL, NULL };
        if (bufferevent_pair_new(tor_libevent_get_base(),
                                 BEV_OPT_DEFER_CALLBACKS,
                                 pair) < 0) {
          log_warn(LD_BUG, "Unable to create bufferevent pair");
          smartlist_del(connection_array, conn->conn_array_index);
          conn->conn_array_index = -1;
          return -1;
        }
        tor_assert(pair[0]);
        conn->bufev = pair[0];
        conn->linked_conn->bufev = pair[1];
      } /* else the other side already was added, and got a bufferevent_pair */
      connection_configure_bufferevent_callbacks(conn);
    } else {
      tor_assert(!conn->linked);
    }

    if (conn->bufev)
      tor_assert(conn->inbuf == NULL);

    if (conn->linked_conn && conn->linked_conn->bufev)
      tor_assert(conn->linked_conn->inbuf == NULL);
  }
#else
  (void) is_connecting;
#endif

  if (!HAS_BUFFEREVENT(conn) && (SOCKET_OK(conn->s) || conn->linked)) {
    conn->read_event = tor_event_new(tor_libevent_get_base(),
         conn->s, EV_READ|EV_PERSIST, conn_read_callback, conn);
    conn->write_event = tor_event_new(tor_libevent_get_base(),
         conn->s, EV_WRITE|EV_PERSIST, conn_write_callback, conn);
    /* XXXX CHECK FOR NULL RETURN! */
  }

  log_debug(LD_NET,"new conn type %s, socket %d, address %s, n_conns %d.",
            conn_type_to_string(conn->type), (int)conn->s, conn->address,
            smartlist_len(connection_array));

  return 0;
}

/** Tell libevent that we don't care about <b>conn</b> any more. */
void
connection_unregister_events(connection_t *conn)
{
  if (conn->read_event) {
    if (event_del(conn->read_event))
      log_warn(LD_BUG, "Error removing read event for %d", (int)conn->s);
    tor_free(conn->read_event);
  }
  if (conn->write_event) {
    if (event_del(conn->write_event))
      log_warn(LD_BUG, "Error removing write event for %d", (int)conn->s);
    tor_free(conn->write_event);
  }
#ifdef USE_BUFFEREVENTS
  if (conn->bufev) {
    bufferevent_free(conn->bufev);
    conn->bufev = NULL;
  }
#endif
  if (conn->type == CONN_TYPE_AP_DNS_LISTENER) {
    dnsserv_close_listener(conn);
  }
}

/** Remove the connection from the global list, and remove the
 * corresponding poll entry.  Calling this function will shift the last
 * connection (if any) into the position occupied by conn.
 */
int
connection_remove(connection_t *conn)
{
  int current_index;
  connection_t *tmp;

  tor_assert(conn);

  log_debug(LD_NET,"removing socket %d (type %s), n_conns now %d",
            (int)conn->s, conn_type_to_string(conn->type),
            smartlist_len(connection_array));

  tor_assert(conn->conn_array_index >= 0);
  current_index = conn->conn_array_index;
  connection_unregister_events(conn); /* This is redundant, but cheap. */
  if (current_index == smartlist_len(connection_array)-1) { /* at the end */
    smartlist_del(connection_array, current_index);
    return 0;
  }

  /* replace this one with the one at the end */
  smartlist_del(connection_array, current_index);
  tmp = smartlist_get(connection_array, current_index);
  tmp->conn_array_index = current_index;

  return 0;
}

/** If <b>conn</b> is an edge conn, remove it from the list
 * of conn's on this circuit. If it's not on an edge,
 * flush and send destroys for all circuits on this conn.
 *
 * Remove it from connection_array (if applicable) and
 * from closeable_connection_list.
 *
 * Then free it.
 */
static void
connection_unlink(connection_t *conn)
{
  connection_about_to_close_connection(conn);
  if (conn->conn_array_index >= 0) {
    connection_remove(conn);
  }
  if (conn->linked_conn) {
    conn->linked_conn->linked_conn = NULL;
    if (! conn->linked_conn->marked_for_close &&
        conn->linked_conn->reading_from_linked_conn)
      connection_start_reading(conn->linked_conn);
    conn->linked_conn = NULL;
  }
  smartlist_remove(closeable_connection_lst, conn);
  smartlist_remove(active_linked_connection_lst, conn);
  if (conn->type == CONN_TYPE_EXIT) {
    assert_connection_edge_not_dns_pending(TO_EDGE_CONN(conn));
  }
  if (conn->type == CONN_TYPE_OR) {
    if (!tor_digest_is_zero(TO_OR_CONN(conn)->identity_digest))
      connection_or_remove_from_identity_map(TO_OR_CONN(conn));
    /* connection_unlink() can only get called if the connection
     * was already on the closeable list, and it got there by
     * connection_mark_for_close(), which was called from
     * connection_or_close_normally() or
     * connection_or_close_for_error(), so the channel should
     * already be in CHANNEL_STATE_CLOSING, and then the
     * connection_about_to_close_connection() goes to
     * connection_or_about_to_close(), which calls channel_closed()
     * to notify the channel_t layer, and closed the channel, so
     * nothing more to do here to deal with the channel associated
     * with an orconn.
     */
  }
  connection_free(conn);
}

/** Initialize the global connection list, closeable connection list,
 * and active connection list. */
STATIC void
init_connection_lists(void)
{
  if (!connection_array)
    connection_array = smartlist_new();
  if (!closeable_connection_lst)
    closeable_connection_lst = smartlist_new();
  if (!active_linked_connection_lst)
    active_linked_connection_lst = smartlist_new();
}

/** Schedule <b>conn</b> to be closed. **/
void
add_connection_to_closeable_list(connection_t *conn)
{
  tor_assert(!smartlist_contains(closeable_connection_lst, conn));
  tor_assert(conn->marked_for_close);
  assert_connection_ok(conn, time(NULL));
  smartlist_add(closeable_connection_lst, conn);
}

/** Return 1 if conn is on the closeable list, else return 0. */
int
connection_is_on_closeable_list(connection_t *conn)
{
  return smartlist_contains(closeable_connection_lst, conn);
}

/** Return true iff conn is in the current poll array. */
int
connection_in_array(connection_t *conn)
{
  return smartlist_contains(connection_array, conn);
}

/** Set <b>*array</b> to an array of all connections, and <b>*n</b>
 * to the length of the array. <b>*array</b> and <b>*n</b> must not
 * be modified.
 */
smartlist_t *
get_connection_array(void)
{
  if (!connection_array)
    connection_array = smartlist_new();
  return connection_array;
}

/** Provides the traffic read and written over the life of the process. */

uint64_t
get_bytes_read(void)
{
  return stats_n_bytes_read;
}

/* DOCDOC get_bytes_written */
uint64_t
get_bytes_written(void)
{
  return stats_n_bytes_written;
}

/** Set the event mask on <b>conn</b> to <b>events</b>.  (The event
 * mask is a bitmask whose bits are READ_EVENT and WRITE_EVENT)
 */
void
connection_watch_events(connection_t *conn, watchable_events_t events)
{
  IF_HAS_BUFFEREVENT(conn, {
      short ev = ((short)events) & (EV_READ|EV_WRITE);
      short old_ev = bufferevent_get_enabled(conn->bufev);
      if ((ev & ~old_ev) != 0) {
        bufferevent_enable(conn->bufev, ev);
      }
      if ((old_ev & ~ev) != 0) {
        bufferevent_disable(conn->bufev, old_ev & ~ev);
      }
      return;
  });
  if (events & READ_EVENT)
    connection_start_reading(conn);
  else
    connection_stop_reading(conn);

  if (events & WRITE_EVENT)
    connection_start_writing(conn);
  else
    connection_stop_writing(conn);
}

/** Return true iff <b>conn</b> is listening for read events. */
int
connection_is_reading(connection_t *conn)
{
  tor_assert(conn);

  IF_HAS_BUFFEREVENT(conn,
    return (bufferevent_get_enabled(conn->bufev) & EV_READ) != 0;
  );
  return conn->reading_from_linked_conn ||
    (conn->read_event && event_pending(conn->read_event, EV_READ, NULL));
}

/** Tell the main loop to stop notifying <b>conn</b> of any read events. */
MOCK_IMPL(void,
connection_stop_reading,(connection_t *conn))
{
  tor_assert(conn);

  IF_HAS_BUFFEREVENT(conn, {
      bufferevent_disable(conn->bufev, EV_READ);
      return;
  });

  tor_assert(conn->read_event);

  if (conn->linked) {
    conn->reading_from_linked_conn = 0;
    connection_stop_reading_from_linked_conn(conn);
  } else {
    if (event_del(conn->read_event))
      log_warn(LD_NET, "Error from libevent setting read event state for %d "
               "to unwatched: %s",
               (int)conn->s,
               tor_socket_strerror(tor_socket_errno(conn->s)));
  }
}

/** Tell the main loop to start notifying <b>conn</b> of any read events. */
MOCK_IMPL(void,
connection_start_reading,(connection_t *conn))
{
  tor_assert(conn);

  IF_HAS_BUFFEREVENT(conn, {
      bufferevent_enable(conn->bufev, EV_READ);
      return;
  });

  tor_assert(conn->read_event);

  if (conn->linked) {
    conn->reading_from_linked_conn = 1;
    if (connection_should_read_from_linked_conn(conn))
      connection_start_reading_from_linked_conn(conn);
  } else {
    if (event_add(conn->read_event, NULL))
      log_warn(LD_NET, "Error from libevent setting read event state for %d "
               "to watched: %s",
               (int)conn->s,
               tor_socket_strerror(tor_socket_errno(conn->s)));
  }
}

/** Return true iff <b>conn</b> is listening for write events. */
int
connection_is_writing(connection_t *conn)
{
  tor_assert(conn);

  IF_HAS_BUFFEREVENT(conn,
    return (bufferevent_get_enabled(conn->bufev) & EV_WRITE) != 0;
  );

  return conn->writing_to_linked_conn ||
    (conn->write_event && event_pending(conn->write_event, EV_WRITE, NULL));
}

/** Tell the main loop to stop notifying <b>conn</b> of any write events. */
MOCK_IMPL(void,
connection_stop_writing,(connection_t *conn))
{
  tor_assert(conn);

  IF_HAS_BUFFEREVENT(conn, {
      bufferevent_disable(conn->bufev, EV_WRITE);
      return;
  });

  tor_assert(conn->write_event);

  if (conn->linked) {
    conn->writing_to_linked_conn = 0;
    if (conn->linked_conn)
      connection_stop_reading_from_linked_conn(conn->linked_conn);
  } else {
    if (event_del(conn->write_event))
      log_warn(LD_NET, "Error from libevent setting write event state for %d "
               "to unwatched: %s",
               (int)conn->s,
               tor_socket_strerror(tor_socket_errno(conn->s)));
  }
}

/** Tell the main loop to start notifying <b>conn</b> of any write events. */
MOCK_IMPL(void,
connection_start_writing,(connection_t *conn))
{
  tor_assert(conn);

  IF_HAS_BUFFEREVENT(conn, {
      bufferevent_enable(conn->bufev, EV_WRITE);
      return;
  });

  tor_assert(conn->write_event);

  if (conn->linked) {
    conn->writing_to_linked_conn = 1;
    if (conn->linked_conn &&
        connection_should_read_from_linked_conn(conn->linked_conn))
      connection_start_reading_from_linked_conn(conn->linked_conn);
  } else {
    if (event_add(conn->write_event, NULL))
      log_warn(LD_NET, "Error from libevent setting write event state for %d "
               "to watched: %s",
               (int)conn->s,
               tor_socket_strerror(tor_socket_errno(conn->s)));
  }
}

/** Return true iff <b>conn</b> is linked conn, and reading from the conn
 * linked to it would be good and feasible.  (Reading is "feasible" if the
 * other conn exists and has data in its outbuf, and is "good" if we have our
 * reading_from_linked_conn flag set and the other conn has its
 * writing_to_linked_conn flag set.)*/
static int
connection_should_read_from_linked_conn(connection_t *conn)
{
  if (conn->linked && conn->reading_from_linked_conn) {
    if (! conn->linked_conn ||
        (conn->linked_conn->writing_to_linked_conn &&
         buf_datalen(conn->linked_conn->outbuf)))
      return 1;
  }
  return 0;
}

/** Helper: Tell the main loop to begin reading bytes into <b>conn</b> from
 * its linked connection, if it is not doing so already.  Called by
 * connection_start_reading and connection_start_writing as appropriate. */
static void
connection_start_reading_from_linked_conn(connection_t *conn)
{
  tor_assert(conn);
  tor_assert(conn->linked == 1);

  if (!conn->active_on_link) {
    conn->active_on_link = 1;
    smartlist_add(active_linked_connection_lst, conn);
    if (!called_loop_once) {
      /* This is the first event on the list; we won't be in LOOP_ONCE mode,
       * so we need to make sure that the event_base_loop() actually exits at
       * the end of its run through the current connections and lets us
       * activate read events for linked connections. */
      struct timeval tv = { 0, 0 };
      tor_event_base_loopexit(tor_libevent_get_base(), &tv);
    }
  } else {
    tor_assert(smartlist_contains(active_linked_connection_lst, conn));
  }
}

/** Tell the main loop to stop reading bytes into <b>conn</b> from its linked
 * connection, if is currently doing so.  Called by connection_stop_reading,
 * connection_stop_writing, and connection_read. */
void
connection_stop_reading_from_linked_conn(connection_t *conn)
{
  tor_assert(conn);
  tor_assert(conn->linked == 1);

  if (conn->active_on_link) {
    conn->active_on_link = 0;
    /* FFFF We could keep an index here so we can smartlist_del
     * cleanly.  On the other hand, this doesn't show up on profiles,
     * so let's leave it alone for now. */
    smartlist_remove(active_linked_connection_lst, conn);
  } else {
    tor_assert(!smartlist_contains(active_linked_connection_lst, conn));
  }
}

/** Close all connections that have been scheduled to get closed. */
STATIC void
close_closeable_connections(void)
{
  int i;
  for (i = 0; i < smartlist_len(closeable_connection_lst); ) {
    connection_t *conn = smartlist_get(closeable_connection_lst, i);
    if (conn->conn_array_index < 0) {
      connection_unlink(conn); /* blow it away right now */
    } else {
      if (!conn_close_if_marked(conn->conn_array_index))
        ++i;
    }
  }
}

/** Libevent callback: this gets invoked when (connection_t*)<b>conn</b> has
 * some data to read. */
static void
conn_read_callback(evutil_socket_t fd, short event, void *_conn)
{
  connection_t *conn = _conn;
  (void)fd;
  (void)event;

  log_debug(LD_NET,"socket %d wants to read.",(int)conn->s);

  /* assert_connection_ok(conn, time(NULL)); */

  if (connection_handle_read(conn) < 0) {
    if (!conn->marked_for_close) {
#ifndef _WIN32
      log_warn(LD_BUG,"Unhandled error on read for %s connection "
               "(fd %d); removing",
               conn_type_to_string(conn->type), (int)conn->s);
      tor_fragile_assert();
#endif
      if (CONN_IS_EDGE(conn))
        connection_edge_end_errno(TO_EDGE_CONN(conn));
      connection_mark_for_close(conn);
    }
  }
  assert_connection_ok(conn, time(NULL));

  if (smartlist_len(closeable_connection_lst))
    close_closeable_connections();
}

/** Libevent callback: this gets invoked when (connection_t*)<b>conn</b> has
 * some data to write. */
static void
conn_write_callback(evutil_socket_t fd, short events, void *_conn)
{
  connection_t *conn = _conn;
  (void)fd;
  (void)events;

  LOG_FN_CONN(conn, (LOG_DEBUG, LD_NET, "socket %d wants to write.",
                     (int)conn->s));

  /* assert_connection_ok(conn, time(NULL)); */

  if (connection_handle_write(conn, 0) < 0) {
    if (!conn->marked_for_close) {
      /* this connection is broken. remove it. */
      log_fn(LOG_WARN,LD_BUG,
             "unhandled error on write for %s connection (fd %d); removing",
             conn_type_to_string(conn->type), (int)conn->s);
      tor_fragile_assert();
      if (CONN_IS_EDGE(conn)) {
        /* otherwise we cry wolf about duplicate close */
        edge_connection_t *edge_conn = TO_EDGE_CONN(conn);
        if (!edge_conn->end_reason)
          edge_conn->end_reason = END_STREAM_REASON_INTERNAL;
        edge_conn->edge_has_sent_end = 1;
      }
      connection_close_immediate(conn); /* So we don't try to flush. */
      connection_mark_for_close(conn);
    }
  }
  assert_connection_ok(conn, time(NULL));

  if (smartlist_len(closeable_connection_lst))
    close_closeable_connections();
}

/** If the connection at connection_array[i] is marked for close, then:
 *    - If it has data that it wants to flush, try to flush it.
 *    - If it _still_ has data to flush, and conn->hold_open_until_flushed is
 *      true, then leave the connection open and return.
 *    - Otherwise, remove the connection from connection_array and from
 *      all other lists, close it, and free it.
 * Returns 1 if the connection was closed, 0 otherwise.
 */
static int
conn_close_if_marked(int i)
{
  connection_t *conn;
  int retval;
  time_t now;

  conn = smartlist_get(connection_array, i);
  if (!conn->marked_for_close)
    return 0; /* nothing to see here, move along */
  now = time(NULL);
  assert_connection_ok(conn, now);
  /* assert_all_pending_dns_resolves_ok(); */

#ifdef USE_BUFFEREVENTS
  if (conn->bufev) {
    if (conn->hold_open_until_flushed &&
        evbuffer_get_length(bufferevent_get_output(conn->bufev))) {
      /* don't close yet. */
      return 0;
    }
    if (conn->linked_conn && ! conn->linked_conn->marked_for_close) {
      /* We need to do this explicitly so that the linked connection
       * notices that there was an EOF. */
      bufferevent_flush(conn->bufev, EV_WRITE, BEV_FINISHED);
    }
  }
#endif

  log_debug(LD_NET,"Cleaning up connection (fd "TOR_SOCKET_T_FORMAT").",
            conn->s);

  /* If the connection we are about to close was trying to connect to
  a proxy server and failed, the client won't be able to use that
  proxy. We should warn the user about this. */
  if (conn->proxy_state == PROXY_INFANT)
    log_failed_proxy_connection(conn);

  IF_HAS_BUFFEREVENT(conn, goto unlink);
  if ((SOCKET_OK(conn->s) || conn->linked_conn) &&
      connection_wants_to_flush(conn)) {
    /* s == -1 means it's an incomplete edge connection, or that the socket
     * has already been closed as unflushable. */
    ssize_t sz = connection_bucket_write_limit(conn, now);
    if (!conn->hold_open_until_flushed)
      log_info(LD_NET,
               "Conn (addr %s, fd %d, type %s, state %d) marked, but wants "
               "to flush %d bytes. (Marked at %s:%d)",
               escaped_safe_str_client(conn->address),
               (int)conn->s, conn_type_to_string(conn->type), conn->state,
               (int)conn->outbuf_flushlen,
                conn->marked_for_close_file, conn->marked_for_close);
    if (conn->linked_conn) {
      retval = move_buf_to_buf(conn->linked_conn->inbuf, conn->outbuf,
                               &conn->outbuf_flushlen);
      if (retval >= 0) {
        /* The linked conn will notice that it has data when it notices that
         * we're gone. */
        connection_start_reading_from_linked_conn(conn->linked_conn);
      }
      log_debug(LD_GENERAL, "Flushed last %d bytes from a linked conn; "
               "%d left; flushlen %d; wants-to-flush==%d", retval,
                (int)connection_get_outbuf_len(conn),
                (int)conn->outbuf_flushlen,
                connection_wants_to_flush(conn));
    } else if (connection_speaks_cells(conn)) {
      if (conn->state == OR_CONN_STATE_OPEN) {
        retval = flush_buf_tls(TO_OR_CONN(conn)->tls, conn->outbuf, sz,
                               &conn->outbuf_flushlen);
      } else
        retval = -1; /* never flush non-open broken tls connections */
    } else {
      retval = flush_buf(conn->s, conn->outbuf, sz, &conn->outbuf_flushlen);
    }
    if (retval >= 0 && /* Technically, we could survive things like
                          TLS_WANT_WRITE here. But don't bother for now. */
        conn->hold_open_until_flushed && connection_wants_to_flush(conn)) {
      if (retval > 0) {
        LOG_FN_CONN(conn, (LOG_INFO,LD_NET,
                           "Holding conn (fd %d) open for more flushing.",
                           (int)conn->s));
        conn->timestamp_lastwritten = now; /* reset so we can flush more */
      } else if (sz == 0) {
        /* Also, retval==0.  If we get here, we didn't want to write anything
         * (because of rate-limiting) and we didn't. */

        /* Connection must flush before closing, but it's being rate-limited.
         * Let's remove from Libevent, and mark it as blocked on bandwidth
         * so it will be re-added on next token bucket refill. Prevents
         * busy Libevent loops where we keep ending up here and returning
         * 0 until we are no longer blocked on bandwidth.
         */
        if (connection_is_writing(conn)) {
          conn->write_blocked_on_bw = 1;
          connection_stop_writing(conn);
        }
        if (connection_is_reading(conn)) {
          /* XXXX024 We should make this code unreachable; if a connection is
           * marked for close and flushing, there is no point in reading to it
           * at all. Further, checking at this point is a bit of a hack: it
           * would make much more sense to react in
           * connection_handle_read_impl, or to just stop reading in
           * mark_and_flush */
#if 0
#define MARKED_READING_RATE 180
          static ratelim_t marked_read_lim = RATELIM_INIT(MARKED_READING_RATE);
          char *m;
          if ((m = rate_limit_log(&marked_read_lim, now))) {
            log_warn(LD_BUG, "Marked connection (fd %d, type %s, state %s) "
                     "is still reading; that shouldn't happen.%s",
                     (int)conn->s, conn_type_to_string(conn->type),
                     conn_state_to_string(conn->type, conn->state), m);
            tor_free(m);
          }
#endif
          conn->read_blocked_on_bw = 1;
          connection_stop_reading(conn);
        }
      }
      return 0;
    }
    if (connection_wants_to_flush(conn)) {
      int severity;
      if (conn->type == CONN_TYPE_EXIT ||
          (conn->type == CONN_TYPE_OR && server_mode(get_options())) ||
          (conn->type == CONN_TYPE_DIR && conn->purpose == DIR_PURPOSE_SERVER))
        severity = LOG_INFO;
      else
        severity = LOG_NOTICE;
      /* XXXX Maybe allow this to happen a certain amount per hour; it usually
       * is meaningless. */
      log_fn(severity, LD_NET, "We stalled too much while trying to write %d "
             "bytes to address %s.  If this happens a lot, either "
             "something is wrong with your network connection, or "
             "something is wrong with theirs. "
             "(fd %d, type %s, state %d, marked at %s:%d).",
             (int)connection_get_outbuf_len(conn),
             escaped_safe_str_client(conn->address),
             (int)conn->s, conn_type_to_string(conn->type), conn->state,
             conn->marked_for_close_file,
             conn->marked_for_close);
    }
  }

#ifdef USE_BUFFEREVENTS
 unlink:
#endif
  connection_unlink(conn); /* unlink, remove, free */
  return 1;
}

/** We've just tried every dirserver we know about, and none of
 * them were reachable. Assume the network is down. Change state
 * so next time an application connection arrives we'll delay it
 * and try another directory fetch. Kill off all the circuit_wait
 * streams that are waiting now, since they will all timeout anyway.
 */
void
directory_all_unreachable(time_t now)
{
  connection_t *conn;
  (void)now;

  stats_n_seconds_working=0; /* reset it */

  while ((conn = connection_get_by_type_state(CONN_TYPE_AP,
                                              AP_CONN_STATE_CIRCUIT_WAIT))) {
    entry_connection_t *entry_conn = TO_ENTRY_CONN(conn);
    log_notice(LD_NET,
               "Is your network connection down? "
               "Failing connection to '%s:%d'.",
               safe_str_client(entry_conn->socks_request->address),
               entry_conn->socks_request->port);
    connection_mark_unattached_ap(entry_conn,
                                  END_STREAM_REASON_NET_UNREACHABLE);
  }
  control_event_general_status(LOG_ERR, "DIR_ALL_UNREACHABLE");
}

/** This function is called whenever we successfully pull down some new
 * network statuses or server descriptors. */
void
directory_info_has_arrived(time_t now, int from_cache)
{
  const or_options_t *options = get_options();

  if (!router_have_minimum_dir_info()) {
    int quiet = from_cache ||
                directory_too_idle_to_fetch_descriptors(options, now);
    tor_log(quiet ? LOG_INFO : LOG_NOTICE, LD_DIR,
        "I learned some more directory information, but not enough to "
        "build a circuit: %s", get_dir_info_status_string());
    update_all_descriptor_downloads(now);
    return;
  } else {
    if (directory_fetches_from_authorities(options)) {
      update_all_descriptor_downloads(now);
    }

    /* if we have enough dir info, then update our guard status with
     * whatever we just learned. */
    entry_guards_compute_status(options, now);
    /* Don't even bother trying to get extrainfo until the rest of our
     * directory info is up-to-date */
    if (options->DownloadExtraInfo)
      update_extrainfo_downloads(now);
  }

  if (server_mode(options) && !net_is_disabled() && !from_cache &&
      (can_complete_circuit || !any_predicted_circuits(now)))
    consider_testing_reachability(1, 1);
}

/** How long do we wait before killing OR connections with no circuits?
 * In Tor versions up to 0.2.1.25 and 0.2.2.12-alpha, we waited 15 minutes
 * before cancelling these connections, which caused fast relays to accrue
 * many many idle connections. Hopefully 3 minutes is low enough that
 * it kills most idle connections, without being so low that we cause
 * clients to bounce on and off.
 */
#define IDLE_OR_CONN_TIMEOUT 180

/** Perform regular maintenance tasks for a single connection.  This
 * function gets run once per second per connection by run_scheduled_events.
 */
static void
run_connection_housekeeping(int i, time_t now)
{
  cell_t cell;
  connection_t *conn = smartlist_get(connection_array, i);
  const or_options_t *options = get_options();
  or_connection_t *or_conn;
  int past_keepalive =
    now >= conn->timestamp_lastwritten + options->KeepalivePeriod;

  if (conn->outbuf && !connection_get_outbuf_len(conn) &&
      conn->type == CONN_TYPE_OR)
    TO_OR_CONN(conn)->timestamp_lastempty = now;

  if (conn->marked_for_close) {
    /* nothing to do here */
    return;
  }

  /* Expire any directory connections that haven't been active (sent
   * if a server or received if a client) for 5 min */
  if (conn->type == CONN_TYPE_DIR &&
      ((DIR_CONN_IS_SERVER(conn) &&
        conn->timestamp_lastwritten
            + options->TestingDirConnectionMaxStall < now) ||
       (!DIR_CONN_IS_SERVER(conn) &&
        conn->timestamp_lastread
            + options->TestingDirConnectionMaxStall < now))) {
    log_info(LD_DIR,"Expiring wedged directory conn (fd %d, purpose %d)",
             (int)conn->s, conn->purpose);
    /* This check is temporary; it's to let us know whether we should consider
     * parsing partial serverdesc responses. */
    if (conn->purpose == DIR_PURPOSE_FETCH_SERVERDESC &&
        connection_get_inbuf_len(conn) >= 1024) {
      log_info(LD_DIR,"Trying to extract information from wedged server desc "
               "download.");
      connection_dir_reached_eof(TO_DIR_CONN(conn));
    } else {
      connection_mark_for_close(conn);
    }
    return;
  }

  if (!connection_speaks_cells(conn))
    return; /* we're all done here, the rest is just for OR conns */

  /* If we haven't written to an OR connection for a while, then either nuke
     the connection or send a keepalive, depending. */

  or_conn = TO_OR_CONN(conn);
#ifdef USE_BUFFEREVENTS
  tor_assert(conn->bufev);
#else
  tor_assert(conn->outbuf);
#endif

  if (channel_is_bad_for_new_circs(TLS_CHAN_TO_BASE(or_conn->chan)) &&
      !connection_or_get_num_circuits(or_conn)) {
    /* It's bad for new circuits, and has no unmarked circuits on it:
     * mark it now. */
    log_info(LD_OR,
             "Expiring non-used OR connection to fd %d (%s:%d) [Too old].",
             (int)conn->s, conn->address, conn->port);
    if (conn->state == OR_CONN_STATE_CONNECTING)
      connection_or_connect_failed(TO_OR_CONN(conn),
                                   END_OR_CONN_REASON_TIMEOUT,
                                   "Tor gave up on the connection");
    connection_or_close_normally(TO_OR_CONN(conn), 1);
  } else if (!connection_state_is_open(conn)) {
    if (past_keepalive) {
      /* We never managed to actually get this connection open and happy. */
      log_info(LD_OR,"Expiring non-open OR connection to fd %d (%s:%d).",
               (int)conn->s,conn->address, conn->port);
      connection_or_close_normally(TO_OR_CONN(conn), 0);
    }
  } else if (we_are_hibernating() &&
             !connection_or_get_num_circuits(or_conn) &&
             !connection_get_outbuf_len(conn)) {
    /* We're hibernating, there's no circuits, and nothing to flush.*/
    log_info(LD_OR,"Expiring non-used OR connection to fd %d (%s:%d) "
             "[Hibernating or exiting].",
             (int)conn->s,conn->address, conn->port);
    connection_or_close_normally(TO_OR_CONN(conn), 1);
  } else if (!connection_or_get_num_circuits(or_conn) &&
             now >= or_conn->timestamp_last_added_nonpadding +
                                         IDLE_OR_CONN_TIMEOUT) {
    log_info(LD_OR,"Expiring non-used OR connection to fd %d (%s:%d) "
             "[idle %d].", (int)conn->s,conn->address, conn->port,
             (int)(now - or_conn->timestamp_last_added_nonpadding));
    connection_or_close_normally(TO_OR_CONN(conn), 0);
  } else if (
      now >= or_conn->timestamp_lastempty + options->KeepalivePeriod*10 &&
      now >= conn->timestamp_lastwritten + options->KeepalivePeriod*10) {
    log_fn(LOG_PROTOCOL_WARN,LD_PROTOCOL,
           "Expiring stuck OR connection to fd %d (%s:%d). (%d bytes to "
           "flush; %d seconds since last write)",
           (int)conn->s, conn->address, conn->port,
           (int)connection_get_outbuf_len(conn),
           (int)(now-conn->timestamp_lastwritten));
    connection_or_close_normally(TO_OR_CONN(conn), 0);
  } else if (past_keepalive && !connection_get_outbuf_len(conn)) {
    /* send a padding cell */
    log_fn(LOG_DEBUG,LD_OR,"Sending keepalive to (%s:%d)",
           conn->address, conn->port);
    memset(&cell,0,sizeof(cell_t));
    cell.command = CELL_PADDING;
    connection_or_write_cell_to_buf(&cell, or_conn);
  }
}

/** Honor a NEWNYM request: make future requests unlinkable to past
 * requests. */
static void
signewnym_impl(time_t now)
{
  const or_options_t *options = get_options();
  if (!proxy_mode(options)) {
    log_info(LD_CONTROL, "Ignoring SIGNAL NEWNYM because client functionality "
             "is disabled.");
    return;
  }

  circuit_mark_all_dirty_circs_as_unusable();
  addressmap_clear_transient();
  rend_client_purge_state();
  time_of_last_signewnym = now;
  signewnym_is_pending = 0;

  ++newnym_epoch;

  control_event_signal(SIGNEWNYM);
}

/** Return the number of times that signewnym has been called. */
unsigned
get_signewnym_epoch(void)
{
  return newnym_epoch;
}

/** Perform regular maintenance tasks.  This function gets run once per
 * second by second_elapsed_callback().
 */
static void
run_scheduled_events(time_t now)
{
  static time_t last_rotated_x509_certificate = 0;
  static time_t time_to_check_v3_certificate = 0;
  static time_t time_to_check_listeners = 0;
  static time_t time_to_check_descriptor = 0;
  static time_t time_to_download_networkstatus = 0;
  static time_t time_to_shrink_memory = 0;
  static time_t time_to_try_getting_descriptors = 0;
  static time_t time_to_reset_descriptor_failures = 0;
  static time_t time_to_add_entropy = 0;
  static time_t time_to_write_bridge_status_file = 0;
  static time_t time_to_downrate_stability = 0;
  static time_t time_to_save_stability = 0;
  static time_t time_to_clean_caches = 0;
  static time_t time_to_recheck_bandwidth = 0;
  static time_t time_to_check_for_expired_networkstatus = 0;
  static time_t time_to_write_stats_files = 0;
  static time_t time_to_write_bridge_stats = 0;
  static time_t time_to_check_port_forwarding = 0;
  static time_t time_to_launch_reachability_tests = 0;
  static int should_init_bridge_stats = 1;
  static time_t time_to_retry_dns_init = 0;
  static time_t time_to_next_heartbeat = 0;
  const or_options_t *options = get_options();

  int is_server = server_mode(options);
  int i;
  int have_dir_info;

  /** 0. See if we've been asked to shut down and our timeout has
   * expired; or if our bandwidth limits are exhausted and we
   * should hibernate; or if it's time to wake up from hibernation.
   */
  consider_hibernation(now);

#if 0
  {
    static time_t nl_check_time = 0;
    if (nl_check_time <= now) {
      nodelist_assert_ok();
      nl_check_time = now + 30;
    }
  }
#endif

  /* 0b. If we've deferred a signewnym, make sure it gets handled
   * eventually. */
  if (signewnym_is_pending &&
      time_of_last_signewnym + MAX_SIGNEWNYM_RATE <= now) {
    log_info(LD_CONTROL, "Honoring delayed NEWNYM request");
    signewnym_impl(now);
  }

  /* 0c. If we've deferred log messages for the controller, handle them now */
  flush_pending_log_callbacks();

  /** 1a. Every MIN_ONION_KEY_LIFETIME seconds, rotate the onion keys,
   *  shut down and restart all cpuworkers, and update the directory if
   *  necessary.
   */
  if (is_server &&
      get_onion_key_set_at()+MIN_ONION_KEY_LIFETIME < now) {
    log_info(LD_GENERAL,"Rotating onion key.");
    rotate_onion_key();
    cpuworkers_rotate();
    if (router_rebuild_descriptor(1)<0) {
      log_info(LD_CONFIG, "Couldn't rebuild router descriptor");
    }
    if (advertised_server_mode() && !options->DisableNetwork)
      router_upload_dir_desc_to_dirservers(0);
  }

  if (!options->DisableNetwork && time_to_try_getting_descriptors < now) {
    update_all_descriptor_downloads(now);
    update_extrainfo_downloads(now);
    if (router_have_minimum_dir_info())
      time_to_try_getting_descriptors = now + LAZY_DESCRIPTOR_RETRY_INTERVAL;
    else
      time_to_try_getting_descriptors = now + GREEDY_DESCRIPTOR_RETRY_INTERVAL;
  }

  if (time_to_reset_descriptor_failures < now) {
    router_reset_descriptor_download_failures();
    time_to_reset_descriptor_failures =
      now + DESCRIPTOR_FAILURE_RESET_INTERVAL;
  }

  if (options->UseBridges)
    fetch_bridge_descriptors(options, now);

  /** 1b. Every MAX_SSL_KEY_LIFETIME_INTERNAL seconds, we change our
   * TLS context. */
  if (!last_rotated_x509_certificate)
    last_rotated_x509_certificate = now;
  if (last_rotated_x509_certificate+MAX_SSL_KEY_LIFETIME_INTERNAL < now) {
    log_info(LD_GENERAL,"Rotating tls context.");
    if (router_initialize_tls_context() < 0) {
      log_warn(LD_BUG, "Error reinitializing TLS context");
      /* XXX is it a bug here, that we just keep going? -RD */
    }
    last_rotated_x509_certificate = now;
    /* We also make sure to rotate the TLS connections themselves if they've
     * been up for too long -- but that's done via is_bad_for_new_circs in
     * connection_run_housekeeping() above. */
  }

  if (time_to_add_entropy < now) {
    if (time_to_add_entropy) {
      /* We already seeded once, so don't die on failure. */
      crypto_seed_rng(0);
    }
/** How often do we add more entropy to OpenSSL's RNG pool? */
#define ENTROPY_INTERVAL (60*60)
    time_to_add_entropy = now + ENTROPY_INTERVAL;
  }

  /** 1c. If we have to change the accounting interval or record
   * bandwidth used in this accounting interval, do so. */
  if (accounting_is_enabled(options))
    accounting_run_housekeeping(now);

  if (time_to_launch_reachability_tests < now &&
      (authdir_mode_tests_reachability(options)) &&
       !net_is_disabled()) {
    time_to_launch_reachability_tests = now + REACHABILITY_TEST_INTERVAL;
    /* try to determine reachability of the other Tor relays */
    dirserv_test_reachability(now);
  }

  /** 1d. Periodically, we discount older stability information so that new
   * stability info counts more, and save the stability information to disk as
   * appropriate. */
  if (time_to_downrate_stability < now)
    time_to_downrate_stability = rep_hist_downrate_old_runs(now);
  if (authdir_mode_tests_reachability(options)) {
    if (time_to_save_stability < now) {
      if (time_to_save_stability && rep_hist_record_mtbf_data(now, 1)<0) {
        log_warn(LD_GENERAL, "Couldn't store mtbf data.");
      }
#define SAVE_STABILITY_INTERVAL (30*60)
      time_to_save_stability = now + SAVE_STABILITY_INTERVAL;
    }
  }

  /* 1e. Periodically, if we're a v3 authority, we check whether our cert is
   * close to expiring and warn the admin if it is. */
  if (time_to_check_v3_certificate < now) {
    v3_authority_check_key_expiry();
#define CHECK_V3_CERTIFICATE_INTERVAL (5*60)
    time_to_check_v3_certificate = now + CHECK_V3_CERTIFICATE_INTERVAL;
  }

  /* 1f. Check whether our networkstatus has expired.
   */
  if (time_to_check_for_expired_networkstatus < now) {
    networkstatus_t *ns = networkstatus_get_latest_consensus();
    /*XXXX RD: This value needs to be the same as REASONABLY_LIVE_TIME in
     * networkstatus_get_reasonably_live_consensus(), but that value is way
     * way too high.  Arma: is the bridge issue there resolved yet? -NM */
#define NS_EXPIRY_SLOP (24*60*60)
    if (ns && ns->valid_until < now+NS_EXPIRY_SLOP &&
        router_have_minimum_dir_info()) {
      router_dir_info_changed();
    }
#define CHECK_EXPIRED_NS_INTERVAL (2*60)
    time_to_check_for_expired_networkstatus = now + CHECK_EXPIRED_NS_INTERVAL;
  }

  /* 1g. Check whether we should write statistics to disk.
   */
  if (time_to_write_stats_files < now) {
#define CHECK_WRITE_STATS_INTERVAL (60*60)
    time_t next_time_to_write_stats_files = (time_to_write_stats_files > 0 ?
           time_to_write_stats_files : now) + CHECK_WRITE_STATS_INTERVAL;
    if (options->CellStatistics) {
      time_t next_write =
          rep_hist_buffer_stats_write(time_to_write_stats_files);
      if (next_write && next_write < next_time_to_write_stats_files)
        next_time_to_write_stats_files = next_write;
    }
    if (options->DirReqStatistics) {
      time_t next_write = geoip_dirreq_stats_write(time_to_write_stats_files);
      if (next_write && next_write < next_time_to_write_stats_files)
        next_time_to_write_stats_files = next_write;
    }
    if (options->EntryStatistics) {
      time_t next_write = geoip_entry_stats_write(time_to_write_stats_files);
      if (next_write && next_write < next_time_to_write_stats_files)
        next_time_to_write_stats_files = next_write;
    }
    if (options->ExitPortStatistics) {
      time_t next_write = rep_hist_exit_stats_write(time_to_write_stats_files);
      if (next_write && next_write < next_time_to_write_stats_files)
        next_time_to_write_stats_files = next_write;
    }
    if (options->ConnDirectionStatistics) {
      time_t next_write = rep_hist_conn_stats_write(time_to_write_stats_files);
      if (next_write && next_write < next_time_to_write_stats_files)
        next_time_to_write_stats_files = next_write;
    }
    if (options->BridgeAuthoritativeDir) {
      time_t next_write = rep_hist_desc_stats_write(time_to_write_stats_files);
      if (next_write && next_write < next_time_to_write_stats_files)
        next_time_to_write_stats_files = next_write;
    }
    time_to_write_stats_files = next_time_to_write_stats_files;

    /* Also commandeer this opportunity to log how our circuit handshake
     * stats have been doing. */
    if (public_server_mode(options))
      rep_hist_log_circuit_handshake_stats(now);
  }

  /* 1h. Check whether we should write bridge statistics to disk.
   */
  if (should_record_bridge_info(options)) {
    if (time_to_write_bridge_stats < now) {
      if (should_init_bridge_stats) {
        /* (Re-)initialize bridge statistics. */
        geoip_bridge_stats_init(now);
        time_to_write_bridge_stats = now + WRITE_STATS_INTERVAL;
        should_init_bridge_stats = 0;
      } else {
        /* Possibly write bridge statistics to disk and ask when to write
         * them next time. */
        time_to_write_bridge_stats = geoip_bridge_stats_write(
                                           time_to_write_bridge_stats);
      }
    }
  } else if (!should_init_bridge_stats) {
    /* Bridge mode was turned off. Ensure that stats are re-initialized
     * next time bridge mode is turned on. */
    should_init_bridge_stats = 1;
  }

  /* Remove old information from rephist and the rend cache. */
  if (time_to_clean_caches < now) {
    rep_history_clean(now - options->RephistTrackTime);
    rend_cache_clean(now);
    rend_cache_clean_v2_descs_as_dir(now);
    microdesc_cache_rebuild(NULL, 0);
#define CLEAN_CACHES_INTERVAL (30*60)
    time_to_clean_caches = now + CLEAN_CACHES_INTERVAL;
  }

#define RETRY_DNS_INTERVAL (10*60)
  /* If we're a server and initializing dns failed, retry periodically. */
  if (time_to_retry_dns_init < now) {
    time_to_retry_dns_init = now + RETRY_DNS_INTERVAL;
    if (is_server && has_dns_init_failed())
      dns_init();
  }

  /** 2. Periodically, we consider force-uploading our descriptor
   * (if we've passed our internal checks). */

/** How often do we check whether part of our router info has changed in a
 * way that would require an upload? That includes checking whether our IP
 * address has changed. */
#define CHECK_DESCRIPTOR_INTERVAL (60)

  /* 2b. Once per minute, regenerate and upload the descriptor if the old
   * one is inaccurate. */
  if (time_to_check_descriptor < now && !options->DisableNetwork) {
    static int dirport_reachability_count = 0;
    time_to_check_descriptor = now + CHECK_DESCRIPTOR_INTERVAL;
    check_descriptor_bandwidth_changed(now);
    check_descriptor_ipaddress_changed(now);
    mark_my_descriptor_dirty_if_too_old(now);
    consider_publishable_server(0);
    /* also, check religiously for reachability, if it's within the first
     * 20 minutes of our uptime. */
    if (is_server &&
        (can_complete_circuit || !any_predicted_circuits(now)) &&
        !we_are_hibernating()) {
      if (stats_n_seconds_working < TIMEOUT_UNTIL_UNREACHABILITY_COMPLAINT) {
        consider_testing_reachability(1, dirport_reachability_count==0);
        if (++dirport_reachability_count > 5)
          dirport_reachability_count = 0;
      } else if (time_to_recheck_bandwidth < now) {
        /* If we haven't checked for 12 hours and our bandwidth estimate is
         * low, do another bandwidth test. This is especially important for
         * bridges, since they might go long periods without much use. */
        const routerinfo_t *me = router_get_my_routerinfo();
        if (time_to_recheck_bandwidth && me &&
            me->bandwidthcapacity < me->bandwidthrate &&
            me->bandwidthcapacity < 51200) {
          reset_bandwidth_test();
        }
#define BANDWIDTH_RECHECK_INTERVAL (12*60*60)
        time_to_recheck_bandwidth = now + BANDWIDTH_RECHECK_INTERVAL;
      }
    }

    /* If any networkstatus documents are no longer recent, we need to
     * update all the descriptors' running status. */
    /* purge obsolete entries */
    networkstatus_v2_list_clean(now);
    /* Remove dead routers. */
    routerlist_remove_old_routers();
  }

  /* 2c. Every minute (or every second if TestingTorNetwork), check
   * whether we want to download any networkstatus documents. */

/* How often do we check whether we should download network status
 * documents? */
#define networkstatus_dl_check_interval(o) ((o)->TestingTorNetwork ? 1 : 60)

  if (time_to_download_networkstatus < now && !options->DisableNetwork) {
    time_to_download_networkstatus =
      now + networkstatus_dl_check_interval(options);
    update_networkstatus_downloads(now);
  }

  /** 2c. Let directory voting happen. */
  if (authdir_mode_v3(options))
    dirvote_act(options, now);

  /** 3a. Every second, we examine pending circuits and prune the
   *    ones which have been pending for more than a few seconds.
   *    We do this before step 4, so it can try building more if
   *    it's not comfortable with the number of available circuits.
   */
  /* (If our circuit build timeout can ever become lower than a second (which
   * it can't, currently), we should do this more often.) */
  circuit_expire_building();

  /** 3b. Also look at pending streams and prune the ones that 'began'
   *     a long time ago but haven't gotten a 'connected' yet.
   *     Do this before step 4, so we can put them back into pending
   *     state to be picked up by the new circuit.
   */
  connection_ap_expire_beginning();

  /** 3c. And expire connections that we've held open for too long.
   */
  connection_expire_held_open();

  /** 3d. And every 60 seconds, we relaunch listeners if any died. */
  if (!net_is_disabled() && time_to_check_listeners < now) {
    retry_all_listeners(NULL, NULL, 0);
    time_to_check_listeners = now+60;
  }

  /** 4. Every second, we try a new circuit if there are no valid
   *    circuits. Every NewCircuitPeriod seconds, we expire circuits
   *    that became dirty more than MaxCircuitDirtiness seconds ago,
   *    and we make a new circ if there are no clean circuits.
   */
  have_dir_info = router_have_minimum_dir_info();
  if (have_dir_info && !net_is_disabled())
    circuit_build_needed_circs(now);

  /* every 10 seconds, but not at the same second as other such events */
  if (now % 10 == 5)
    circuit_expire_old_circuits_serverside(now);

  /** 5. We do housekeeping for each connection... */
  connection_or_set_bad_connections(NULL, 0);
  for (i=0;i<smartlist_len(connection_array);i++) {
    run_connection_housekeeping(i, now);
  }
  if (time_to_shrink_memory < now) {
    SMARTLIST_FOREACH(connection_array, connection_t *, conn, {
        if (conn->outbuf)
          buf_shrink(conn->outbuf);
        if (conn->inbuf)
          buf_shrink(conn->inbuf);
      });
    clean_cell_pool();
    buf_shrink_freelists(0);
/** How often do we check buffers and pools for empty space that can be
 * deallocated? */
#define MEM_SHRINK_INTERVAL (60)
    time_to_shrink_memory = now + MEM_SHRINK_INTERVAL;
  }

  /** 6. And remove any marked circuits... */
  circuit_close_all_marked();

  /** 7. And upload service descriptors if necessary. */
  if (can_complete_circuit && !net_is_disabled()) {
    rend_consider_services_upload(now);
    rend_consider_descriptor_republication();
  }

  /** 8. and blow away any connections that need to die. have to do this now,
   * because if we marked a conn for close and left its socket -1, then
   * we'll pass it to poll/select and bad things will happen.
   */
  close_closeable_connections();

  /** 8b. And if anything in our state is ready to get flushed to disk, we
   * flush it. */
  or_state_save(now);

  /** 8c. Do channel cleanup just like for connections */
  channel_run_cleanup();
  channel_listener_run_cleanup();

  /** 9. and if we're a server, check whether our DNS is telling stories to
   * us. */
  if (!net_is_disabled() &&
      public_server_mode(options) && time_to_check_for_correct_dns < now) {
    if (!time_to_check_for_correct_dns) {
      time_to_check_for_correct_dns = now + 60 + crypto_rand_int(120);
    } else {
      dns_launch_correctness_checks();
      time_to_check_for_correct_dns = now + 12*3600 +
        crypto_rand_int(12*3600);
    }
  }

  /** 10. write bridge networkstatus file to disk */
  if (options->BridgeAuthoritativeDir &&
      time_to_write_bridge_status_file < now) {
    networkstatus_dump_bridge_status_to_file(now);
#define BRIDGE_STATUSFILE_INTERVAL (30*60)
    time_to_write_bridge_status_file = now+BRIDGE_STATUSFILE_INTERVAL;
  }

  /** 11. check the port forwarding app */
  if (!net_is_disabled() &&
      time_to_check_port_forwarding < now &&
      options->PortForwarding &&
      is_server) {
#define PORT_FORWARDING_CHECK_INTERVAL 5
    smartlist_t *ports_to_forward = get_list_of_ports_to_forward();
    if (ports_to_forward) {
      tor_check_port_forwarding(options->PortForwardingHelper,
                                ports_to_forward,
                                now);

      SMARTLIST_FOREACH(ports_to_forward, char *, cp, tor_free(cp));
      smartlist_free(ports_to_forward);
    }
    time_to_check_port_forwarding = now+PORT_FORWARDING_CHECK_INTERVAL;
  }

  /** 11b. check pending unconfigured managed proxies */
  if (!net_is_disabled() && pt_proxies_configuration_pending())
    pt_configure_remaining_proxies();

  /** 12. write the heartbeat message */
  if (options->HeartbeatPeriod &&
      time_to_next_heartbeat <= now) {
    if (time_to_next_heartbeat) /* don't log the first heartbeat */
      log_heartbeat(now);
    time_to_next_heartbeat = now+options->HeartbeatPeriod;
  }
}

/** Timer: used to invoke second_elapsed_callback() once per second. */
static periodic_timer_t *second_timer = NULL;
/** Number of libevent errors in the last second: we die if we get too many. */
static int n_libevent_errors = 0;

/** Libevent callback: invoked once every second. */
static void
second_elapsed_callback(periodic_timer_t *timer, void *arg)
{
  /* XXXX This could be sensibly refactored into multiple callbacks, and we
   * could use Libevent's timers for this rather than checking the current
   * time against a bunch of timeouts every second. */
  static time_t current_second = 0;
  time_t now;
  size_t bytes_written;
  size_t bytes_read;
  int seconds_elapsed;
  const or_options_t *options = get_options();
  (void)timer;
  (void)arg;

  n_libevent_errors = 0;

  /* log_notice(LD_GENERAL, "Tick."); */
  now = time(NULL);
  update_approx_time(now);

  /* the second has rolled over. check more stuff. */
  seconds_elapsed = current_second ? (int)(now - current_second) : 0;
#ifdef USE_BUFFEREVENTS
  {
    uint64_t cur_read,cur_written;
    connection_get_rate_limit_totals(&cur_read, &cur_written);
    bytes_written = (size_t)(cur_written - stats_prev_n_written);
    bytes_read = (size_t)(cur_read - stats_prev_n_read);
    stats_n_bytes_read += bytes_read;
    stats_n_bytes_written += bytes_written;
    if (accounting_is_enabled(options) && seconds_elapsed >= 0)
      accounting_add_bytes(bytes_read, bytes_written, seconds_elapsed);
    stats_prev_n_written = cur_written;
    stats_prev_n_read = cur_read;
  }
#else
  bytes_read = (size_t)(stats_n_bytes_read - stats_prev_n_read);
  bytes_written = (size_t)(stats_n_bytes_written - stats_prev_n_written);
  stats_prev_n_read = stats_n_bytes_read;
  stats_prev_n_written = stats_n_bytes_written;
#endif

  control_event_bandwidth_used((uint32_t)bytes_read,(uint32_t)bytes_written);
  control_event_stream_bandwidth_used();

  if (server_mode(options) &&
      !net_is_disabled() &&
      seconds_elapsed > 0 &&
      can_complete_circuit &&
      stats_n_seconds_working / TIMEOUT_UNTIL_UNREACHABILITY_COMPLAINT !=
      (stats_n_seconds_working+seconds_elapsed) /
        TIMEOUT_UNTIL_UNREACHABILITY_COMPLAINT) {
    /* every 20 minutes, check and complain if necessary */
    const routerinfo_t *me = router_get_my_routerinfo();
    if (me && !check_whether_orport_reachable()) {
      log_warn(LD_CONFIG,"Your server (%s:%d) has not managed to confirm that "
               "its ORPort is reachable. Please check your firewalls, ports, "
               "address, /etc/hosts file, etc.",
               me->address, me->or_port);
      control_event_server_status(LOG_WARN,
                                  "REACHABILITY_FAILED ORADDRESS=%s:%d",
                                  me->address, me->or_port);
    }

    if (me && !check_whether_dirport_reachable()) {
      log_warn(LD_CONFIG,
               "Your server (%s:%d) has not managed to confirm that its "
               "DirPort is reachable. Please check your firewalls, ports, "
               "address, /etc/hosts file, etc.",
               me->address, me->dir_port);
      control_event_server_status(LOG_WARN,
                                  "REACHABILITY_FAILED DIRADDRESS=%s:%d",
                                  me->address, me->dir_port);
    }
  }

/** If more than this many seconds have elapsed, probably the clock
 * jumped: doesn't count. */
#define NUM_JUMPED_SECONDS_BEFORE_WARN 100
  if (seconds_elapsed < -NUM_JUMPED_SECONDS_BEFORE_WARN ||
      seconds_elapsed >= NUM_JUMPED_SECONDS_BEFORE_WARN) {
    circuit_note_clock_jumped(seconds_elapsed);
    /* XXX if the time jumps *back* many months, do our events in
     * run_scheduled_events() recover? I don't think they do. -RD */
  } else if (seconds_elapsed > 0)
    stats_n_seconds_working += seconds_elapsed;

  run_scheduled_events(now);

  current_second = now; /* remember which second it is, for next time */
}

#ifndef USE_BUFFEREVENTS
/** Timer: used to invoke refill_callback(). */
static periodic_timer_t *refill_timer = NULL;

/** Libevent callback: invoked periodically to refill token buckets
 * and count r/w bytes. It is only used when bufferevents are disabled. */
static void
refill_callback(periodic_timer_t *timer, void *arg)
{
  static struct timeval current_millisecond;
  struct timeval now;

  size_t bytes_written;
  size_t bytes_read;
  int milliseconds_elapsed = 0;
  int seconds_rolled_over = 0;

  const or_options_t *options = get_options();

  (void)timer;
  (void)arg;

  tor_gettimeofday(&now);

  /* If this is our first time, no time has passed. */
  if (current_millisecond.tv_sec) {
    long mdiff = tv_mdiff(&current_millisecond, &now);
    if (mdiff > INT_MAX)
      mdiff = INT_MAX;
    milliseconds_elapsed = (int)mdiff;
    seconds_rolled_over = (int)(now.tv_sec - current_millisecond.tv_sec);
  }

  bytes_written = stats_prev_global_write_bucket - global_write_bucket;
  bytes_read = stats_prev_global_read_bucket - global_read_bucket;

  stats_n_bytes_read += bytes_read;
  stats_n_bytes_written += bytes_written;
  if (accounting_is_enabled(options) && milliseconds_elapsed >= 0)
    accounting_add_bytes(bytes_read, bytes_written, seconds_rolled_over);

  if (milliseconds_elapsed > 0)
    connection_bucket_refill(milliseconds_elapsed, now.tv_sec);

  stats_prev_global_read_bucket = global_read_bucket;
  stats_prev_global_write_bucket = global_write_bucket;

  current_millisecond = now; /* remember what time it is, for next time */
}
#endif

#ifndef _WIN32
/** Called when a possibly ignorable libevent error occurs; ensures that we
 * don't get into an infinite loop by ignoring too many errors from
 * libevent. */
static int
got_libevent_error(void)
{
  if (++n_libevent_errors > 8) {
    log_err(LD_NET, "Too many libevent errors in one second; dying");
    return -1;
  }
  return 0;
}
#endif

#define UPTIME_CUTOFF_FOR_NEW_BANDWIDTH_TEST (6*60*60)

/** Called when our IP address seems to have changed. <b>at_interface</b>
 * should be true if we detected a change in our interface, and false if we
 * detected a change in our published address. */
void
ip_address_changed(int at_interface)
{
  int server = server_mode(get_options());

  if (at_interface) {
    if (! server) {
      /* Okay, change our keys. */
      if (init_keys()<0)
        log_warn(LD_GENERAL, "Unable to rotate keys after IP change!");
    }
  } else {
    if (server) {
      if (stats_n_seconds_working > UPTIME_CUTOFF_FOR_NEW_BANDWIDTH_TEST)
        reset_bandwidth_test();
      stats_n_seconds_working = 0;
      router_reset_reachability();
      mark_my_descriptor_dirty("IP address changed");
    }
  }

  dns_servers_relaunch_checks();
}

/** Forget what we've learned about the correctness of our DNS servers, and
 * start learning again. */
void
dns_servers_relaunch_checks(void)
{
  if (server_mode(get_options())) {
    dns_reset_correctness_checks();
    time_to_check_for_correct_dns = 0;
  }
}

/** Called when we get a SIGHUP: reload configuration files and keys,
 * retry all connections, and so on. */
static int
do_hup(void)
{
  const or_options_t *options = get_options();

#ifdef USE_DMALLOC
  dmalloc_log_stats();
  dmalloc_log_changed(0, 1, 0, 0);
#endif

  log_notice(LD_GENERAL,"Received reload signal (hup). Reloading config and "
             "resetting internal state.");
  if (accounting_is_enabled(options))
    accounting_record_bandwidth_usage(time(NULL), get_or_state());

  router_reset_warnings();
  routerlist_reset_warnings();
  /* first, reload config variables, in case they've changed */
  if (options->ReloadTorrcOnSIGHUP) {
    /* no need to provide argc/v, they've been cached in init_from_config */
    if (options_init_from_torrc(0, NULL) < 0) {
      log_err(LD_CONFIG,"Reading config failed--see warnings above. "
              "For usage, try -h.");
      return -1;
    }
    options = get_options(); /* they have changed now */
  } else {
    char *msg = NULL;
    log_notice(LD_GENERAL, "Not reloading config file: the controller told "
               "us not to.");
    /* Make stuff get rescanned, reloaded, etc. */
    if (set_options((or_options_t*)options, &msg) < 0) {
      if (!msg)
        msg = tor_strdup("Unknown error");
      log_warn(LD_GENERAL, "Unable to re-set previous options: %s", msg);
      tor_free(msg);
    }
  }
  if (authdir_mode_handles_descs(options, -1)) {
    /* reload the approved-routers file */
    if (dirserv_load_fingerprint_file() < 0) {
      /* warnings are logged from dirserv_load_fingerprint_file() directly */
      log_info(LD_GENERAL, "Error reloading fingerprints. "
               "Continuing with old list.");
    }
  }

  /* Rotate away from the old dirty circuits. This has to be done
   * after we've read the new options, but before we start using
   * circuits for directory fetches. */
  circuit_mark_all_dirty_circs_as_unusable();

  /* retry appropriate downloads */
  router_reset_status_download_failures();
  router_reset_descriptor_download_failures();
  if (!options->DisableNetwork)
    update_networkstatus_downloads(time(NULL));

  /* We'll retry routerstatus downloads in about 10 seconds; no need to
   * force a retry there. */

  if (server_mode(options)) {
    /* Restart cpuworker and dnsworker processes, so they get up-to-date
     * configuration options. */
    cpuworkers_rotate();
    dns_reset();
  }
  return 0;
}

/** Tor main loop. */
int
do_main_loop(void)
{
  int loop_result;
  time_t now;

  /* initialize dns resolve map, spawn workers if needed */
  if (dns_init() < 0) {
    if (get_options()->ServerDNSAllowBrokenConfig)
      log_warn(LD_GENERAL, "Couldn't set up any working nameservers. "
               "Network not up yet?  Will try again soon.");
    else {
      log_err(LD_GENERAL,"Error initializing dns subsystem; exiting.  To "
              "retry instead, set the ServerDNSAllowBrokenResolvConf option.");
    }
  }

#ifdef USE_BUFFEREVENTS
  log_warn(LD_GENERAL, "Tor was compiled with the --enable-bufferevents "
           "option. This is still experimental, and might cause strange "
           "bugs. If you want a more stable Tor, be sure to build without "
           "--enable-bufferevents.");
#endif

  handle_signals(1);

  /* load the private keys, if we're supposed to have them, and set up the
   * TLS context. */
  if (! client_identity_key_is_set()) {
    if (init_keys() < 0) {
      log_err(LD_BUG,"Error initializing keys; exiting");
      return -1;
    }
  }

  /* Set up the packed_cell_t memory pool. */
  init_cell_pool();

  /* Set up our buckets */
  connection_bucket_init();
#ifndef USE_BUFFEREVENTS
  stats_prev_global_read_bucket = global_read_bucket;
  stats_prev_global_write_bucket = global_write_bucket;
#endif

  /* initialize the bootstrap status events to know we're starting up */
  control_event_bootstrap(BOOTSTRAP_STATUS_STARTING, 0);

  if (trusted_dirs_reload_certs()) {
    log_warn(LD_DIR,
             "Couldn't load all cached v3 certificates. Starting anyway.");
  }
  if (router_reload_v2_networkstatus()) {
    return -1;
  }
  if (router_reload_consensus_networkstatus()) {
    return -1;
  }
  /* load the routers file, or assign the defaults. */
  if (router_reload_router_list()) {
    return -1;
  }
  /* load the networkstatuses. (This launches a download for new routers as
   * appropriate.)
   */
  now = time(NULL);
  directory_info_has_arrived(now, 1);

  if (server_mode(get_options())) {
    /* launch cpuworkers. Need to do this *after* we've read the onion key. */
    cpu_init();
  }

  /* set up once-a-second callback. */
  if (! second_timer) {
    struct timeval one_second;
    one_second.tv_sec = 1;
    one_second.tv_usec = 0;

    second_timer = periodic_timer_new(tor_libevent_get_base(),
                                      &one_second,
                                      second_elapsed_callback,
                                      NULL);
    tor_assert(second_timer);
  }

#ifndef USE_BUFFEREVENTS
  if (!refill_timer) {
    struct timeval refill_interval;
    int msecs = get_options()->TokenBucketRefillInterval;

    refill_interval.tv_sec =  msecs/1000;
    refill_interval.tv_usec = (msecs%1000)*1000;

    refill_timer = periodic_timer_new(tor_libevent_get_base(),
                                      &refill_interval,
                                      refill_callback,
                                      NULL);
    tor_assert(refill_timer);
  }
#endif

  for (;;) {
    if (nt_service_is_stopping())
      return 0;

#ifndef _WIN32
    /* Make it easier to tell whether libevent failure is our fault or not. */
    errno = 0;
#endif
    /* All active linked conns should get their read events activated. */
    SMARTLIST_FOREACH(active_linked_connection_lst, connection_t *, conn,
                      event_active(conn->read_event, EV_READ, 1));
    called_loop_once = smartlist_len(active_linked_connection_lst) ? 1 : 0;

    update_approx_time(time(NULL));

    /* poll until we have an event, or the second ends, or until we have
     * some active linked connections to trigger events for. */
    loop_result = event_base_loop(tor_libevent_get_base(),
                                  called_loop_once ? EVLOOP_ONCE : 0);

    /* let catch() handle things like ^c, and otherwise don't worry about it */
    if (loop_result < 0) {
      int e = tor_socket_errno(-1);
      /* let the program survive things like ^z */
      if (e != EINTR && !ERRNO_IS_EINPROGRESS(e)) {
        log_err(LD_NET,"libevent call with %s failed: %s [%d]",
                tor_libevent_get_method(), tor_socket_strerror(e), e);
        return -1;
#ifndef _WIN32
      } else if (e == EINVAL) {
        log_warn(LD_NET, "EINVAL from libevent: should you upgrade libevent?");
        if (got_libevent_error())
          return -1;
#endif
      } else {
        if (ERRNO_IS_EINPROGRESS(e))
          log_warn(LD_BUG,
                   "libevent call returned EINPROGRESS? Please report.");
        log_debug(LD_NET,"libevent call interrupted.");
        /* You can't trust the results of this poll(). Go back to the
         * top of the big for loop. */
        continue;
      }
    }
  }
}

#ifndef _WIN32 /* Only called when we're willing to use signals */
/** Libevent callback: invoked when we get a signal.
 */
static void
signal_callback(int fd, short events, void *arg)
{
  uintptr_t sig = (uintptr_t)arg;
  (void)fd;
  (void)events;

  process_signal(sig);
}
#endif

/** Do the work of acting on a signal received in <b>sig</b> */
void
process_signal(uintptr_t sig)
{
  switch (sig)
    {
    case SIGTERM:
      log_notice(LD_GENERAL,"Catching signal TERM, exiting cleanly.");
      tor_cleanup();
      exit(0);
      break;
    case SIGINT:
      if (!server_mode(get_options())) { /* do it now */
        log_notice(LD_GENERAL,"Interrupt: exiting cleanly.");
        tor_cleanup();
        exit(0);
      }
      hibernate_begin_shutdown();
      break;
#ifdef SIGPIPE
    case SIGPIPE:
      log_debug(LD_GENERAL,"Caught SIGPIPE. Ignoring.");
      break;
#endif
    case SIGUSR1:
      /* prefer to log it at INFO, but make sure we always see it */
      dumpstats(get_min_log_level()<LOG_INFO ? get_min_log_level() : LOG_INFO);
      control_event_signal(sig);
      break;
    case SIGUSR2:
      switch_logs_debug();
      log_debug(LD_GENERAL,"Caught USR2, going to loglevel debug. "
                "Send HUP to change back.");
      control_event_signal(sig);
      break;
    case SIGHUP:
      if (do_hup() < 0) {
        log_warn(LD_CONFIG,"Restart failed (config error?). Exiting.");
        tor_cleanup();
        exit(1);
      }
      control_event_signal(sig);
      break;
#ifdef SIGCHLD
    case SIGCHLD:
      while (waitpid(-1,NULL,WNOHANG) > 0) ; /* keep reaping until no more
                                                zombies */
      break;
#endif
    case SIGNEWNYM: {
      time_t now = time(NULL);
      if (time_of_last_signewnym + MAX_SIGNEWNYM_RATE > now) {
        signewnym_is_pending = 1;
        log_notice(LD_CONTROL,
            "Rate limiting NEWNYM request: delaying by %d second(s)",
            (int)(MAX_SIGNEWNYM_RATE+time_of_last_signewnym-now));
      } else {
        signewnym_impl(now);
      }
      break;
    }
    case SIGCLEARDNSCACHE:
      addressmap_clear_transient();
      control_event_signal(sig);
      break;
  }
}

/** Returns Tor's uptime. */
long
get_uptime(void)
{
  return stats_n_seconds_working;
}

extern uint64_t rephist_total_alloc;
extern uint32_t rephist_total_num;

/**
 * Write current memory usage information to the log.
 */
static void
dumpmemusage(int severity)
{
  connection_dump_buffer_mem_stats(severity);
  tor_log(severity, LD_GENERAL, "In rephist: "U64_FORMAT" used by %d Tors.",
      U64_PRINTF_ARG(rephist_total_alloc), rephist_total_num);
  dump_routerlist_mem_usage(severity);
  dump_cell_pool_usage(severity);
  dump_dns_mem_usage(severity);
  buf_dump_freelist_sizes(severity);
  tor_log_mallinfo(severity);
}

/** Write all statistics to the log, with log level <b>severity</b>. Called
 * in response to a SIGUSR1. */
static void
dumpstats(int severity)
{
  time_t now = time(NULL);
  time_t elapsed;
  size_t rbuf_cap, wbuf_cap, rbuf_len, wbuf_len;

  tor_log(severity, LD_GENERAL, "Dumping stats:");

  SMARTLIST_FOREACH_BEGIN(connection_array, connection_t *, conn) {
    int i = conn_sl_idx;
    tor_log(severity, LD_GENERAL,
        "Conn %d (socket %d) type %d (%s), state %d (%s), created %d secs ago",
        i, (int)conn->s, conn->type, conn_type_to_string(conn->type),
        conn->state, conn_state_to_string(conn->type, conn->state),
        (int)(now - conn->timestamp_created));
    if (!connection_is_listener(conn)) {
      tor_log(severity,LD_GENERAL,
          "Conn %d is to %s:%d.", i,
          safe_str_client(conn->address),
          conn->port);
      tor_log(severity,LD_GENERAL,
          "Conn %d: %d bytes waiting on inbuf (len %d, last read %d secs ago)",
          i,
          (int)connection_get_inbuf_len(conn),
          (int)buf_allocation(conn->inbuf),
          (int)(now - conn->timestamp_lastread));
      tor_log(severity,LD_GENERAL,
          "Conn %d: %d bytes waiting on outbuf "
          "(len %d, last written %d secs ago)",i,
          (int)connection_get_outbuf_len(conn),
          (int)buf_allocation(conn->outbuf),
          (int)(now - conn->timestamp_lastwritten));
      if (conn->type == CONN_TYPE_OR) {
        or_connection_t *or_conn = TO_OR_CONN(conn);
        if (or_conn->tls) {
          tor_tls_get_buffer_sizes(or_conn->tls, &rbuf_cap, &rbuf_len,
                                   &wbuf_cap, &wbuf_len);
          tor_log(severity, LD_GENERAL,
              "Conn %d: %d/%d bytes used on OpenSSL read buffer; "
              "%d/%d bytes used on write buffer.",
              i, (int)rbuf_len, (int)rbuf_cap, (int)wbuf_len, (int)wbuf_cap);
        }
      }
    }
    circuit_dump_by_conn(conn, severity); /* dump info about all the circuits
                                           * using this conn */
  } SMARTLIST_FOREACH_END(conn);

  channel_dumpstats(severity);
  channel_listener_dumpstats(severity);

  tor_log(severity, LD_NET,
      "Cells processed: "U64_FORMAT" padding\n"
      "                 "U64_FORMAT" create\n"
      "                 "U64_FORMAT" created\n"
      "                 "U64_FORMAT" relay\n"
      "                        ("U64_FORMAT" relayed)\n"
      "                        ("U64_FORMAT" delivered)\n"
      "                 "U64_FORMAT" destroy",
      U64_PRINTF_ARG(stats_n_padding_cells_processed),
      U64_PRINTF_ARG(stats_n_create_cells_processed),
      U64_PRINTF_ARG(stats_n_created_cells_processed),
      U64_PRINTF_ARG(stats_n_relay_cells_processed),
      U64_PRINTF_ARG(stats_n_relay_cells_relayed),
      U64_PRINTF_ARG(stats_n_relay_cells_delivered),
      U64_PRINTF_ARG(stats_n_destroy_cells_processed));
  if (stats_n_data_cells_packaged)
    tor_log(severity,LD_NET,"Average packaged cell fullness: %2.3f%%",
        100*(U64_TO_DBL(stats_n_data_bytes_packaged) /
             U64_TO_DBL(stats_n_data_cells_packaged*RELAY_PAYLOAD_SIZE)) );
  if (stats_n_data_cells_received)
    tor_log(severity,LD_NET,"Average delivered cell fullness: %2.3f%%",
        100*(U64_TO_DBL(stats_n_data_bytes_received) /
             U64_TO_DBL(stats_n_data_cells_received*RELAY_PAYLOAD_SIZE)) );

  cpuworker_log_onionskin_overhead(severity, ONION_HANDSHAKE_TYPE_TAP, "TAP");
  cpuworker_log_onionskin_overhead(severity, ONION_HANDSHAKE_TYPE_NTOR,"ntor");

  if (now - time_of_process_start >= 0)
    elapsed = now - time_of_process_start;
  else
    elapsed = 0;

  if (elapsed) {
    tor_log(severity, LD_NET,
        "Average bandwidth: "U64_FORMAT"/%d = %d bytes/sec reading",
        U64_PRINTF_ARG(stats_n_bytes_read),
        (int)elapsed,
        (int) (stats_n_bytes_read/elapsed));
    tor_log(severity, LD_NET,
        "Average bandwidth: "U64_FORMAT"/%d = %d bytes/sec writing",
        U64_PRINTF_ARG(stats_n_bytes_written),
        (int)elapsed,
        (int) (stats_n_bytes_written/elapsed));
  }

  tor_log(severity, LD_NET, "--------------- Dumping memory information:");
  dumpmemusage(severity);

  rep_hist_dump_stats(now,severity);
  rend_service_dump_stats(severity);
  dump_pk_ops(severity);
  dump_distinct_digest_count(severity);
}

/** Called by exit() as we shut down the process.
 */
static void
exit_function(void)
{
  /* NOTE: If we ever daemonize, this gets called immediately.  That's
   * okay for now, because we only use this on Windows.  */
#ifdef _WIN32
  WSACleanup();
#endif
}

/** Set up the signal handlers for either parent or child. */
void
handle_signals(int is_parent)
{
#ifndef _WIN32 /* do signal stuff only on Unix */
  int i;
  static const int signals[] = {
    SIGINT,  /* do a controlled slow shutdown */
    SIGTERM, /* to terminate now */
    SIGPIPE, /* otherwise SIGPIPE kills us */
    SIGUSR1, /* dump stats */
    SIGUSR2, /* go to loglevel debug */
    SIGHUP,  /* to reload config, retry conns, etc */
#ifdef SIGXFSZ
    SIGXFSZ, /* handle file-too-big resource exhaustion */
#endif
    SIGCHLD, /* handle dns/cpu workers that exit */
    -1 };
  static struct event *signal_events[16]; /* bigger than it has to be. */
  if (is_parent) {
    for (i = 0; signals[i] >= 0; ++i) {
      signal_events[i] = tor_evsignal_new(
                       tor_libevent_get_base(), signals[i], signal_callback,
                       (void*)(uintptr_t)signals[i]);
      if (event_add(signal_events[i], NULL))
        log_warn(LD_BUG, "Error from libevent when adding event for signal %d",
                 signals[i]);
    }
  } else {
    struct sigaction action;
    action.sa_flags = 0;
    sigemptyset(&action.sa_mask);
    action.sa_handler = SIG_IGN;
    sigaction(SIGINT,  &action, NULL);
    sigaction(SIGTERM, &action, NULL);
    sigaction(SIGPIPE, &action, NULL);
    sigaction(SIGUSR1, &action, NULL);
    sigaction(SIGUSR2, &action, NULL);
    sigaction(SIGHUP,  &action, NULL);
#ifdef SIGXFSZ
    sigaction(SIGXFSZ, &action, NULL);
#endif
  }
#else /* MS windows */
  (void)is_parent;
#endif /* signal stuff */
}

/** Main entry point for the Tor command-line client.
 */
int
tor_init(int argc, char *argv[])
{
  char buf[256];
  int quiet = 0;
  time_of_process_start = time(NULL);
  init_connection_lists();
  /* Have the log set up with our application name. */
  tor_snprintf(buf, sizeof(buf), "Tor %s", get_version());
  log_set_application_name(buf);
  /* Initialize the history structures. */
  rep_hist_init();
  /* Initialize the service cache. */
  rend_cache_init();
  addressmap_init(); /* Init the client dns cache. Do it always, since it's
                      * cheap. */

  {
  /* We search for the "quiet" option first, since it decides whether we
   * will log anything at all to the command line. */
<<<<<<< HEAD
    config_line_t *opts = NULL, *cmdline_opts = NULL;
    const config_line_t *cl;
    (void) config_parse_commandline(argc, argv, 1, &opts, &cmdline_opts);
    for (cl = cmdline_opts; cl; cl = cl->next) {
      if (!strcmp(cl->key, "--hush"))
        quiet = 1;
      if (!strcmp(cl->key, "--quiet") ||
          !strcmp(cl->key, "--dump-config"))
        quiet = 2;
      /* --version, --digests, and --help imply --husth */
      if (!strcmp(cl->key, "--version") || !strcmp(cl->key, "--digests") ||
          !strcmp(cl->key, "--list-torrc-options") ||
          !strcmp(cl->key, "-h") || !strcmp(cl->key, "--help"))
        quiet = 1;
    }
    config_free_lines(opts);
    config_free_lines(cmdline_opts);
=======
  for (i=1;i<argc;++i) {
    if (!strcmp(argv[i], "--hush"))
      quiet = 1;
    if (!strcmp(argv[i], "--quiet"))
      quiet = 2;
    /* --version implies --quiet */
    if (!strcmp(argv[i], "--version"))
      quiet = 2;
    if (!strcmp(argv[i], "--library-versions"))
      quiet = 2;
>>>>>>> f7b570cc
  }

 /* give it somewhere to log to initially */
  switch (quiet) {
    case 2:
      /* no initial logging */
      break;
    case 1:
      add_temp_log(LOG_WARN);
      break;
    default:
      add_temp_log(LOG_NOTICE);
  }
  quiet_level = quiet;

  {
    const char *version = get_version();
    const char *bev_str =
#ifdef USE_BUFFEREVENTS
      "(with bufferevents) ";
#else
      "";
#endif
    log_notice(LD_GENERAL, "Tor v%s %srunning on %s with Libevent %s, "
               "OpenSSL %s and Zlib %s.", version, bev_str,
               get_uname(),
               tor_libevent_get_version_str(),
               crypto_openssl_get_version_str(),
               tor_zlib_get_version_str());

    log_notice(LD_GENERAL, "Tor can't help you if you use it wrong! "
               "Learn how to be safe at "
               "https://www.torproject.org/download/download#warning");

    if (strstr(version, "alpha") || strstr(version, "beta"))
      log_notice(LD_GENERAL, "This version is not a stable Tor release. "
                 "Expect more bugs than usual.");
  }

#ifdef NON_ANONYMOUS_MODE_ENABLED
  log_warn(LD_GENERAL, "This copy of Tor was compiled to run in a "
      "non-anonymous mode. It will provide NO ANONYMITY.");
#endif

  if (network_init()<0) {
    log_err(LD_BUG,"Error initializing network; exiting.");
    return -1;
  }
  atexit(exit_function);

  if (options_init_from_torrc(argc,argv) < 0) {
    log_err(LD_CONFIG,"Reading config failed--see warnings above.");
    return -1;
  }

#ifndef _WIN32
  if (geteuid()==0)
    log_warn(LD_GENERAL,"You are running Tor as root. You don't need to, "
             "and you probably shouldn't.");
#endif

  if (crypto_global_init(get_options()->HardwareAccel,
                         get_options()->AccelName,
                         get_options()->AccelDir)) {
    log_err(LD_BUG, "Unable to initialize OpenSSL. Exiting.");
    return -1;
  }
  stream_choice_seed_weak_rng();

  return 0;
}

/** A lockfile structure, used to prevent two Tors from messing with the
 * data directory at once.  If this variable is non-NULL, we're holding
 * the lockfile. */
static tor_lockfile_t *lockfile = NULL;

/** Try to grab the lock file described in <b>options</b>, if we do not
 * already have it.  If <b>err_if_locked</b> is true, warn if somebody else is
 * holding the lock, and exit if we can't get it after waiting.  Otherwise,
 * return -1 if we can't get the lockfile.  Return 0 on success.
 */
int
try_locking(const or_options_t *options, int err_if_locked)
{
  if (lockfile)
    return 0;
  else {
    char *fname = options_get_datadir_fname2_suffix(options, "lock",NULL,NULL);
    int already_locked = 0;
    tor_lockfile_t *lf = tor_lockfile_lock(fname, 0, &already_locked);
    tor_free(fname);
    if (!lf) {
      if (err_if_locked && already_locked) {
        int r;
        log_warn(LD_GENERAL, "It looks like another Tor process is running "
                 "with the same data directory.  Waiting 5 seconds to see "
                 "if it goes away.");
#ifndef _WIN32
        sleep(5);
#else
        Sleep(5000);
#endif
        r = try_locking(options, 0);
        if (r<0) {
          log_err(LD_GENERAL, "No, it's still there.  Exiting.");
          exit(0);
        }
        return r;
      }
      return -1;
    }
    lockfile = lf;
    return 0;
  }
}

/** Return true iff we've successfully acquired the lock file. */
int
have_lockfile(void)
{
  return lockfile != NULL;
}

/** If we have successfully acquired the lock file, release it. */
void
release_lockfile(void)
{
  if (lockfile) {
    tor_lockfile_unlock(lockfile);
    lockfile = NULL;
  }
}

/** Free all memory that we might have allocated somewhere.
 * If <b>postfork</b>, we are a worker process and we want to free
 * only the parts of memory that we won't touch. If !<b>postfork</b>,
 * Tor is shutting down and we should free everything.
 *
 * Helps us find the real leaks with dmalloc and the like. Also valgrind
 * should then report 0 reachable in its leak report (in an ideal world --
 * in practice libevent, SSL, libc etc never quite free everything). */
void
tor_free_all(int postfork)
{
  if (!postfork) {
    evdns_shutdown(1);
  }
  geoip_free_all();
  dirvote_free_all();
  routerlist_free_all();
  networkstatus_free_all();
  addressmap_free_all();
  dirserv_free_all();
  rend_service_free_all();
  rend_cache_free_all();
  rend_service_authorization_free_all();
  rep_hist_free_all();
  dns_free_all();
  clear_pending_onions();
  circuit_free_all();
  entry_guards_free_all();
  pt_free_all();
  channel_tls_free_all();
  channel_free_all();
  connection_free_all();
  buf_shrink_freelists(1);
  memarea_clear_freelist();
  nodelist_free_all();
  microdesc_free_all();
  ext_orport_free_all();
  control_free_all();
  if (!postfork) {
    config_free_all();
    or_state_free_all();
    router_free_all();
    policies_free_all();
  }
  free_cell_pool();
  if (!postfork) {
    tor_tls_free_all();
  }
  /* stuff in main.c */

  smartlist_free(connection_array);
  smartlist_free(closeable_connection_lst);
  smartlist_free(active_linked_connection_lst);
  periodic_timer_free(second_timer);
#ifndef USE_BUFFEREVENTS
  periodic_timer_free(refill_timer);
#endif

  if (!postfork) {
    release_lockfile();
  }
  /* Stuff in util.c and address.c*/
  if (!postfork) {
    escaped(NULL);
    esc_router_info(NULL);
    logs_free_all(); /* free log strings. do this last so logs keep working. */
  }
}

/** Do whatever cleanup is necessary before shutting Tor down. */
void
tor_cleanup(void)
{
  const or_options_t *options = get_options();
  if (options->command == CMD_RUN_TOR) {
    time_t now = time(NULL);
    /* Remove our pid file. We don't care if there was an error when we
     * unlink, nothing we could do about it anyways. */
    if (options->PidFile)
      unlink(options->PidFile);
    if (options->ControlPortWriteToFile)
      unlink(options->ControlPortWriteToFile);
    if (accounting_is_enabled(options))
      accounting_record_bandwidth_usage(now, get_or_state());
    or_state_mark_dirty(get_or_state(), 0); /* force an immediate save. */
    or_state_save(now);
    if (authdir_mode_tests_reachability(options))
      rep_hist_record_mtbf_data(now, 0);
  }
#ifdef USE_DMALLOC
  dmalloc_log_stats();
#endif
  tor_free_all(0); /* We could move tor_free_all back into the ifdef below
                      later, if it makes shutdown unacceptably slow.  But for
                      now, leave it here: it's helped us catch bugs in the
                      past. */
  crypto_global_cleanup();
#ifdef USE_DMALLOC
  dmalloc_log_unfreed();
  dmalloc_shutdown();
#endif
}

/** Read/create keys as needed, and echo our fingerprint to stdout. */
static int
do_list_fingerprint(void)
{
  char buf[FINGERPRINT_LEN+1];
  crypto_pk_t *k;
  const char *nickname = get_options()->Nickname;
  if (!server_mode(get_options())) {
    log_err(LD_GENERAL,
            "Clients don't have long-term identity keys. Exiting.");
    return -1;
  }
  tor_assert(nickname);
  if (init_keys() < 0) {
    log_err(LD_BUG,"Error initializing keys; can't display fingerprint");
    return -1;
  }
  if (!(k = get_server_identity_key())) {
    log_err(LD_GENERAL,"Error: missing identity key.");
    return -1;
  }
  if (crypto_pk_get_fingerprint(k, buf, 1)<0) {
    log_err(LD_BUG, "Error computing fingerprint");
    return -1;
  }
  printf("%s %s\n", nickname, buf);
  return 0;
}

/** Entry point for password hashing: take the desired password from
 * the command line, and print its salted hash to stdout. **/
static void
do_hash_password(void)
{

  char output[256];
  char key[S2K_SPECIFIER_LEN+DIGEST_LEN];

  crypto_rand(key, S2K_SPECIFIER_LEN-1);
  key[S2K_SPECIFIER_LEN-1] = (uint8_t)96; /* Hash 64 K of data. */
  secret_to_key(key+S2K_SPECIFIER_LEN, DIGEST_LEN,
                get_options()->command_arg, strlen(get_options()->command_arg),
                key);
  base16_encode(output, sizeof(output), key, sizeof(key));
  printf("16:%s\n",output);
}

/** Entry point for configuration dumping: write the configuration to
 * stdout. */
static int
do_dump_config(void)
{
  const or_options_t *options = get_options();
  const char *arg = options->command_arg;
  int how;
  char *opts;
  if (!strcmp(arg, "short")) {
    how = OPTIONS_DUMP_MINIMAL;
  } else if (!strcmp(arg, "non-builtin")) {
    how = OPTIONS_DUMP_DEFAULTS;
  } else if (!strcmp(arg, "full")) {
    how = OPTIONS_DUMP_ALL;
  } else {
    printf("%s is not a recognized argument to --dump-config. "
           "Please select 'short', 'non-builtin', or 'full'", arg);
    return -1;
  }

  opts = options_dump(options, how);
  printf("%s", opts);
  tor_free(opts);

  return 0;
}

#if defined (WINCE)
int
find_flashcard_path(PWCHAR path, size_t size)
{
  WIN32_FIND_DATA d = {0};
  HANDLE h = NULL;

  if (!path)
    return -1;

  h = FindFirstFlashCard(&d);
  if (h == INVALID_HANDLE_VALUE)
    return -1;

  if (wcslen(d.cFileName) == 0) {
    FindClose(h);
    return -1;
  }

  wcsncpy(path,d.cFileName,size);
  FindClose(h);
  return 0;
}
#endif

static void
init_addrinfo(void)
{
  char hname[256];

  // host name to sandbox
  gethostname(hname, sizeof(hname));
  sandbox_add_addrinfo(hname);
}

static sandbox_cfg_t*
sandbox_init_filter(void)
{
  sandbox_cfg_t *cfg = sandbox_cfg_new();

  sandbox_cfg_allow_openat_filename(&cfg,
      get_datadir_fname("cached-status"), 1);

  sandbox_cfg_allow_open_filename_array(&cfg,
      get_datadir_fname("cached-certs"), 1,
      get_datadir_fname("cached-certs.tmp"), 1,
      get_datadir_fname("cached-consensus"), 1,
      get_datadir_fname("unverified-consensus"), 1,
      get_datadir_fname("unverified-consensus.tmp"), 1,
      get_datadir_fname("cached-microdesc-consensus"), 1,
      get_datadir_fname("cached-microdesc-consensus.tmp"), 1,
      get_datadir_fname("cached-microdescs"), 1,
      get_datadir_fname("cached-microdescs.tmp"), 1,
      get_datadir_fname("cached-microdescs.new"), 1,
      get_datadir_fname("cached-microdescs.new.tmp"), 1,
      get_datadir_fname("unverified-microdesc-consensus"), 1,
      get_datadir_fname("cached-descriptors"), 1,
      get_datadir_fname("cached-descriptors.new"), 1,
      get_datadir_fname("cached-descriptors.tmp"), 1,
      get_datadir_fname("cached-descriptors.new.tmp"), 1,
      get_datadir_fname("cached-descriptors.tmp.tmp"), 1,
      get_datadir_fname("cached-extrainfo"), 1,
      get_datadir_fname("state.tmp"), 1,
      get_datadir_fname("unparseable-desc.tmp"), 1,
      get_datadir_fname("unparseable-desc"), 1,
      "/dev/srandom", 0,
      "/dev/urandom", 0,
      "/dev/random", 0,
      NULL, 0
  );

  sandbox_cfg_allow_stat_filename_array(&cfg,
      get_datadir_fname(NULL), 1,
      get_datadir_fname("lock"), 1,
      get_datadir_fname("state"), 1,
      get_datadir_fname("router-stability"), 1,
      get_datadir_fname("cached-extrainfo.new"), 1,
      NULL, 0
  );

  // orport
  if (server_mode(get_options())) {
    sandbox_cfg_allow_open_filename_array(&cfg,
        get_datadir_fname2("keys", "secret_id_key"), 1,
        get_datadir_fname2("keys", "secret_onion_key"), 1,
        get_datadir_fname2("keys", "secret_onion_key_ntor"), 1,
        get_datadir_fname2("keys", "secret_onion_key_ntor.tmp"), 1,
        get_datadir_fname2("keys", "secret_id_key.old"), 1,
        get_datadir_fname2("keys", "secret_onion_key.old"), 1,
        get_datadir_fname2("keys", "secret_onion_key_ntor.old"), 1,
        get_datadir_fname2("keys", "secret_onion_key.tmp"), 1,
        get_datadir_fname2("keys", "secret_id_key.tmp"), 1,
        get_datadir_fname("fingerprint"), 1,
        get_datadir_fname("fingerprint.tmp"), 1,
        get_datadir_fname("cached-consensus"), 1,
        get_datadir_fname("cached-consensus.tmp"), 1,
        "/etc/resolv.conf", 0,
        NULL, 0
    );

    sandbox_cfg_allow_stat_filename_array(&cfg,
        get_datadir_fname("keys"), 1,
        get_datadir_fname("stats/dirreq-stats"), 1,
        NULL, 0
    );
  }

  sandbox_cfg_allow_execve(&cfg, "/usr/local/bin/tor");

  init_addrinfo();

  return cfg;
}

/** Main entry point for the Tor process.  Called from main(). */
/* This function is distinct from main() only so we can link main.c into
 * the unittest binary without conflicting with the unittests' main. */
int
tor_main(int argc, char *argv[])
{
  int result = 0;
#if defined (WINCE)
  WCHAR path [MAX_PATH] = {0};
  WCHAR fullpath [MAX_PATH] = {0};
  PWCHAR p = NULL;
  FILE* redir = NULL;
  FILE* redirdbg = NULL;

  // this is to facilitate debugging by opening
  // a file on a folder shared by the wm emulator.
  // if no flashcard (real or emulated) is present,
  // log files will be written in the root folder
  if (find_flashcard_path(path,MAX_PATH) == -1) {
    redir = _wfreopen( L"\\stdout.log", L"w", stdout );
    redirdbg = _wfreopen( L"\\stderr.log", L"w", stderr );
  } else {
    swprintf(fullpath,L"\\%s\\tor",path);
    CreateDirectory(fullpath,NULL);

    swprintf(fullpath,L"\\%s\\tor\\stdout.log",path);
    redir = _wfreopen( fullpath, L"w", stdout );

    swprintf(fullpath,L"\\%s\\tor\\stderr.log",path);
    redirdbg = _wfreopen( fullpath, L"w", stderr );
  }
#endif

#ifdef _WIN32
  /* Call SetProcessDEPPolicy to permanently enable DEP.
     The function will not resolve on earlier versions of Windows,
     and failure is not dangerous. */
  HMODULE hMod = GetModuleHandleA("Kernel32.dll");
  if (hMod) {
    typedef BOOL (WINAPI *PSETDEP)(DWORD);
    PSETDEP setdeppolicy = (PSETDEP)GetProcAddress(hMod,
                           "SetProcessDEPPolicy");
    if (setdeppolicy) setdeppolicy(1); /* PROCESS_DEP_ENABLE */
  }
#endif

  update_approx_time(time(NULL));
  tor_threads_init();
  init_logging();
#ifdef USE_DMALLOC
  {
    /* Instruct OpenSSL to use our internal wrappers for malloc,
       realloc and free. */
    int r = CRYPTO_set_mem_ex_functions(tor_malloc_, tor_realloc_, tor_free_);
    tor_assert(r);
  }
#endif
#ifdef NT_SERVICE
  {
     int done = 0;
     result = nt_service_parse_options(argc, argv, &done);
     if (done) return result;
  }
#endif
  if (tor_init(argc, argv)<0)
    return -1;

  if (get_options()->Sandbox) {
    sandbox_cfg_t* cfg = sandbox_init_filter();

    if (sandbox_init(cfg)) {
      log_err(LD_BUG,"Failed to create syscall sandbox filter");
      return -1;
    }

    // registering libevent rng
#ifdef HAVE_EVUTIL_SECURE_RNG_SET_URANDOM_DEVICE_FILE
    evutil_secure_rng_set_urandom_device_file(
        (char*) sandbox_intern_string("/dev/urandom"));
#endif
  }

  switch (get_options()->command) {
  case CMD_RUN_TOR:
#ifdef NT_SERVICE
    nt_service_set_state(SERVICE_RUNNING);
#endif
    result = do_main_loop();
    break;
  case CMD_LIST_FINGERPRINT:
    result = do_list_fingerprint();
    break;
  case CMD_HASH_PASSWORD:
    do_hash_password();
    result = 0;
    break;
  case CMD_VERIFY_CONFIG:
    printf("Configuration was valid\n");
    result = 0;
    break;
  case CMD_DUMP_CONFIG:
    result = do_dump_config();
    break;
  case CMD_RUN_UNITTESTS: /* only set by test.c */
  default:
    log_warn(LD_BUG,"Illegal command number %d: internal error.",
             get_options()->command);
    result = -1;
  }
  tor_cleanup();
  return result;
}
<|MERGE_RESOLUTION|>--- conflicted
+++ resolved
@@ -2342,7 +2342,6 @@
   {
   /* We search for the "quiet" option first, since it decides whether we
    * will log anything at all to the command line. */
-<<<<<<< HEAD
     config_line_t *opts = NULL, *cmdline_opts = NULL;
     const config_line_t *cl;
     (void) config_parse_commandline(argc, argv, 1, &opts, &cmdline_opts);
@@ -2352,26 +2351,15 @@
       if (!strcmp(cl->key, "--quiet") ||
           !strcmp(cl->key, "--dump-config"))
         quiet = 2;
-      /* --version, --digests, and --help imply --husth */
+      /* --version, --digests, and --help imply --hush */
       if (!strcmp(cl->key, "--version") || !strcmp(cl->key, "--digests") ||
           !strcmp(cl->key, "--list-torrc-options") ||
+          !strcmp(cl->key, "--library-versions") ||
           !strcmp(cl->key, "-h") || !strcmp(cl->key, "--help"))
         quiet = 1;
     }
     config_free_lines(opts);
     config_free_lines(cmdline_opts);
-=======
-  for (i=1;i<argc;++i) {
-    if (!strcmp(argv[i], "--hush"))
-      quiet = 1;
-    if (!strcmp(argv[i], "--quiet"))
-      quiet = 2;
-    /* --version implies --quiet */
-    if (!strcmp(argv[i], "--version"))
-      quiet = 2;
-    if (!strcmp(argv[i], "--library-versions"))
-      quiet = 2;
->>>>>>> f7b570cc
   }
 
  /* give it somewhere to log to initially */
