--- conflicted
+++ resolved
@@ -2144,12 +2144,8 @@
 {
   socks_request_t *socks;
   int sockshere;
-<<<<<<< HEAD
   const or_options_t *options = get_options();
-=======
-  or_options_t *options = get_options();
   int had_reply = 0;
->>>>>>> 16c5a62a
 
   tor_assert(conn);
   tor_assert(conn->_base.type == CONN_TYPE_AP);
