/* Copyright (c) 2003-2004, Roger Dingledine.
 * Copyright (c) 2004-2006, Roger Dingledine, Nick Mathewson.
 * Copyright (c) 2007-2012, The Tor Project, Inc. */
/* See LICENSE for licensing information */

/**
 * \file dns.c
 * \brief Implements a local cache for DNS results for Tor servers.
 * This is implemented as a wrapper around Adam Langley's eventdns.c code.
 * (We can't just use gethostbyname() and friends because we really need to
 * be nonblocking.)
 **/

#include "or.h"
#include "circuitlist.h"
#include "circuituse.h"
#include "config.h"
#include "connection.h"
#include "connection_edge.h"
#include "control.h"
#include "dns.h"
#include "main.h"
#include "policies.h"
#include "relay.h"
#include "router.h"
#include "ht.h"
#ifdef HAVE_EVENT2_DNS_H
#include <event2/event.h>
#include <event2/dns.h>
#else
#include <event.h>
#include "eventdns.h"
#ifndef HAVE_EVDNS_SET_DEFAULT_OUTGOING_BIND_ADDRESS
#define HAVE_EVDNS_SET_DEFAULT_OUTGOING_BIND_ADDRESS
#endif
#endif

#ifndef HAVE_EVENT2_DNS_H
struct evdns_base;
struct evdns_request;
#define evdns_base_new(x,y) tor_malloc(1)
#define evdns_base_clear_nameservers_and_suspend(base) \
  evdns_clear_nameservers_and_suspend()
#define evdns_base_search_clear(base) evdns_search_clear()
#define evdns_base_set_default_outgoing_bind_address(base, a, len)  \
  evdns_set_default_outgoing_bind_address((a),(len))
#define evdns_base_resolv_conf_parse(base, options, fname) \
  evdns_resolv_conf_parse((options), (fname))
#define evdns_base_count_nameservers(base)      \
  evdns_count_nameservers()
#define evdns_base_resume(base)                 \
  evdns_resume()
#define evdns_base_config_windows_nameservers(base)     \
  evdns_config_windows_nameservers()
#define evdns_base_set_option_(base, opt, val) \
  evdns_set_option((opt),(val),DNS_OPTIONS_ALL)
/* Note: our internal eventdns.c, plus Libevent 1.4, used a 1 return to
 * signify failure to launch a resolve. Libevent 2.0 uses a -1 return to
 * signify a failure on a resolve, though if we're on Libevent 2.0, we should
 * have event2/dns.h and never hit these macros.  Regardless, 0 is success. */
#define evdns_base_resolve_ipv4(base, addr, options, cb, ptr) \
  ((evdns_resolve_ipv4((addr), (options), (cb), (ptr))!=0)    \
   ? NULL : ((void*)1))
#define evdns_base_resolve_ipv6(base, addr, options, cb, ptr) \
  ((evdns_resolve_ipv6((addr), (options), (cb), (ptr))!=0)    \
   ? NULL : ((void*)1))
#define evdns_base_resolve_reverse(base, addr, options, cb, ptr)        \
  ((evdns_resolve_reverse((addr), (options), (cb), (ptr))!=0)           \
   ? NULL : ((void*)1))
#define evdns_base_resolve_reverse_ipv6(base, addr, options, cb, ptr)   \
  ((evdns_resolve_reverse_ipv6((addr), (options), (cb), (ptr))!=0)      \
   ? NULL : ((void*)1))

#elif defined(LIBEVENT_VERSION_NUMBER) && LIBEVENT_VERSION_NUMBER < 0x02000303
#define evdns_base_set_option_(base, opt, val) \
  evdns_base_set_option((base), (opt),(val),DNS_OPTIONS_ALL)

#else
#define evdns_base_set_option_ evdns_base_set_option

#endif

/** Longest hostname we're willing to resolve. */
#define MAX_ADDRESSLEN 256

/** How long will we wait for an answer from the resolver before we decide
 * that the resolver is wedged? */
#define RESOLVE_MAX_TIMEOUT 300

/** Our evdns_base; this structure handles all our name lookups. */
static struct evdns_base *the_evdns_base = NULL;

/** Have we currently configured nameservers with eventdns? */
static int nameservers_configured = 0;
/** Did our most recent attempt to configure nameservers with eventdns fail? */
static int nameserver_config_failed = 0;
/** What was the resolv_conf fname we last used when configuring the
 * nameservers? Used to check whether we need to reconfigure. */
static char *resolv_conf_fname = NULL;
/** What was the mtime on the resolv.conf file we last used when configuring
 * the nameservers?  Used to check whether we need to reconfigure. */
static time_t resolv_conf_mtime = 0;

/** Linked list of connections waiting for a DNS answer. */
typedef struct pending_connection_t {
  edge_connection_t *conn;
  struct pending_connection_t *next;
} pending_connection_t;

/** Value of 'magic' field for cached_resolve_t.  Used to try to catch bad
 * pointers and memory stomping. */
#define CACHED_RESOLVE_MAGIC 0x1234F00D

/* Possible states for a cached resolve_t */
/** We are waiting for the resolver system to tell us an answer here.
 * When we get one, or when we time out, the state of this cached_resolve_t
 * will become "DONE" and we'll possibly add a CACHED
 * entry. This cached_resolve_t will be in the hash table so that we will
 * know not to launch more requests for this addr, but rather to add more
 * connections to the pending list for the addr. */
#define CACHE_STATE_PENDING 0
/** This used to be a pending cached_resolve_t, and we got an answer for it.
 * Now we're waiting for this cached_resolve_t to expire.  This should
 * have no pending connections, and should not appear in the hash table. */
#define CACHE_STATE_DONE 1
/** We are caching an answer for this address. This should have no pending
 * connections, and should appear in the hash table. */
#define CACHE_STATE_CACHED 2

/** @name status values for a single DNS request.
 *
 * @{ */
/** The DNS request is in progress. */
#define RES_STATUS_INFLIGHT 1
/** The DNS request finished and gave an answer */
#define RES_STATUS_DONE_OK 2
/** The DNS request finished and gave an error */
#define RES_STATUS_DONE_ERR 3
/**@}*/

/** A DNS request: possibly completed, possibly pending; cached_resolve
 * structs are stored at the OR side in a hash table, and as a linked
 * list from oldest to newest.
 */
typedef struct cached_resolve_t {
  HT_ENTRY(cached_resolve_t) node;
  uint32_t magic;  /**< Must be CACHED_RESOLVE_MAGIC */
  char address[MAX_ADDRESSLEN]; /**< The hostname to be resolved. */

  union {
    uint32_t addr_ipv4; /**< IPv4 addr for <b>address</b>, if successful.
                         * (In host order.) */
    int err_ipv4; /**< One of DNS_ERR_*, if IPv4 lookup failed. */
  } result_ipv4; /**< Outcome of IPv4 lookup */
  union {
    struct in6_addr addr_ipv6; /**< IPv6 addr for <b>address</b>, if
                                * successful */
    int err_ipv6; /**< One of DNS_ERR_*, if IPv6 lookup failed. */
  } result_ipv6; /**< Outcome of IPv6 lookup, if any */
  union {
    char *hostname; /** A hostname, if PTR lookup happened successfully*/
    int err_hostname; /** One of DNS_ERR_*, if PTR lookup failed. */
  } result_ptr;
  /** @name Status fields
   *
   * These take one of the RES_STATUS_* values, depending on the state
   * of the corresponding lookup.
   *
   * @{ */
  unsigned int res_status_ipv4 : 2;
  unsigned int res_status_ipv6 : 2;
  unsigned int res_status_hostname : 2;
  /**@}*/
  uint8_t state; /**< Is this cached entry pending/done/informative? */

  time_t expire; /**< Remove items from cache after this time. */
  uint32_t ttl_ipv4; /**< What TTL did the nameserver tell us? */
  uint32_t ttl_ipv6; /**< What TTL did the nameserver tell us? */
  uint32_t ttl_hostname; /**< What TTL did the nameserver tell us? */
  /** Connections that want to know when we get an answer for this resolve. */
  pending_connection_t *pending_connections;
  /** Position of this element in the heap*/
  int minheap_idx;
} cached_resolve_t;

static void purge_expired_resolves(time_t now);
static void dns_found_answer(const char *address, uint8_t query_type,
                             int dns_answer,
                             const tor_addr_t *addr,
                             const char *hostname,
                             uint32_t ttl);
static void send_resolved_cell(edge_connection_t *conn, uint8_t answer_type,
                               const cached_resolve_t *resolve);
static int launch_resolve(cached_resolve_t *resolve);
static void add_wildcarded_test_address(const char *address);
static int configure_nameservers(int force);
static int answer_is_wildcarded(const char *ip);
static int dns_resolve_impl(edge_connection_t *exitconn, int is_resolve,
                            or_circuit_t *oncirc, char **resolved_to_hostname,
                            int *made_connection_pending_out,
                            cached_resolve_t **resolve_out);
static int set_exitconn_info_from_resolve(edge_connection_t *exitconn,
                                          const cached_resolve_t *resolve,
                                          char **hostname_out);
static int evdns_err_is_transient(int err);
static void inform_pending_connections(cached_resolve_t *resolve);
static void make_pending_resolve_cached(cached_resolve_t *cached);

#ifdef DEBUG_DNS_CACHE
static void assert_cache_ok_(void);
#define assert_cache_ok() assert_cache_ok_()
#else
#define assert_cache_ok() STMT_NIL
#endif
static void assert_resolve_ok(cached_resolve_t *resolve);

/** Hash table of cached_resolve objects. */
static HT_HEAD(cache_map, cached_resolve_t) cache_root;

/** Global: how many IPv6 requests have we made in all? */
static uint64_t n_ipv6_requests_made = 0;
/** Global: how many IPv6 requests have timed out? */
static uint64_t n_ipv6_timeouts = 0;
/** Global: Do we think that IPv6 DNS is broken? */
static int dns_is_broken_for_ipv6 = 0;

/** Function to compare hashed resolves on their addresses; used to
 * implement hash tables. */
static INLINE int
cached_resolves_eq(cached_resolve_t *a, cached_resolve_t *b)
{
  /* make this smarter one day? */
  assert_resolve_ok(a); // Not b; b may be just a search.
  return !strncmp(a->address, b->address, MAX_ADDRESSLEN);
}

/** Hash function for cached_resolve objects */
static INLINE unsigned int
cached_resolve_hash(cached_resolve_t *a)
{
  return ht_string_hash(a->address);
}

HT_PROTOTYPE(cache_map, cached_resolve_t, node, cached_resolve_hash,
             cached_resolves_eq)
HT_GENERATE(cache_map, cached_resolve_t, node, cached_resolve_hash,
            cached_resolves_eq, 0.6, malloc, realloc, free)

/** Initialize the DNS cache. */
static void
init_cache_map(void)
{
  HT_INIT(cache_map, &cache_root);
}

/** Helper: called by eventdns when eventdns wants to log something. */
static void
evdns_log_cb(int warn, const char *msg)
{
  const char *cp;
  static int all_down = 0;
  int severity = warn ? LOG_WARN : LOG_INFO;
  if (!strcmpstart(msg, "Resolve requested for") &&
      get_options()->SafeLogging) {
    log(LOG_INFO, LD_EXIT, "eventdns: Resolve requested.");
    return;
  } else if (!strcmpstart(msg, "Search: ")) {
    return;
  }
  if (!strcmpstart(msg, "Nameserver ") && (cp=strstr(msg, " has failed: "))) {
    char *ns = tor_strndup(msg+11, cp-(msg+11));
    const char *err = strchr(cp, ':')+2;
    tor_assert(err);
    /* Don't warn about a single failed nameserver; we'll warn with 'all
     * nameservers have failed' if we're completely out of nameservers;
     * otherwise, the situation is tolerable. */
    severity = LOG_INFO;
    control_event_server_status(LOG_NOTICE,
                                "NAMESERVER_STATUS NS=%s STATUS=DOWN ERR=%s",
                                ns, escaped(err));
    tor_free(ns);
  } else if (!strcmpstart(msg, "Nameserver ") &&
             (cp=strstr(msg, " is back up"))) {
    char *ns = tor_strndup(msg+11, cp-(msg+11));
    severity = (all_down && warn) ? LOG_NOTICE : LOG_INFO;
    all_down = 0;
    control_event_server_status(LOG_NOTICE,
                                "NAMESERVER_STATUS NS=%s STATUS=UP", ns);
    tor_free(ns);
  } else if (!strcmp(msg, "All nameservers have failed")) {
    control_event_server_status(LOG_WARN, "NAMESERVER_ALL_DOWN");
    all_down = 1;
  }
  log(severity, LD_EXIT, "eventdns: %s", msg);
}

/** Helper: passed to eventdns.c as a callback so it can generate random
 * numbers for transaction IDs and 0x20-hack coding. */
static void
dns_randfn_(char *b, size_t n)
{
  crypto_rand(b,n);
}

/** Initialize the DNS subsystem; called by the OR process. */
int
dns_init(void)
{
  init_cache_map();
  evdns_set_random_bytes_fn(dns_randfn_);
  if (server_mode(get_options())) {
    int r = configure_nameservers(1);
    return r;
  }
  return 0;
}

/** Called when DNS-related options change (or may have changed).  Returns -1
 * on failure, 0 on success. */
int
dns_reset(void)
{
  const or_options_t *options = get_options();
  if (! server_mode(options)) {

    if (!the_evdns_base) {
      if (!(the_evdns_base = evdns_base_new(tor_libevent_get_base(), 0))) {
        log_err(LD_BUG, "Couldn't create an evdns_base");
        return -1;
      }
    }

    evdns_base_clear_nameservers_and_suspend(the_evdns_base);
    evdns_base_search_clear(the_evdns_base);
    nameservers_configured = 0;
    tor_free(resolv_conf_fname);
    resolv_conf_mtime = 0;
  } else {
    if (configure_nameservers(0) < 0) {
      return -1;
    }
  }
  return 0;
}

/** Return true iff the most recent attempt to initialize the DNS subsystem
 * failed. */
int
has_dns_init_failed(void)
{
  return nameserver_config_failed;
}

/** Helper: Given a TTL from a DNS response, determine what TTL to give the
 * OP that asked us to resolve it. */
uint32_t
dns_clip_ttl(uint32_t ttl)
{
  if (ttl < MIN_DNS_TTL)
    return MIN_DNS_TTL;
  else if (ttl > MAX_DNS_TTL)
    return MAX_DNS_TTL;
  else
    return ttl;
}

/** Helper: Given a TTL from a DNS response, determine how long to hold it in
 * our cache. */
static uint32_t
dns_get_expiry_ttl(uint32_t ttl)
{
  if (ttl < MIN_DNS_TTL)
    return MIN_DNS_TTL;
  else if (ttl > MAX_DNS_ENTRY_AGE)
    return MAX_DNS_ENTRY_AGE;
  else
    return ttl;
}

/** Helper: free storage held by an entry in the DNS cache. */
static void
free_cached_resolve_(cached_resolve_t *r)
{
  if (!r)
    return;
  while (r->pending_connections) {
    pending_connection_t *victim = r->pending_connections;
    r->pending_connections = victim->next;
    tor_free(victim);
  }
  if (r->res_status_hostname == RES_STATUS_DONE_OK)
    tor_free(r->result_ptr.hostname);
  r->magic = 0xFF00FF00;
  tor_free(r);
}

/** Compare two cached_resolve_t pointers by expiry time, and return
 * less-than-zero, zero, or greater-than-zero as appropriate. Used for
 * the priority queue implementation. */
static int
compare_cached_resolves_by_expiry_(const void *_a, const void *_b)
{
  const cached_resolve_t *a = _a, *b = _b;
  if (a->expire < b->expire)
    return -1;
  else if (a->expire == b->expire)
    return 0;
  else
    return 1;
}

/** Priority queue of cached_resolve_t objects to let us know when they
 * will expire. */
static smartlist_t *cached_resolve_pqueue = NULL;

static void
cached_resolve_add_answer(cached_resolve_t *resolve,
                          int query_type,
                          int dns_result,
                          const tor_addr_t *answer_addr,
                          const char *answer_hostname,
                          uint32_t ttl)
{
  if (query_type == DNS_PTR) {
    if (resolve->res_status_hostname != RES_STATUS_INFLIGHT)
      return;

    if (dns_result == DNS_ERR_NONE && answer_hostname) {
      resolve->result_ptr.hostname = tor_strdup(answer_hostname);
      resolve->res_status_hostname = RES_STATUS_DONE_OK;
    } else {
      resolve->result_ptr.err_hostname = dns_result;
      resolve->res_status_hostname = RES_STATUS_DONE_ERR;
    }
    resolve->ttl_hostname = ttl;
  } else if (query_type == DNS_IPv4_A) {
    if (resolve->res_status_ipv4 != RES_STATUS_INFLIGHT)
      return;

    if (dns_result == DNS_ERR_NONE && answer_addr) {
      tor_assert(tor_addr_family(answer_addr) == AF_INET);
      resolve->result_ipv4.addr_ipv4 = tor_addr_to_ipv4h(answer_addr);
      resolve->res_status_ipv4 = RES_STATUS_DONE_OK;
    } else {
      resolve->result_ipv4.err_ipv4 = dns_result;
      resolve->res_status_ipv4 = RES_STATUS_DONE_ERR;
    }

  } else if (query_type == DNS_IPv6_AAAA) {
    if (resolve->res_status_ipv6 != RES_STATUS_INFLIGHT)
      return;

    if (dns_result == DNS_ERR_NONE && answer_addr) {
      tor_assert(tor_addr_family(answer_addr) == AF_INET6);
      memcpy(&resolve->result_ipv6.addr_ipv6,
             tor_addr_to_in6(answer_addr),
             sizeof(struct in6_addr));
      resolve->res_status_ipv6 = RES_STATUS_DONE_OK;
    } else {
      resolve->result_ipv6.err_ipv6 = dns_result;
      resolve->res_status_ipv6 = RES_STATUS_DONE_ERR;
    }
  }
}

/** Return true iff there are no in-flight requests for <b>resolve</b>. */
static int
cached_resolve_have_all_answers(const cached_resolve_t *resolve)
{
  return (resolve->res_status_ipv4 != RES_STATUS_INFLIGHT &&
          resolve->res_status_ipv6 != RES_STATUS_INFLIGHT &&
          resolve->res_status_hostname != RES_STATUS_INFLIGHT);
}

/** Set an expiry time for a cached_resolve_t, and add it to the expiry
 * priority queue */
static void
set_expiry(cached_resolve_t *resolve, time_t expires)
{
  tor_assert(resolve && resolve->expire == 0);
  if (!cached_resolve_pqueue)
    cached_resolve_pqueue = smartlist_new();
  resolve->expire = expires;
  smartlist_pqueue_add(cached_resolve_pqueue,
                       compare_cached_resolves_by_expiry_,
                       STRUCT_OFFSET(cached_resolve_t, minheap_idx),
                       resolve);
}

/** Free all storage held in the DNS cache and related structures. */
void
dns_free_all(void)
{
  cached_resolve_t **ptr, **next, *item;
  assert_cache_ok();
  if (cached_resolve_pqueue) {
    SMARTLIST_FOREACH(cached_resolve_pqueue, cached_resolve_t *, res,
      {
        if (res->state == CACHE_STATE_DONE)
          free_cached_resolve_(res);
      });
  }
  for (ptr = HT_START(cache_map, &cache_root); ptr != NULL; ptr = next) {
    item = *ptr;
    next = HT_NEXT_RMV(cache_map, &cache_root, ptr);
    free_cached_resolve_(item);
  }
  HT_CLEAR(cache_map, &cache_root);
  smartlist_free(cached_resolve_pqueue);
  cached_resolve_pqueue = NULL;
  tor_free(resolv_conf_fname);
}

/** Remove every cached_resolve whose <b>expire</b> time is before or
 * equal to <b>now</b> from the cache. */
static void
purge_expired_resolves(time_t now)
{
  cached_resolve_t *resolve, *removed;
  pending_connection_t *pend;
  edge_connection_t *pendconn;

  assert_cache_ok();
  if (!cached_resolve_pqueue)
    return;

  while (smartlist_len(cached_resolve_pqueue)) {
    resolve = smartlist_get(cached_resolve_pqueue, 0);
    if (resolve->expire > now)
      break;
    smartlist_pqueue_pop(cached_resolve_pqueue,
                         compare_cached_resolves_by_expiry_,
                         STRUCT_OFFSET(cached_resolve_t, minheap_idx));

    if (resolve->state == CACHE_STATE_PENDING) {
      log_debug(LD_EXIT,
                "Expiring a dns resolve %s that's still pending. Forgot to "
                "cull it? DNS resolve didn't tell us about the timeout?",
                escaped_safe_str(resolve->address));
    } else if (resolve->state == CACHE_STATE_CACHED) {
      log_debug(LD_EXIT,
                "Forgetting old cached resolve (address %s, expires %lu)",
                escaped_safe_str(resolve->address),
                (unsigned long)resolve->expire);
      tor_assert(!resolve->pending_connections);
    } else {
      tor_assert(resolve->state == CACHE_STATE_DONE);
      tor_assert(!resolve->pending_connections);
    }

    if (resolve->pending_connections) {
      log_debug(LD_EXIT,
                "Closing pending connections on timed-out DNS resolve!");
      while (resolve->pending_connections) {
        pend = resolve->pending_connections;
        resolve->pending_connections = pend->next;
        /* Connections should only be pending if they have no socket. */
        tor_assert(!SOCKET_OK(pend->conn->base_.s));
        pendconn = pend->conn;
        if (!pendconn->base_.marked_for_close) {
          connection_edge_end(pendconn, END_STREAM_REASON_TIMEOUT);
          circuit_detach_stream(circuit_get_by_edge_conn(pendconn), pendconn);
          connection_free(TO_CONN(pendconn));
        }
        tor_free(pend);
      }
    }

    if (resolve->state == CACHE_STATE_CACHED ||
        resolve->state == CACHE_STATE_PENDING) {
      removed = HT_REMOVE(cache_map, &cache_root, resolve);
      if (removed != resolve) {
        log_err(LD_BUG, "The expired resolve we purged didn't match any in"
                " the cache. Tried to purge %s (%p); instead got %s (%p).",
                resolve->address, (void*)resolve,
                removed ? removed->address : "NULL", (void*)removed);
      }
      tor_assert(removed == resolve);
    } else {
      /* This should be in state DONE. Make sure it's not in the cache. */
      cached_resolve_t *tmp = HT_FIND(cache_map, &cache_root, resolve);
      tor_assert(tmp != resolve);
    }
    if (resolve->res_status_hostname == RES_STATUS_DONE_OK)
      tor_free(resolve->result_ptr.hostname);
    resolve->magic = 0xF0BBF0BB;
    tor_free(resolve);
  }

  assert_cache_ok();
}

/* argument for send_resolved_cell only, meaning "let the answer type be ipv4
 * or ipv6 depending on the connection's address". */
#define RESOLVED_TYPE_AUTO 0xff

/** Send a response to the RESOLVE request of a connection.
 * <b>answer_type</b> must be one of
 * RESOLVED_TYPE_(AUTO|ERROR|ERROR_TRANSIENT|).
 *
 * If <b>circ</b> is provided, and we have a cached answer, send the
 * answer back along circ; otherwise, send the answer back along
 * <b>conn</b>'s attached circuit.
 */
static void
send_resolved_cell(edge_connection_t *conn, uint8_t answer_type,
                   const cached_resolve_t *resolved)
{
  char buf[RELAY_PAYLOAD_SIZE], *cp = buf;
  size_t buflen = 0;
  uint32_t ttl;

  buf[0] = answer_type;
  ttl = dns_clip_ttl(conn->address_ttl);

  switch (answer_type)
    {
    case RESOLVED_TYPE_AUTO:
      if (resolved && resolved->res_status_ipv4 == RES_STATUS_DONE_OK) {
        cp[0] = RESOLVED_TYPE_IPV4;
        cp[1] = 4;
        set_uint32(cp+2, htonl(resolved->result_ipv4.addr_ipv4));
        set_uint32(cp+6, htonl(ttl));
        cp += 10;
      }
      if (resolved && resolved->res_status_ipv6 == RES_STATUS_DONE_OK) {
        const uint8_t *bytes = resolved->result_ipv6.addr_ipv6.s6_addr;
        cp[0] = RESOLVED_TYPE_IPV6;
        cp[1] = 16;
        memcpy(cp+2, bytes, 16);
        set_uint32(cp+18, htonl(ttl));
        cp += 22;
      }
      if (cp != buf) {
        buflen = cp - buf;
        break;
      } else {
        answer_type = RESOLVED_TYPE_ERROR;
        /* fall through. */
      }
    case RESOLVED_TYPE_ERROR_TRANSIENT:
    case RESOLVED_TYPE_ERROR:
      {
        const char *errmsg = "Error resolving hostname";
        size_t msglen = strlen(errmsg);

        buf[0] = answer_type;
        buf[1] = msglen;
        strlcpy(buf+2, errmsg, sizeof(buf)-2);
        set_uint32(buf+2+msglen, htonl(ttl));
        buflen = 6+msglen;
        break;
      }
    default:
      tor_assert(0);
      return;
    }
  // log_notice(LD_EXIT, "Sending a regular RESOLVED reply: ");

  connection_edge_send_command(conn, RELAY_COMMAND_RESOLVED, buf, buflen);
}

/** Send a response to the RESOLVE request of a connection for an in-addr.arpa
 * address on connection <b>conn</b> which yielded the result <b>hostname</b>.
 * The answer type will be RESOLVED_HOSTNAME.
 *
 * If <b>circ</b> is provided, and we have a cached answer, send the
 * answer back along circ; otherwise, send the answer back along
 * <b>conn</b>'s attached circuit.
 */
static void
send_resolved_hostname_cell(edge_connection_t *conn, const char *hostname)
{
  char buf[RELAY_PAYLOAD_SIZE];
  size_t buflen;
  uint32_t ttl;
  size_t namelen = strlen(hostname);
  tor_assert(hostname);

  tor_assert(namelen < 256);
  ttl = dns_clip_ttl(conn->address_ttl);

  buf[0] = RESOLVED_TYPE_HOSTNAME;
  buf[1] = (uint8_t)namelen;
  memcpy(buf+2, hostname, namelen);
  set_uint32(buf+2+namelen, htonl(ttl));
  buflen = 2+namelen+4;

  // log_notice(LD_EXIT, "Sending a reply RESOLVED reply: %s", hostname);
  connection_edge_send_command(conn, RELAY_COMMAND_RESOLVED, buf, buflen);
  // log_notice(LD_EXIT, "Sent");
}

/** See if we have a cache entry for <b>exitconn</b>-\>address. If so,
 * if resolve valid, put it into <b>exitconn</b>-\>addr and return 1.
 * If resolve failed, free exitconn and return -1.
 *
 * (For EXIT_PURPOSE_RESOLVE connections, send back a RESOLVED error cell
 * on returning -1.  For EXIT_PURPOSE_CONNECT connections, there's no
 * need to send back an END cell, since connection_exit_begin_conn will
 * do that for us.)
 *
 * If we have a cached answer, send the answer back along <b>exitconn</b>'s
 * circuit.
 *
 * Else, if seen before and pending, add conn to the pending list,
 * and return 0.
 *
 * Else, if not seen before, add conn to pending list, hand to
 * dns farm, and return 0.
 *
 * Exitconn's on_circuit field must be set, but exitconn should not
 * yet be linked onto the n_streams/resolving_streams list of that circuit.
 * On success, link the connection to n_streams if it's an exit connection.
 * On "pending", link the connection to resolving streams.  Otherwise,
 * clear its on_circuit field.
 */
int
dns_resolve(edge_connection_t *exitconn)
{
  or_circuit_t *oncirc = TO_OR_CIRCUIT(exitconn->on_circuit);
  int is_resolve, r;
  int made_connection_pending = 0;
  char *hostname = NULL;
  cached_resolve_t *resolve = NULL;
  is_resolve = exitconn->base_.purpose == EXIT_PURPOSE_RESOLVE;

  r = dns_resolve_impl(exitconn, is_resolve, oncirc, &hostname,
                       &made_connection_pending, &resolve);

  switch (r) {
    case 1:
      /* We got an answer without a lookup -- either the answer was
       * cached, or it was obvious (like an IP address). */
      if (is_resolve) {
        /* Send the answer back right now, and detach. */
        if (hostname)
          send_resolved_hostname_cell(exitconn, hostname);
        else
          send_resolved_cell(exitconn, RESOLVED_TYPE_AUTO, resolve);
        exitconn->on_circuit = NULL;
      } else {
        /* Add to the n_streams list; the calling function will send back a
         * connected cell. */
        exitconn->next_stream = oncirc->n_streams;
        oncirc->n_streams = exitconn;
      }
      break;
    case 0:
      /* The request is pending: add the connection into the linked list of
       * resolving_streams on this circuit. */
      exitconn->base_.state = EXIT_CONN_STATE_RESOLVING;
      exitconn->next_stream = oncirc->resolving_streams;
      oncirc->resolving_streams = exitconn;
      break;
    case -2:
    case -1:
      /* The request failed before it could start: cancel this connection,
       * and stop everybody waiting for the same connection. */
      if (is_resolve) {
        send_resolved_cell(exitconn,
             (r == -1) ? RESOLVED_TYPE_ERROR : RESOLVED_TYPE_ERROR_TRANSIENT,
             NULL);
      }

      exitconn->on_circuit = NULL;

      dns_cancel_pending_resolve(exitconn->base_.address);

      if (!made_connection_pending && !exitconn->base_.marked_for_close) {
        /* If we made the connection pending, then we freed it already in
         * dns_cancel_pending_resolve().  If we marked it for close, it'll
         * get freed from the main loop.  Otherwise, can free it now. */
        connection_free(TO_CONN(exitconn));
      }
      break;
    default:
      tor_assert(0);
  }

  tor_free(hostname);
  return r;
}

/** Helper function for dns_resolve: same functionality, but does not handle:
 *     - marking connections on error and clearing their on_circuit
 *     - linking connections to n_streams/resolving_streams,
 *     - sending resolved cells if we have an answer/error right away,
 *
 * Return -2 on a transient error. If it's a reverse resolve and it's
 * successful, sets *<b>hostname_out</b> to a newly allocated string
 * holding the cached reverse DNS value.
 *
 * Set *<b>made_connection_pending_out</b> to true if we have placed
 * <b>exitconn</b> on the list of pending connections for some resolve; set it
 * to false otherwise.
 *
 * Set *<b>resolve_out</b> to a cached resolve, if we found one.
 */
static int
dns_resolve_impl(edge_connection_t *exitconn, int is_resolve,
                 or_circuit_t *oncirc, char **hostname_out,
                 int *made_connection_pending_out,
                 cached_resolve_t **resolve_out)
{
  cached_resolve_t *resolve;
  cached_resolve_t search;
  pending_connection_t *pending_connection;
  int is_reverse = 0;
  tor_addr_t addr;
  time_t now = time(NULL);
  int r;
  assert_connection_ok(TO_CONN(exitconn), 0);
  tor_assert(!SOCKET_OK(exitconn->base_.s));
  assert_cache_ok();
  tor_assert(oncirc);
  *made_connection_pending_out = 0;

  /* first check if exitconn->base_.address is an IP. If so, we already
   * know the answer. */
  if (tor_addr_parse(&addr, exitconn->base_.address) >= 0) {
    if (tor_addr_family(&addr) == AF_INET ||
        tor_addr_family(&addr) == AF_INET6) {
      tor_addr_copy(&exitconn->base_.addr, &addr);
      exitconn->address_ttl = DEFAULT_DNS_TTL;
      return 1;
    } else {
      /* XXXX unspec? Bogus? */
      return -1;
    }
  }

  /* If we're a non-exit, don't even do DNS lookups. */
  if (router_my_exit_policy_is_reject_star())
    return -1;

  if (address_is_invalid_destination(exitconn->base_.address, 0)) {
    log(LOG_PROTOCOL_WARN, LD_EXIT,
        "Rejecting invalid destination address %s",
        escaped_safe_str(exitconn->base_.address));
    return -1;
  }

  /* then take this opportunity to see if there are any expired
   * resolves in the hash table. */
  purge_expired_resolves(now);

  /* lower-case exitconn->base_.address, so it's in canonical form */
  tor_strlower(exitconn->base_.address);

  /* Check whether this is a reverse lookup.  If it's malformed, or it's a
   * .in-addr.arpa address but this isn't a resolve request, kill the
   * connection.
   */
  if ((r = tor_addr_parse_PTR_name(&addr, exitconn->base_.address,
                                              AF_UNSPEC, 0)) != 0) {
    if (r == 1) {
      is_reverse = 1;
      if (tor_addr_is_internal(&addr, 0)) /* internal address? */
        return -1;
    }

    if (!is_reverse || !is_resolve) {
      if (!is_reverse)
        log_info(LD_EXIT, "Bad .in-addr.arpa address \"%s\"; sending error.",
                 escaped_safe_str(exitconn->base_.address));
      else if (!is_resolve)
        log_info(LD_EXIT,
                 "Attempt to connect to a .in-addr.arpa address \"%s\"; "
                 "sending error.",
                 escaped_safe_str(exitconn->base_.address));

      return -1;
    }
    //log_notice(LD_EXIT, "Looks like an address %s",
    //exitconn->base_.address);
  }
  exitconn->is_reverse_dns_lookup = is_reverse;

  /* now check the hash table to see if 'address' is already there. */
  strlcpy(search.address, exitconn->base_.address, sizeof(search.address));
  resolve = HT_FIND(cache_map, &cache_root, &search);
  if (resolve && resolve->expire > now) { /* already there */
    switch (resolve->state) {
      case CACHE_STATE_PENDING:
        /* add us to the pending list */
        pending_connection = tor_malloc_zero(
                                      sizeof(pending_connection_t));
        pending_connection->conn = exitconn;
        pending_connection->next = resolve->pending_connections;
        resolve->pending_connections = pending_connection;
        *made_connection_pending_out = 1;
        log_debug(LD_EXIT,"Connection (fd "TOR_SOCKET_T_FORMAT") waiting "
                  "for pending DNS resolve of %s", exitconn->base_.s,
                  escaped_safe_str(exitconn->base_.address));
        return 0;
<<<<<<< HEAD
      case CACHE_STATE_CACHED:
        log_debug(LD_EXIT,"Connection (fd %d) found cachedresult for %s",
                  exitconn->base_.s,
                  escaped_safe_str(resolve->address));

        *resolve_out = resolve;

        return set_exitconn_info_from_resolve(exitconn, resolve, hostname_out);

=======
      case CACHE_STATE_CACHED_VALID:
        log_debug(LD_EXIT,"Connection (fd "TOR_SOCKET_T_FORMAT") found "
                  "cached answer for %s",
                  exitconn->base_.s,
                  escaped_safe_str(resolve->address));
        exitconn->address_ttl = resolve->ttl;
        if (resolve->is_reverse) {
          tor_assert(is_resolve);
          *hostname_out = tor_strdup(resolve->result.hostname);
        } else {
          tor_addr_from_ipv4h(&exitconn->base_.addr, resolve->result.a.addr);
        }
        return 1;
      case CACHE_STATE_CACHED_FAILED:
        log_debug(LD_EXIT,"Connection (fd "TOR_SOCKET_T_FORMAT") found cached "
                  "error for %s",
                  exitconn->base_.s,
                  escaped_safe_str(exitconn->base_.address));
        return -1;
>>>>>>> 8a279408
      case CACHE_STATE_DONE:
        log_err(LD_BUG, "Found a 'DONE' dns resolve still in the cache.");
        tor_fragile_assert();
    }
    tor_assert(0);
  }
  tor_assert(!resolve);
  /* not there, need to add it */
  resolve = tor_malloc_zero(sizeof(cached_resolve_t));
  resolve->magic = CACHED_RESOLVE_MAGIC;
  resolve->state = CACHE_STATE_PENDING;
  resolve->minheap_idx = -1;
  strlcpy(resolve->address, exitconn->base_.address, sizeof(resolve->address));

  /* add this connection to the pending list */
  pending_connection = tor_malloc_zero(sizeof(pending_connection_t));
  pending_connection->conn = exitconn;
  resolve->pending_connections = pending_connection;
  *made_connection_pending_out = 1;

  /* Add this resolve to the cache and priority queue. */
  HT_INSERT(cache_map, &cache_root, resolve);
  set_expiry(resolve, now + RESOLVE_MAX_TIMEOUT);

  log_debug(LD_EXIT,"Launching %s.",
            escaped_safe_str(exitconn->base_.address));
  assert_cache_ok();

  return launch_resolve(resolve);
}

/** Given an exit connection <b>exitconn</b>, and a cached_resolve_t
 * <b>resolve</b> whose DNS lookups have all succeeded or failed, update the
 * appropriate fields (address_ttl and addr) of <b>exitconn</b>.
 *
 * If this is a reverse lookup, set *<b>hostname_out</b> to a newly allocated
 * copy of the name resulting hostname.
 *
 * Return -2 on a transient error, -1 on a permenent error, and 1 on
 * a successful lookup.
 */
static int
set_exitconn_info_from_resolve(edge_connection_t *exitconn,
                               const cached_resolve_t *resolve,
                               char **hostname_out)
{
  int ipv4_ok, ipv6_ok, answer_with_ipv4, r;
  uint32_t begincell_flags;
  const int is_resolve = exitconn->base_.purpose == EXIT_PURPOSE_RESOLVE;
  tor_assert(exitconn);
  tor_assert(resolve);

  if (exitconn->is_reverse_dns_lookup) {
    exitconn->address_ttl = resolve->ttl_hostname;
    if (resolve->res_status_hostname == RES_STATUS_DONE_OK) {
      *hostname_out = tor_strdup(resolve->result_ptr.hostname);
      return 1;
    } else {
      return -1;
    }
  }

  /* If we're here then the connection wants one or either of ipv4, ipv6, and
   * we can give it one or both. */
  if (is_resolve) {
    begincell_flags = BEGIN_FLAG_IPV6_OK;
  } else {
    begincell_flags = exitconn->begincell_flags;
  }

  ipv4_ok = (resolve->res_status_ipv4 == RES_STATUS_DONE_OK) &&
    ! (begincell_flags & BEGIN_FLAG_IPV4_NOT_OK);
  ipv6_ok = (resolve->res_status_ipv6 == RES_STATUS_DONE_OK) &&
    (begincell_flags & BEGIN_FLAG_IPV6_OK) &&
    get_options()->IPv6Exit;

  /* Now decide which one to actually give. */
  if (ipv4_ok && ipv6_ok && is_resolve) {
    answer_with_ipv4 = 1;
  } else if (ipv4_ok && ipv6_ok) {
    /* If we have both, see if our exit policy has an opinion. */
    const uint16_t port = exitconn->base_.port;
    int ipv4_allowed, ipv6_allowed;
    tor_addr_t a4, a6;
    tor_addr_from_ipv4h(&a4, resolve->result_ipv4.addr_ipv4);
    tor_addr_from_in6(&a6, &resolve->result_ipv6.addr_ipv6);
    ipv4_allowed = !router_compare_to_my_exit_policy(&a4, port);
    ipv6_allowed = !router_compare_to_my_exit_policy(&a6, port);
    if (ipv4_allowed && !ipv6_allowed) {
      answer_with_ipv4 = 1;
    } else if (ipv6_allowed && !ipv4_allowed) {
      answer_with_ipv4 = 0;
    } else {
      /* Our exit policy would permit both.  Answer with whichever the user
       * prefers */
      answer_with_ipv4 = !(begincell_flags &
                           BEGIN_FLAG_IPV6_PREFERRED);
    }
  } else {
    /* Otherwise if one is okay, send it back. */
    if (ipv4_ok) {
      answer_with_ipv4 = 1;
    } else if (ipv6_ok) {
      answer_with_ipv4 = 0;
    } else {
      /* Neither one was okay. Choose based on user preference. */
      answer_with_ipv4 = !(begincell_flags &
                           BEGIN_FLAG_IPV6_PREFERRED);
    }
  }

  /* Finally, we write the answer back. */
  r = 1;
  if (answer_with_ipv4) {
    if (resolve->res_status_ipv4 == RES_STATUS_DONE_OK) {
      tor_addr_from_ipv4h(&exitconn->base_.addr,
                          resolve->result_ipv4.addr_ipv4);
    } else {
      r = evdns_err_is_transient(resolve->result_ipv4.err_ipv4) ? -2 : -1;
    }

    exitconn->address_ttl = resolve->ttl_ipv4;
  } else {
    if (resolve->res_status_ipv6 == RES_STATUS_DONE_OK) {
      tor_addr_from_in6(&exitconn->base_.addr,
                        &resolve->result_ipv6.addr_ipv6);
    } else {
      r = evdns_err_is_transient(resolve->result_ipv6.err_ipv6) ? -2 : -1;
    }

    exitconn->address_ttl = resolve->ttl_ipv6;
  }

  return r;
}

/** Log an error and abort if conn is waiting for a DNS resolve.
 */
void
assert_connection_edge_not_dns_pending(edge_connection_t *conn)
{
  pending_connection_t *pend;
  cached_resolve_t search;

#if 1
  cached_resolve_t *resolve;
  strlcpy(search.address, conn->base_.address, sizeof(search.address));
  resolve = HT_FIND(cache_map, &cache_root, &search);
  if (!resolve)
    return;
  for (pend = resolve->pending_connections; pend; pend = pend->next) {
    tor_assert(pend->conn != conn);
  }
#else
  cached_resolve_t **resolve;
  HT_FOREACH(resolve, cache_map, &cache_root) {
    for (pend = (*resolve)->pending_connections; pend; pend = pend->next) {
      tor_assert(pend->conn != conn);
    }
  }
#endif
}

/** Log an error and abort if any connection waiting for a DNS resolve is
 * corrupted. */
void
assert_all_pending_dns_resolves_ok(void)
{
  pending_connection_t *pend;
  cached_resolve_t **resolve;

  HT_FOREACH(resolve, cache_map, &cache_root) {
    for (pend = (*resolve)->pending_connections;
         pend;
         pend = pend->next) {
      assert_connection_ok(TO_CONN(pend->conn), 0);
      tor_assert(!SOCKET_OK(pend->conn->base_.s));
      tor_assert(!connection_in_array(TO_CONN(pend->conn)));
    }
  }
}

/** Remove <b>conn</b> from the list of connections waiting for conn-\>address.
 */
void
connection_dns_remove(edge_connection_t *conn)
{
  pending_connection_t *pend, *victim;
  cached_resolve_t search;
  cached_resolve_t *resolve;

  tor_assert(conn->base_.type == CONN_TYPE_EXIT);
  tor_assert(conn->base_.state == EXIT_CONN_STATE_RESOLVING);

  strlcpy(search.address, conn->base_.address, sizeof(search.address));

  resolve = HT_FIND(cache_map, &cache_root, &search);
  if (!resolve) {
    log_notice(LD_BUG, "Address %s is not pending. Dropping.",
               escaped_safe_str(conn->base_.address));
    return;
  }

  tor_assert(resolve->pending_connections);
  assert_connection_ok(TO_CONN(conn),0);

  pend = resolve->pending_connections;

  if (pend->conn == conn) {
    resolve->pending_connections = pend->next;
    tor_free(pend);
    log_debug(LD_EXIT, "First connection (fd "TOR_SOCKET_T_FORMAT") no longer waiting "
              "for resolve of %s",
              conn->base_.s,
              escaped_safe_str(conn->base_.address));
    return;
  } else {
    for ( ; pend->next; pend = pend->next) {
      if (pend->next->conn == conn) {
        victim = pend->next;
        pend->next = victim->next;
        tor_free(victim);
        log_debug(LD_EXIT,
                  "Connection (fd "TOR_SOCKET_T_FORMAT") no longer waiting "
                  "for resolve of %s",
                  conn->base_.s, escaped_safe_str(conn->base_.address));
        return; /* more are pending */
      }
    }
    tor_assert(0); /* not reachable unless onlyconn not in pending list */
  }
}

/** Mark all connections waiting for <b>address</b> for close.  Then cancel
 * the resolve for <b>address</b> itself, and remove any cached results for
 * <b>address</b> from the cache.
 */
void
dns_cancel_pending_resolve(const char *address)
{
  pending_connection_t *pend;
  cached_resolve_t search;
  cached_resolve_t *resolve, *tmp;
  edge_connection_t *pendconn;
  circuit_t *circ;

  strlcpy(search.address, address, sizeof(search.address));

  resolve = HT_FIND(cache_map, &cache_root, &search);
  if (!resolve)
    return;

  if (resolve->state != CACHE_STATE_PENDING) {
    /* We can get into this state if we never actually created the pending
     * resolve, due to finding an earlier cached error or something.  Just
     * ignore it. */
    if (resolve->pending_connections) {
      log_warn(LD_BUG,
               "Address %s is not pending but has pending connections!",
               escaped_safe_str(address));
      tor_fragile_assert();
    }
    return;
  }

  if (!resolve->pending_connections) {
    log_warn(LD_BUG,
             "Address %s is pending but has no pending connections!",
             escaped_safe_str(address));
    tor_fragile_assert();
    return;
  }
  tor_assert(resolve->pending_connections);

  /* mark all pending connections to fail */
  log_debug(LD_EXIT,
             "Failing all connections waiting on DNS resolve of %s",
             escaped_safe_str(address));
  while (resolve->pending_connections) {
    pend = resolve->pending_connections;
    pend->conn->base_.state = EXIT_CONN_STATE_RESOLVEFAILED;
    pendconn = pend->conn;
    assert_connection_ok(TO_CONN(pendconn), 0);
    tor_assert(!SOCKET_OK(pendconn->base_.s));
    if (!pendconn->base_.marked_for_close) {
      connection_edge_end(pendconn, END_STREAM_REASON_RESOLVEFAILED);
    }
    circ = circuit_get_by_edge_conn(pendconn);
    if (circ)
      circuit_detach_stream(circ, pendconn);
    if (!pendconn->base_.marked_for_close)
      connection_free(TO_CONN(pendconn));
    resolve->pending_connections = pend->next;
    tor_free(pend);
  }

  tmp = HT_REMOVE(cache_map, &cache_root, resolve);
  if (tmp != resolve) {
    log_err(LD_BUG, "The cancelled resolve we purged didn't match any in"
            " the cache. Tried to purge %s (%p); instead got %s (%p).",
            resolve->address, (void*)resolve,
            tmp ? tmp->address : "NULL", (void*)tmp);
  }
  tor_assert(tmp == resolve);

  resolve->state = CACHE_STATE_DONE;
}

/** Return true iff <b>address</b> is one of the addresses we use to verify
 * that well-known sites aren't being hijacked by our DNS servers. */
static INLINE int
is_test_address(const char *address)
{
  const or_options_t *options = get_options();
  return options->ServerDNSTestAddresses &&
    smartlist_string_isin_case(options->ServerDNSTestAddresses, address);
}

/** Called on the OR side when the eventdns library tells us the outcome of a
 * single DNS resolve: remember the answer, and tell all pending connections
 * about the result of the lookup if the lookup is now done.  (<b>address</b>
 * is a NUL-terminated string containing the address to look up;
 * <b>query_type</b> is one of DNS_{IPv4_A,IPv6_AAAA,PTR}; <b>dns_answer</b>
 * is DNS_OK or one of DNS_ERR_*, <b>addr</b> is an IPv4 or IPv6 address if we
 * got one; <b>hostname</b> is a hostname fora PTR request if we got one, and
 * <b>ttl</b> is the time-to-live of this answer, in seconds.)
 */
static void
dns_found_answer(const char *address, uint8_t query_type,
                 int dns_answer,
                 const tor_addr_t *addr,
                 const char *hostname, uint32_t ttl)
{
  cached_resolve_t search;
  cached_resolve_t *resolve;

  assert_cache_ok();

  strlcpy(search.address, address, sizeof(search.address));

  resolve = HT_FIND(cache_map, &cache_root, &search);
  if (!resolve) {
    int is_test_addr = is_test_address(address);
    if (!is_test_addr)
      log_info(LD_EXIT,"Resolved unasked address %s; ignoring.",
               escaped_safe_str(address));
    return;
  }
  assert_resolve_ok(resolve);

  if (resolve->state != CACHE_STATE_PENDING) {
    /* XXXX Maybe update addr? or check addr for consistency? Or let
     * VALID replace FAILED? */
    int is_test_addr = is_test_address(address);
    if (!is_test_addr)
      log_notice(LD_EXIT,
                 "Resolved %s which was already resolved; ignoring",
                 escaped_safe_str(address));
    tor_assert(resolve->pending_connections == NULL);
    return;
  }

  cached_resolve_add_answer(resolve, query_type, dns_answer,
                            addr, hostname, ttl);

  if (cached_resolve_have_all_answers(resolve)) {
    inform_pending_connections(resolve);

    make_pending_resolve_cached(resolve);
  }
}

/** Given a pending cached_resolve_t that we just finished resolving,
 * inform every connection that was waiting for the outcome of that
 * resolution. */
static void
inform_pending_connections(cached_resolve_t *resolve)
{
  pending_connection_t *pend;
  edge_connection_t *pendconn;
  int r;

  while (resolve->pending_connections) {
    char *hostname = NULL;
    pend = resolve->pending_connections;
    pendconn = pend->conn; /* don't pass complex things to the
                              connection_mark_for_close macro */
    assert_connection_ok(TO_CONN(pendconn),time(NULL));

    if (pendconn->base_.marked_for_close) {
      /* prevent double-remove. */
      pendconn->base_.state = EXIT_CONN_STATE_RESOLVEFAILED;
      resolve->pending_connections = pend->next;
      tor_free(pend);
      continue;
    }

    r = set_exitconn_info_from_resolve(pendconn,
                                       resolve,
                                       &hostname);

    if (r < 0) {
      /* prevent double-remove. */
      pendconn->base_.state = EXIT_CONN_STATE_RESOLVEFAILED;
      if (pendconn->base_.purpose == EXIT_PURPOSE_CONNECT) {
        connection_edge_end(pendconn, END_STREAM_REASON_RESOLVEFAILED);
        /* This detach must happen after we send the end cell. */
        circuit_detach_stream(circuit_get_by_edge_conn(pendconn), pendconn);
      } else {
        send_resolved_cell(pendconn, r == -1 ?
                         RESOLVED_TYPE_ERROR : RESOLVED_TYPE_ERROR_TRANSIENT,
                         NULL);
        /* This detach must happen after we send the resolved cell. */
        circuit_detach_stream(circuit_get_by_edge_conn(pendconn), pendconn);
      }
      connection_free(TO_CONN(pendconn));
    } else {
      circuit_t *circ;
      if (pendconn->base_.purpose == EXIT_PURPOSE_CONNECT) {
        /* prevent double-remove. */
        pend->conn->base_.state = EXIT_CONN_STATE_CONNECTING;

        circ = circuit_get_by_edge_conn(pend->conn);
        tor_assert(circ);
        tor_assert(!CIRCUIT_IS_ORIGIN(circ));
        /* unlink pend->conn from resolving_streams, */
        circuit_detach_stream(circ, pend->conn);
        /* and link it to n_streams */
        pend->conn->next_stream = TO_OR_CIRCUIT(circ)->n_streams;
        pend->conn->on_circuit = circ;
        TO_OR_CIRCUIT(circ)->n_streams = pend->conn;

        connection_exit_connect(pend->conn);
      } else {
        /* prevent double-remove.  This isn't really an accurate state,
         * but it does the right thing. */
        pendconn->base_.state = EXIT_CONN_STATE_RESOLVEFAILED;
        if (pendconn->is_reverse_dns_lookup)
          send_resolved_hostname_cell(pendconn, hostname);
        else
          send_resolved_cell(pendconn, RESOLVED_TYPE_AUTO, resolve);
        circ = circuit_get_by_edge_conn(pendconn);
        tor_assert(circ);
        circuit_detach_stream(circ, pendconn);
        connection_free(TO_CONN(pendconn));
      }
    }
    resolve->pending_connections = pend->next;
    tor_free(pend);
  }
}

/** Remove a pending cached_resolve_t from the hashtable, and add a
 * corresponding cached cached_resolve_t.
 *
 * This function is only necessary because of the perversity of our
 * cache timeout code; see inline comment for ideas on eliminating it.
 **/
static void
make_pending_resolve_cached(cached_resolve_t *resolve)
{
  cached_resolve_t *removed;

  resolve->state = CACHE_STATE_DONE;
  removed = HT_REMOVE(cache_map, &cache_root, resolve);
  if (removed != resolve) {
    log_err(LD_BUG, "The pending resolve we found wasn't removable from"
            " the cache. Tried to purge %s (%p); instead got %s (%p).",
            resolve->address, (void*)resolve,
            removed ? removed->address : "NULL", (void*)removed);
  }
  assert_resolve_ok(resolve);
  assert_cache_ok();
  /* The resolve will eventually just hit the time-out in the expiry queue and
  * expire. See fd0bafb0dedc7e2 for a brief explanation of how this got that
  * way.  XXXXX we could do better!*/

  {
    cached_resolve_t *new_resolve = tor_memdup(resolve,
                                               sizeof(cached_resolve_t));
    uint32_t ttl = UINT32_MAX;
    new_resolve->expire = 0; /* So that set_expiry won't croak. */
    if (resolve->res_status_hostname == RES_STATUS_DONE_OK)
      new_resolve->result_ptr.hostname =
        tor_strdup(resolve->result_ptr.hostname);

    new_resolve->state = CACHE_STATE_CACHED;

    assert_resolve_ok(new_resolve);
    HT_INSERT(cache_map, &cache_root, new_resolve);

    if ((resolve->res_status_ipv4 == RES_STATUS_DONE_OK ||
         resolve->res_status_ipv4 == RES_STATUS_DONE_ERR) &&
        resolve->ttl_ipv4 < ttl)
      ttl = resolve->ttl_ipv4;

    if ((resolve->res_status_ipv6 == RES_STATUS_DONE_OK ||
         resolve->res_status_ipv6 == RES_STATUS_DONE_ERR) &&
        resolve->ttl_ipv6 < ttl)
      ttl = resolve->ttl_ipv6;

    if ((resolve->res_status_hostname == RES_STATUS_DONE_OK ||
         resolve->res_status_hostname == RES_STATUS_DONE_ERR) &&
        resolve->ttl_hostname < ttl)
      ttl = resolve->ttl_hostname;

    set_expiry(new_resolve, time(NULL) + dns_get_expiry_ttl(ttl));
  }

  assert_cache_ok();
}

/** Eventdns helper: return true iff the eventdns result <b>err</b> is
 * a transient failure. */
static int
evdns_err_is_transient(int err)
{
  switch (err)
  {
    case DNS_ERR_SERVERFAILED:
    case DNS_ERR_TRUNCATED:
    case DNS_ERR_TIMEOUT:
      return 1;
    default:
      return 0;
  }
}

/** Configure eventdns nameservers if force is true, or if the configuration
 * has changed since the last time we called this function, or if we failed on
 * our last attempt.  On Unix, this reads from /etc/resolv.conf or
 * options->ServerDNSResolvConfFile; on Windows, this reads from
 * options->ServerDNSResolvConfFile or the registry.  Return 0 on success or
 * -1 on failure. */
static int
configure_nameservers(int force)
{
  const or_options_t *options;
  const char *conf_fname;
  struct stat st;
  int r;
  options = get_options();
  conf_fname = options->ServerDNSResolvConfFile;
#ifndef _WIN32
  if (!conf_fname)
    conf_fname = "/etc/resolv.conf";
#endif

  if (!the_evdns_base) {
    if (!(the_evdns_base = evdns_base_new(tor_libevent_get_base(), 0))) {
      log_err(LD_BUG, "Couldn't create an evdns_base");
      return -1;
    }
  }

#ifdef HAVE_EVDNS_SET_DEFAULT_OUTGOING_BIND_ADDRESS
  if (! tor_addr_is_null(&options->OutboundBindAddressIPv4_)) {
    int socklen;
    struct sockaddr_storage ss;
    socklen = tor_addr_to_sockaddr(&options->OutboundBindAddressIPv4_, 0,
                                   (struct sockaddr *)&ss, sizeof(ss));
    if (socklen <= 0) {
      log_warn(LD_BUG, "Couldn't convert outbound bind address to sockaddr."
               " Ignoring.");
    } else {
      evdns_base_set_default_outgoing_bind_address(the_evdns_base,
                                                   (struct sockaddr *)&ss,
                                                   socklen);
    }
  }
#endif

  evdns_set_log_fn(evdns_log_cb);
  if (conf_fname) {
    if (stat(conf_fname, &st)) {
      log_warn(LD_EXIT, "Unable to stat resolver configuration in '%s': %s",
               conf_fname, strerror(errno));
      goto err;
    }
    if (!force && resolv_conf_fname && !strcmp(conf_fname,resolv_conf_fname)
        && st.st_mtime == resolv_conf_mtime) {
      log_info(LD_EXIT, "No change to '%s'", conf_fname);
      return 0;
    }
    if (nameservers_configured) {
      evdns_base_search_clear(the_evdns_base);
      evdns_base_clear_nameservers_and_suspend(the_evdns_base);
    }
    log_info(LD_EXIT, "Parsing resolver configuration in '%s'", conf_fname);
    if ((r = evdns_base_resolv_conf_parse(the_evdns_base,
                                          DNS_OPTIONS_ALL, conf_fname))) {
      log_warn(LD_EXIT, "Unable to parse '%s', or no nameservers in '%s' (%d)",
               conf_fname, conf_fname, r);
      goto err;
    }
    if (evdns_base_count_nameservers(the_evdns_base) == 0) {
      log_warn(LD_EXIT, "Unable to find any nameservers in '%s'.", conf_fname);
      goto err;
    }
    tor_free(resolv_conf_fname);
    resolv_conf_fname = tor_strdup(conf_fname);
    resolv_conf_mtime = st.st_mtime;
    if (nameservers_configured)
      evdns_base_resume(the_evdns_base);
  }
#ifdef _WIN32
  else {
    if (nameservers_configured) {
      evdns_base_search_clear(the_evdns_base);
      evdns_base_clear_nameservers_and_suspend(the_evdns_base);
    }
    if (evdns_base_config_windows_nameservers(the_evdns_base))  {
      log_warn(LD_EXIT,"Could not config nameservers.");
      goto err;
    }
    if (evdns_base_count_nameservers(the_evdns_base) == 0) {
      log_warn(LD_EXIT, "Unable to find any platform nameservers in "
               "your Windows configuration.");
      goto err;
    }
    if (nameservers_configured)
      evdns_base_resume(the_evdns_base);
    tor_free(resolv_conf_fname);
    resolv_conf_mtime = 0;
  }
#endif

#define SET(k,v)  evdns_base_set_option_(the_evdns_base, (k), (v))

  if (evdns_base_count_nameservers(the_evdns_base) == 1) {
    SET("max-timeouts:", "16");
    SET("timeout:", "10");
  } else {
    SET("max-timeouts:", "3");
    SET("timeout:", "5");
  }

  if (options->ServerDNSRandomizeCase)
    SET("randomize-case:", "1");
  else
    SET("randomize-case:", "0");

#undef SET

  dns_servers_relaunch_checks();

  nameservers_configured = 1;
  if (nameserver_config_failed) {
    nameserver_config_failed = 0;
    /* XXX the three calls to republish the descriptor might be producing
     * descriptors that are only cosmetically different, especially on
     * non-exit relays! -RD */
    mark_my_descriptor_dirty("dns resolvers back");
  }
  return 0;
 err:
  nameservers_configured = 0;
  if (! nameserver_config_failed) {
    nameserver_config_failed = 1;
    mark_my_descriptor_dirty("dns resolvers failed");
  }
  return -1;
}

/** For eventdns: Called when we get an answer for a request we launched.
 * See eventdns.h for arguments; 'arg' holds the address we tried to resolve.
 */
static void
evdns_callback(int result, char type, int count, int ttl, void *addresses,
               void *arg)
{
  char *arg_ = arg;
  uint8_t orig_query_type = arg_[0];
  char *string_address = arg_ + 1;
  tor_addr_t addr;
  const char *hostname = NULL;
  int was_wildcarded = 0;

  tor_addr_make_unspec(&addr);

  /* Keep track of whether IPv6 is working */
  if (type == DNS_IPv6_AAAA) {
    if (result == DNS_ERR_TIMEOUT) {
      ++n_ipv6_timeouts;
    }

    if (n_ipv6_timeouts > 10 &&
        n_ipv6_timeouts > n_ipv6_requests_made / 2) {
      if (! dns_is_broken_for_ipv6) {
        log_notice(LD_EXIT, "More than half of our IPv6 requests seem to "
                   "have timed out. I'm going to assume I can't get AAAA "
                   "responses.");
        dns_is_broken_for_ipv6 = 1;
      }
    }
  }

  if (result == DNS_ERR_NONE) {
    if (type == DNS_IPv4_A && count) {
      char answer_buf[INET_NTOA_BUF_LEN+1];
      char *escaped_address;
      uint32_t *addrs = addresses;
      tor_addr_from_ipv4n(&addr, addrs[0]);

      tor_addr_to_str(answer_buf, &addr, sizeof(answer_buf), 0);
      escaped_address = esc_for_log(string_address);

      if (answer_is_wildcarded(answer_buf)) {
        log_debug(LD_EXIT, "eventdns said that %s resolves to ISP-hijacked "
                  "address %s; treating as a failure.",
                  safe_str(escaped_address),
                  escaped_safe_str(answer_buf));
        was_wildcarded = 1;
        tor_addr_make_unspec(&addr);
        result = DNS_ERR_NOTEXIST;
      } else {
        log_debug(LD_EXIT, "eventdns said that %s resolves to %s",
                  safe_str(escaped_address),
                  escaped_safe_str(answer_buf));
      }
      tor_free(escaped_address);
    } else if (type == DNS_IPv6_AAAA && count) {
      char answer_buf[TOR_ADDR_BUF_LEN];
      char *escaped_address;
      struct in6_addr *addrs = addresses;
      tor_addr_from_in6(&addr, &addrs[0]);
      tor_inet_ntop(AF_INET6, &addrs[0], answer_buf, sizeof(answer_buf));
      escaped_address = esc_for_log(string_address);

      if (answer_is_wildcarded(answer_buf)) {
        log_debug(LD_EXIT, "eventdns said that %s resolves to ISP-hijacked "
                  "address %s; treating as a failure.",
                  safe_str(escaped_address),
                  escaped_safe_str(answer_buf));
        was_wildcarded = 1;
        tor_addr_make_unspec(&addr);
        result = DNS_ERR_NOTEXIST;
      } else {
        log_debug(LD_EXIT, "eventdns said that %s resolves to %s",
                  safe_str(escaped_address),
                  escaped_safe_str(answer_buf));
      }
      tor_free(escaped_address);
    } else if (type == DNS_PTR && count) {
      char *escaped_address;
      hostname = ((char**)addresses)[0];
      escaped_address = esc_for_log(string_address);
      log_debug(LD_EXIT, "eventdns said that %s resolves to %s",
                safe_str(escaped_address),
                escaped_safe_str(hostname));
      tor_free(escaped_address);
    } else if (count) {
      log_warn(LD_EXIT, "eventdns returned only non-IPv4 answers for %s.",
               escaped_safe_str(string_address));
    } else {
      log_warn(LD_BUG, "eventdns returned no addresses or error for %s!",
               escaped_safe_str(string_address));
    }
  }
  if (was_wildcarded) {
    if (is_test_address(string_address)) {
      /* Ick.  We're getting redirected on known-good addresses.  Our DNS
       * server must really hate us.  */
      add_wildcarded_test_address(string_address);
    }
  }

  if (orig_query_type && type && orig_query_type != type) {
    log_warn(LD_BUG, "Weird; orig_query_type == %d but type == %d",
             (int)orig_query_type, (int)type);
  }
  if (result != DNS_ERR_SHUTDOWN)
    dns_found_answer(string_address, orig_query_type,
                     result, &addr, hostname, ttl);

  tor_free(arg_);
}

/** Start a single DNS resolve for <b>address</b> (if <b>query_type</b> is
 * DNS_IPv4_A or DNS_IPv6_AAAA) <b>ptr_address</b> (if <b>query_type</b> is
 * DNS_PTR). Return 0 if we launched the request, -1 otherwise. */
static int
launch_one_resolve(const char *address, uint8_t query_type,
                   const tor_addr_t *ptr_address)
{
  const int options = get_options()->ServerDNSSearchDomains ? 0
    : DNS_QUERY_NO_SEARCH;
  const size_t addr_len = strlen(address);
  struct evdns_request *req = 0;
  char *addr = tor_malloc(addr_len + 2);
  addr[0] = (char) query_type;
  memcpy(addr+1, address, addr_len + 1);

  switch (query_type) {
  case DNS_IPv4_A:
    req = evdns_base_resolve_ipv4(the_evdns_base,
                                  address, options, evdns_callback, addr);
    break;
  case DNS_IPv6_AAAA:
    req = evdns_base_resolve_ipv6(the_evdns_base,
                                  address, options, evdns_callback, addr);
    ++n_ipv6_requests_made;
    break;
  case DNS_PTR:
    if (tor_addr_family(ptr_address) == AF_INET)
      req = evdns_base_resolve_reverse(the_evdns_base,
                                       tor_addr_to_in(ptr_address),
                                       DNS_QUERY_NO_SEARCH,
                                       evdns_callback, addr);
    else if (tor_addr_family(ptr_address) == AF_INET6)
      req = evdns_base_resolve_reverse_ipv6(the_evdns_base,
                                            tor_addr_to_in6(ptr_address),
                                            DNS_QUERY_NO_SEARCH,
                                            evdns_callback, addr);
    else
      log_warn(LD_BUG, "Called with PTR query and unexpected address family");
    break;
  default:
    log_warn(LD_BUG, "Called with unexpectd query type %d", (int)query_type);
    break;
  }

  if (req) {
    return 0;
  } else {
    tor_free(addr);
    return -1;
  }
}

/** For eventdns: start resolving as necessary to find the target for
 * <b>exitconn</b>.  Returns -1 on error, -2 on transient error,
 * 0 on "resolve launched." */
static int
launch_resolve(cached_resolve_t *resolve)
{
  tor_addr_t a;
  int r;

  if (get_options()->DisableNetwork)
    return -1;

  /* What? Nameservers not configured?  Sounds like a bug. */
  if (!nameservers_configured) {
    log_warn(LD_EXIT, "(Harmless.) Nameservers not configured, but resolve "
             "launched.  Configuring.");
    if (configure_nameservers(1) < 0) {
      return -1;
    }
  }

  r = tor_addr_parse_PTR_name(
                            &a, resolve->address, AF_UNSPEC, 0);

  tor_assert(the_evdns_base);
  if (r == 0) {
    log_info(LD_EXIT, "Launching eventdns request for %s",
             escaped_safe_str(resolve->address));
    resolve->res_status_ipv4 = RES_STATUS_INFLIGHT;
    if (get_options()->IPv6Exit)
      resolve->res_status_ipv6 = RES_STATUS_INFLIGHT;

    if (launch_one_resolve(resolve->address, DNS_IPv4_A, NULL) < 0) {
      resolve->res_status_ipv4 = 0;
      r = -1;
    }

    if (r==0 && get_options()->IPv6Exit) {
      /* We ask for an IPv6 address for *everything*. */
      if (launch_one_resolve(resolve->address, DNS_IPv6_AAAA, NULL) < 0) {
        resolve->res_status_ipv6 = 0;
        r = -1;
      }
    }
  } else if (r == 1) {
    r = 0;
    log_info(LD_EXIT, "Launching eventdns reverse request for %s",
             escaped_safe_str(resolve->address));
    resolve->res_status_hostname = RES_STATUS_INFLIGHT;
    if (launch_one_resolve(resolve->address, DNS_PTR, &a) < 0) {
      resolve->res_status_hostname = 0;
      r = -1;
    }
  } else if (r == -1) {
    log_warn(LD_BUG, "Somehow a malformed in-addr.arpa address reached here.");
  }

  if (r < 0) {
    log_fn(LOG_PROTOCOL_WARN, LD_EXIT, "eventdns rejected address %s.",
           escaped_safe_str(resolve->address));
  }
  return r;
}

/** How many requests for bogus addresses have we launched so far? */
static int n_wildcard_requests = 0;

/** Map from dotted-quad IP address in response to an int holding how many
 * times we've seen it for a randomly generated (hopefully bogus) address.  It
 * would be easier to use definitely-invalid addresses (as specified by
 * RFC2606), but see comment in dns_launch_wildcard_checks(). */
static strmap_t *dns_wildcard_response_count = NULL;

/** If present, a list of dotted-quad IP addresses that we are pretty sure our
 * nameserver wants to return in response to requests for nonexistent domains.
 */
static smartlist_t *dns_wildcard_list = NULL;
/** True iff we've logged about a single address getting wildcarded.
 * Subsequent warnings will be less severe.  */
static int dns_wildcard_one_notice_given = 0;
/** True iff we've warned that our DNS server is wildcarding too many failures.
 */
static int dns_wildcard_notice_given = 0;

/** List of supposedly good addresses that are getting wildcarded to the
 * same addresses as nonexistent addresses. */
static smartlist_t *dns_wildcarded_test_address_list = NULL;
/** True iff we've warned about a test address getting wildcarded */
static int dns_wildcarded_test_address_notice_given = 0;
/** True iff all addresses seem to be getting wildcarded. */
static int dns_is_completely_invalid = 0;

/** Called when we see <b>id</b> (a dotted quad or IPv6 address) in response
 * to a request for a hopefully bogus address. */
static void
wildcard_increment_answer(const char *id)
{
  int *ip;
  if (!dns_wildcard_response_count)
    dns_wildcard_response_count = strmap_new();

  ip = strmap_get(dns_wildcard_response_count, id); // may be null (0)
  if (!ip) {
    ip = tor_malloc_zero(sizeof(int));
    strmap_set(dns_wildcard_response_count, id, ip);
  }
  ++*ip;

  if (*ip > 5 && n_wildcard_requests > 10) {
    if (!dns_wildcard_list) dns_wildcard_list = smartlist_new();
    if (!smartlist_string_isin(dns_wildcard_list, id)) {
    log(dns_wildcard_notice_given ? LOG_INFO : LOG_NOTICE, LD_EXIT,
        "Your DNS provider has given \"%s\" as an answer for %d different "
        "invalid addresses. Apparently they are hijacking DNS failures. "
        "I'll try to correct for this by treating future occurrences of "
        "\"%s\" as 'not found'.", id, *ip, id);
      smartlist_add(dns_wildcard_list, tor_strdup(id));
    }
    if (!dns_wildcard_notice_given)
      control_event_server_status(LOG_NOTICE, "DNS_HIJACKED");
    dns_wildcard_notice_given = 1;
  }
}

/** Note that a single test address (one believed to be good) seems to be
 * getting redirected to the same IP as failures are. */
static void
add_wildcarded_test_address(const char *address)
{
  int n, n_test_addrs;
  if (!dns_wildcarded_test_address_list)
    dns_wildcarded_test_address_list = smartlist_new();

  if (smartlist_string_isin_case(dns_wildcarded_test_address_list, address))
    return;

  n_test_addrs = get_options()->ServerDNSTestAddresses ?
    smartlist_len(get_options()->ServerDNSTestAddresses) : 0;

  smartlist_add(dns_wildcarded_test_address_list, tor_strdup(address));
  n = smartlist_len(dns_wildcarded_test_address_list);
  if (n > n_test_addrs/2) {
    log(dns_wildcarded_test_address_notice_given ? LOG_INFO : LOG_NOTICE,
        LD_EXIT, "Your DNS provider tried to redirect \"%s\" to a junk "
        "address.  It has done this with %d test addresses so far.  I'm "
        "going to stop being an exit node for now, since our DNS seems so "
        "broken.", address, n);
    if (!dns_is_completely_invalid) {
      dns_is_completely_invalid = 1;
      mark_my_descriptor_dirty("dns hijacking confirmed");
    }
    if (!dns_wildcarded_test_address_notice_given)
      control_event_server_status(LOG_WARN, "DNS_USELESS");
    dns_wildcarded_test_address_notice_given = 1;
  }
}

/** Callback function when we get an answer (possibly failing) for a request
 * for a (hopefully) nonexistent domain. */
static void
evdns_wildcard_check_callback(int result, char type, int count, int ttl,
                              void *addresses, void *arg)
{
  (void)ttl;
  ++n_wildcard_requests;
  if (result == DNS_ERR_NONE && count) {
    char *string_address = arg;
    int i;
    if (type == DNS_IPv4_A) {
      const uint32_t *addrs = addresses;
      for (i = 0; i < count; ++i) {
        char answer_buf[INET_NTOA_BUF_LEN+1];
        struct in_addr in;
        in.s_addr = addrs[i];
        tor_inet_ntoa(&in, answer_buf, sizeof(answer_buf));
        wildcard_increment_answer(answer_buf);
      }
    } else if (type == DNS_IPv6_AAAA) {
      const struct in6_addr *addrs = addresses;
      for (i = 0; i < count; ++i) {
        char answer_buf[TOR_ADDR_BUF_LEN+1];
        tor_inet_ntop(AF_INET6, &addrs[i], answer_buf, sizeof(answer_buf));
        wildcard_increment_answer(answer_buf);
      }
    }

    log(dns_wildcard_one_notice_given ? LOG_INFO : LOG_NOTICE, LD_EXIT,
        "Your DNS provider gave an answer for \"%s\", which "
        "is not supposed to exist. Apparently they are hijacking "
        "DNS failures. Trying to correct for this. We've noticed %d "
        "possibly bad address%s so far.",
        string_address, strmap_size(dns_wildcard_response_count),
        (strmap_size(dns_wildcard_response_count) == 1) ? "" : "es");
    dns_wildcard_one_notice_given = 1;
  }
  tor_free(arg);
}

/** Launch a single request for a nonexistent hostname consisting of between
 * <b>min_len</b> and <b>max_len</b> random (plausible) characters followed by
 * <b>suffix</b> */
static void
launch_wildcard_check(int min_len, int max_len, int is_ipv6,
                      const char *suffix)
{
  char *addr;
  struct evdns_request *req;

  addr = crypto_random_hostname(min_len, max_len, "", suffix);
  log_info(LD_EXIT, "Testing whether our DNS server is hijacking nonexistent "
           "domains with request for bogus hostname \"%s\"", addr);

  tor_assert(the_evdns_base);
  if (is_ipv6)
    req = evdns_base_resolve_ipv6(
                         the_evdns_base,
                         /* This "addr" tells us which address to resolve */
                         addr,
                         DNS_QUERY_NO_SEARCH, evdns_wildcard_check_callback,
                         /* This "addr" is an argument to the callback*/ addr);
  else
    req = evdns_base_resolve_ipv4(
                         the_evdns_base,
                         /* This "addr" tells us which address to resolve */
                         addr,
                         DNS_QUERY_NO_SEARCH, evdns_wildcard_check_callback,
                         /* This "addr" is an argument to the callback*/ addr);
  if (!req) {
    /* There is no evdns request in progress; stop addr from getting leaked */
    tor_free(addr);
  }
}

/** Launch attempts to resolve a bunch of known-good addresses (configured in
 * ServerDNSTestAddresses).  [Callback for a libevent timer] */
static void
launch_test_addresses(evutil_socket_t fd, short event, void *args)
{
  const or_options_t *options = get_options();
  (void)fd;
  (void)event;
  (void)args;

  if (options->DisableNetwork)
    return;

  log_info(LD_EXIT, "Launching checks to see whether our nameservers like to "
           "hijack *everything*.");
  /* This situation is worse than the failure-hijacking situation.  When this
   * happens, we're no good for DNS requests at all, and we shouldn't really
   * be an exit server.*/
  if (options->ServerDNSTestAddresses) {

    tor_assert(the_evdns_base);
    SMARTLIST_FOREACH_BEGIN(options->ServerDNSTestAddresses,
                            const char *, address) {
      if (launch_one_resolve(address, DNS_IPv4_A, NULL) < 0) {
        log_info(LD_EXIT, "eventdns rejected test address %s",
                 escaped_safe_str(address));
      }

      if (launch_one_resolve(address, DNS_IPv6_AAAA, NULL) < 0) {
        log_info(LD_EXIT, "eventdns rejected test address %s",
                 escaped_safe_str(address));
      }
    } SMARTLIST_FOREACH_END(address);
  }
}

#define N_WILDCARD_CHECKS 2

/** Launch DNS requests for a few nonexistent hostnames and a few well-known
 * hostnames, and see if we can catch our nameserver trying to hijack them and
 * map them to a stupid "I couldn't find ggoogle.com but maybe you'd like to
 * buy these lovely encyclopedias" page. */
static void
dns_launch_wildcard_checks(void)
{
  int i, ipv6;
  log_info(LD_EXIT, "Launching checks to see whether our nameservers like "
           "to hijack DNS failures.");
  for (ipv6 = 0; ipv6 <= 1; ++ipv6) {
    for (i = 0; i < N_WILDCARD_CHECKS; ++i) {
      /* RFC2606 reserves these.  Sadly, some DNS hijackers, in a silly
       * attempt to 'comply' with rfc2606, refrain from giving A records for
       * these.  This is the standards-compliance equivalent of making sure
       * that your crackhouse's elevator inspection certificate is up to date.
       */
      launch_wildcard_check(2, 16, ipv6, ".invalid");
      launch_wildcard_check(2, 16, ipv6, ".test");

      /* These will break specs if there are ever any number of
       * 8+-character top-level domains. */
      launch_wildcard_check(8, 16, ipv6, "");

      /* Try some random .com/org/net domains. This will work fine so long as
       * not too many resolve to the same place. */
      launch_wildcard_check(8, 16, ipv6, ".com");
      launch_wildcard_check(8, 16, ipv6, ".org");
      launch_wildcard_check(8, 16, ipv6, ".net");
  }
  }
}

/** If appropriate, start testing whether our DNS servers tend to lie to
 * us. */
void
dns_launch_correctness_checks(void)
{
  static struct event *launch_event = NULL;
  struct timeval timeout;
  if (!get_options()->ServerDNSDetectHijacking)
    return;
  dns_launch_wildcard_checks();

  /* Wait a while before launching requests for test addresses, so we can
   * get the results from checking for wildcarding. */
  if (! launch_event)
    launch_event = tor_evtimer_new(tor_libevent_get_base(),
                                   launch_test_addresses, NULL);
  timeout.tv_sec = 30;
  timeout.tv_usec = 0;
  if (evtimer_add(launch_event, &timeout)<0) {
    log_warn(LD_BUG, "Couldn't add timer for checking for dns hijacking");
  }
}

/** Return true iff our DNS servers lie to us too much to be trusted. */
int
dns_seems_to_be_broken(void)
{
  return dns_is_completely_invalid;
}

/** Return true iff we think that IPv6 hostname lookup is broken */
int
dns_seems_to_be_broken_for_ipv6(void)
{
  return dns_is_broken_for_ipv6;
}

/** Forget what we've previously learned about our DNS servers' correctness. */
void
dns_reset_correctness_checks(void)
{
  strmap_free(dns_wildcard_response_count, tor_free_);
  dns_wildcard_response_count = NULL;

  n_wildcard_requests = 0;

  n_ipv6_requests_made = n_ipv6_timeouts = 0;

  if (dns_wildcard_list) {
    SMARTLIST_FOREACH(dns_wildcard_list, char *, cp, tor_free(cp));
    smartlist_clear(dns_wildcard_list);
  }
  if (dns_wildcarded_test_address_list) {
    SMARTLIST_FOREACH(dns_wildcarded_test_address_list, char *, cp,
                      tor_free(cp));
    smartlist_clear(dns_wildcarded_test_address_list);
  }
  dns_wildcard_one_notice_given = dns_wildcard_notice_given =
    dns_wildcarded_test_address_notice_given = dns_is_completely_invalid =
    dns_is_broken_for_ipv6 = 0;
}

/** Return true iff we have noticed that the dotted-quad <b>ip</b> has been
 * returned in response to requests for nonexistent hostnames. */
static int
answer_is_wildcarded(const char *ip)
{
  return dns_wildcard_list && smartlist_string_isin(dns_wildcard_list, ip);
}

/** Exit with an assertion if <b>resolve</b> is corrupt. */
static void
assert_resolve_ok(cached_resolve_t *resolve)
{
  tor_assert(resolve);
  tor_assert(resolve->magic == CACHED_RESOLVE_MAGIC);
  tor_assert(strlen(resolve->address) < MAX_ADDRESSLEN);
  tor_assert(tor_strisnonupper(resolve->address));
  if (resolve->state != CACHE_STATE_PENDING) {
    tor_assert(!resolve->pending_connections);
  }
  if (resolve->state == CACHE_STATE_PENDING ||
      resolve->state == CACHE_STATE_DONE) {
#if 0
    tor_assert(!resolve->ttl);
    if (resolve->is_reverse)
      tor_assert(!resolve->hostname);
    else
      tor_assert(!resolve->result_ipv4.addr_ipv4);
#endif
    /*XXXXX ADD MORE */
  }
}

/** Return the number of DNS cache entries as an int */
static int
dns_cache_entry_count(void)
{
   return HT_SIZE(&cache_root);
}

/** Log memory information about our internal DNS cache at level 'severity'. */
void
dump_dns_mem_usage(int severity)
{
  /* This should never be larger than INT_MAX. */
  int hash_count = dns_cache_entry_count();
  size_t hash_mem = sizeof(struct cached_resolve_t) * hash_count;
  hash_mem += HT_MEM_USAGE(&cache_root);

  /* Print out the count and estimated size of our &cache_root.  It undercounts
     hostnames in cached reverse resolves.
   */
  log(severity, LD_MM, "Our DNS cache has %d entries.", hash_count);
  log(severity, LD_MM, "Our DNS cache size is approximately %u bytes.",
      (unsigned)hash_mem);
}

#ifdef DEBUG_DNS_CACHE
/** Exit with an assertion if the DNS cache is corrupt. */
static void
assert_cache_ok_(void)
{
  cached_resolve_t **resolve;
  int bad_rep = _cache_map_HT_REP_IS_BAD(&cache_root);
  if (bad_rep) {
    log_err(LD_BUG, "Bad rep type %d on dns cache hash table", bad_rep);
    tor_assert(!bad_rep);
  }

  HT_FOREACH(resolve, cache_map, &cache_root) {
    assert_resolve_ok(*resolve);
    tor_assert((*resolve)->state != CACHE_STATE_DONE);
  }
  if (!cached_resolve_pqueue)
    return;

  smartlist_pqueue_assert_ok(cached_resolve_pqueue,
                             compare_cached_resolves_by_expiry_,
                             STRUCT_OFFSET(cached_resolve_t, minheap_idx));

  SMARTLIST_FOREACH(cached_resolve_pqueue, cached_resolve_t *, res,
    {
      if (res->state == CACHE_STATE_DONE) {
        cached_resolve_t *found = HT_FIND(cache_map, &cache_root, res);
        tor_assert(!found || found != res);
      } else {
        cached_resolve_t *found = HT_FIND(cache_map, &cache_root, res);
        tor_assert(found);
      }
    });
}
#endif
<|MERGE_RESOLUTION|>--- conflicted
+++ resolved
@@ -894,37 +894,15 @@
                   "for pending DNS resolve of %s", exitconn->base_.s,
                   escaped_safe_str(exitconn->base_.address));
         return 0;
-<<<<<<< HEAD
       case CACHE_STATE_CACHED:
-        log_debug(LD_EXIT,"Connection (fd %d) found cachedresult for %s",
-                  exitconn->base_.s,
-                  escaped_safe_str(resolve->address));
-
-        *resolve_out = resolve;
-
-        return set_exitconn_info_from_resolve(exitconn, resolve, hostname_out);
-
-=======
-      case CACHE_STATE_CACHED_VALID:
         log_debug(LD_EXIT,"Connection (fd "TOR_SOCKET_T_FORMAT") found "
                   "cached answer for %s",
                   exitconn->base_.s,
                   escaped_safe_str(resolve->address));
-        exitconn->address_ttl = resolve->ttl;
-        if (resolve->is_reverse) {
-          tor_assert(is_resolve);
-          *hostname_out = tor_strdup(resolve->result.hostname);
-        } else {
-          tor_addr_from_ipv4h(&exitconn->base_.addr, resolve->result.a.addr);
-        }
-        return 1;
-      case CACHE_STATE_CACHED_FAILED:
-        log_debug(LD_EXIT,"Connection (fd "TOR_SOCKET_T_FORMAT") found cached "
-                  "error for %s",
-                  exitconn->base_.s,
-                  escaped_safe_str(exitconn->base_.address));
-        return -1;
->>>>>>> 8a279408
+
+        *resolve_out = resolve;
+
+        return set_exitconn_info_from_resolve(exitconn, resolve, hostname_out);
       case CACHE_STATE_DONE:
         log_err(LD_BUG, "Found a 'DONE' dns resolve still in the cache.");
         tor_fragile_assert();
