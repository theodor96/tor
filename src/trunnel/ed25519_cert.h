/* ed25519_cert.h -- generated by by Trunnel v1.5.
 * https://gitweb.torproject.org/trunnel.git
 * You probably shouldn't edit this file.
 */
#ifndef TRUNNEL_ED25519_CERT_H
#define TRUNNEL_ED25519_CERT_H

#include <stdint.h>
#include "trunnel.h"

#define CERTEXT_SIGNED_WITH_KEY 4
#define CERTEXT_FLAG_AFFECTS_VALIDATION 1
#define LS_IPV4 0
#define LS_IPV6 1
#define LS_LEGACY_ID 2
#define LS_ED25519_ID 3
#if !defined(TRUNNEL_OPAQUE) && !defined(TRUNNEL_OPAQUE_ED25519_CERT_EXTENSION)
struct ed25519_cert_extension_st {
  uint16_t ext_length;
  uint8_t ext_type;
  uint8_t ext_flags;
  uint8_t un_signing_key[32];
  TRUNNEL_DYNARRAY_HEAD(, uint8_t) un_unparsed;
  uint8_t trunnel_error_code_;
};
#endif
typedef struct ed25519_cert_extension_st ed25519_cert_extension_t;
#if !defined(TRUNNEL_OPAQUE) && !defined(TRUNNEL_OPAQUE_LINK_SPECIFIER)
struct link_specifier_st {
  uint8_t ls_type;
  uint8_t ls_len;
  uint32_t un_ipv4_addr;
  uint16_t un_ipv4_port;
  uint8_t un_ipv6_addr[16];
  uint16_t un_ipv6_port;
  uint8_t un_legacy_id[20];
  uint8_t un_ed25519_id[32];
  TRUNNEL_DYNARRAY_HEAD(, uint8_t) un_unrecognized;
  uint8_t trunnel_error_code_;
};
#endif
typedef struct link_specifier_st link_specifier_t;
#if !defined(TRUNNEL_OPAQUE) && !defined(TRUNNEL_OPAQUE_ED25519_CERT)
struct ed25519_cert_st {
  uint8_t version;
  uint8_t cert_type;
  uint32_t exp_field;
  uint8_t cert_key_type;
  uint8_t certified_key[32];
  uint8_t n_extensions;
  TRUNNEL_DYNARRAY_HEAD(, struct ed25519_cert_extension_st *) ext;
  uint8_t signature[64];
  uint8_t trunnel_error_code_;
};
#endif
typedef struct ed25519_cert_st ed25519_cert_t;
#if !defined(TRUNNEL_OPAQUE) && !defined(TRUNNEL_OPAQUE_LINK_SPECIFIER_LIST)
struct link_specifier_list_st {
  uint8_t n_spec;
  TRUNNEL_DYNARRAY_HEAD(, struct link_specifier_st *) spec;
  uint8_t trunnel_error_code_;
};
#endif
typedef struct link_specifier_list_st link_specifier_list_t;
/** Return a newly allocated ed25519_cert_extension with all elements
 * set to zero.
 */
ed25519_cert_extension_t *ed25519_cert_extension_new(void);
/** Release all storage held by the ed25519_cert_extension in
 * 'victim'. (Do nothing if 'victim' is NULL.)
 */
void ed25519_cert_extension_free(ed25519_cert_extension_t *victim);
/** Try to parse a ed25519_cert_extension from the buffer in 'input',
 * using up to 'len_in' bytes from the input buffer. On success,
 * return the number of bytes consumed and set *output to the newly
 * allocated ed25519_cert_extension_t. On failure, return -2 if the
 * input appears truncated, and -1 if the input is otherwise invalid.
 */
ssize_t ed25519_cert_extension_parse(ed25519_cert_extension_t **output, const uint8_t *input, const size_t len_in);
/** Return the number of bytes we expect to need to encode the
 * ed25519_cert_extension in 'obj'. On failure, return a negative
 * value. Note that this value may be an overestimate, and can even be
 * an underestimate for certain unencodeable objects.
 */
ssize_t ed25519_cert_extension_encoded_len(const ed25519_cert_extension_t *obj);
/** Try to encode the ed25519_cert_extension from 'input' into the
 * buffer at 'output', using up to 'avail' bytes of the output buffer.
 * On success, return the number of bytes used. On failure, return -2
 * if the buffer was not long enough, and -1 if the input was invalid.
 */
ssize_t ed25519_cert_extension_encode(uint8_t *output, size_t avail, const ed25519_cert_extension_t *input);
/** Check whether the internal state of the ed25519_cert_extension in
 * 'obj' is consistent. Return NULL if it is, and a short message if
 * it is not.
 */
const char *ed25519_cert_extension_check(const ed25519_cert_extension_t *obj);
/** Clear any errors that were set on the object 'obj' by its setter
 * functions. Return true iff errors were cleared.
 */
int ed25519_cert_extension_clear_errors(ed25519_cert_extension_t *obj);
/** Return the value of the ext_length field of the
 * ed25519_cert_extension_t in 'inp'
 */
uint16_t ed25519_cert_extension_get_ext_length(ed25519_cert_extension_t *inp);
/** Set the value of the ext_length field of the
 * ed25519_cert_extension_t in 'inp' to 'val'. Return 0 on success;
 * return -1 and set the error code on 'inp' on failure.
 */
int ed25519_cert_extension_set_ext_length(ed25519_cert_extension_t *inp, uint16_t val);
/** Return the value of the ext_type field of the
 * ed25519_cert_extension_t in 'inp'
 */
uint8_t ed25519_cert_extension_get_ext_type(ed25519_cert_extension_t *inp);
/** Set the value of the ext_type field of the
 * ed25519_cert_extension_t in 'inp' to 'val'. Return 0 on success;
 * return -1 and set the error code on 'inp' on failure.
 */
int ed25519_cert_extension_set_ext_type(ed25519_cert_extension_t *inp, uint8_t val);
/** Return the value of the ext_flags field of the
 * ed25519_cert_extension_t in 'inp'
 */
uint8_t ed25519_cert_extension_get_ext_flags(ed25519_cert_extension_t *inp);
/** Set the value of the ext_flags field of the
 * ed25519_cert_extension_t in 'inp' to 'val'. Return 0 on success;
 * return -1 and set the error code on 'inp' on failure.
 */
int ed25519_cert_extension_set_ext_flags(ed25519_cert_extension_t *inp, uint8_t val);
/** Return the (constant) length of the array holding the
 * un_signing_key field of the ed25519_cert_extension_t in 'inp'.
 */
size_t ed25519_cert_extension_getlen_un_signing_key(const ed25519_cert_extension_t *inp);
/** Return the element at position 'idx' of the fixed array field
 * un_signing_key of the ed25519_cert_extension_t in 'inp'.
 */
uint8_t ed25519_cert_extension_get_un_signing_key(ed25519_cert_extension_t *inp, size_t idx);
/** As ed25519_cert_extension_get_un_signing_key, but take and return
 * a const pointer
 */
uint8_t ed25519_cert_extension_getconst_un_signing_key(const ed25519_cert_extension_t *inp, size_t idx);
/** Change the element at position 'idx' of the fixed array field
 * un_signing_key of the ed25519_cert_extension_t in 'inp', so that it
 * will hold the value 'elt'.
 */
int ed25519_cert_extension_set_un_signing_key(ed25519_cert_extension_t *inp, size_t idx, uint8_t elt);
/** Return a pointer to the 32-element array field un_signing_key of
 * 'inp'.
 */
uint8_t * ed25519_cert_extension_getarray_un_signing_key(ed25519_cert_extension_t *inp);
/** As ed25519_cert_extension_get_un_signing_key, but take and return
 * a const pointer
 */
const uint8_t  * ed25519_cert_extension_getconstarray_un_signing_key(const ed25519_cert_extension_t *inp);
/** Return the length of the dynamic array holding the un_unparsed
 * field of the ed25519_cert_extension_t in 'inp'.
 */
size_t ed25519_cert_extension_getlen_un_unparsed(const ed25519_cert_extension_t *inp);
/** Return the element at position 'idx' of the dynamic array field
 * un_unparsed of the ed25519_cert_extension_t in 'inp'.
 */
uint8_t ed25519_cert_extension_get_un_unparsed(ed25519_cert_extension_t *inp, size_t idx);
/** As ed25519_cert_extension_get_un_unparsed, but take and return a
 * const pointer
 */
uint8_t ed25519_cert_extension_getconst_un_unparsed(const ed25519_cert_extension_t *inp, size_t idx);
/** Change the element at position 'idx' of the dynamic array field
 * un_unparsed of the ed25519_cert_extension_t in 'inp', so that it
 * will hold the value 'elt'.
 */
int ed25519_cert_extension_set_un_unparsed(ed25519_cert_extension_t *inp, size_t idx, uint8_t elt);
/** Append a new element 'elt' to the dynamic array field un_unparsed
 * of the ed25519_cert_extension_t in 'inp'.
 */
int ed25519_cert_extension_add_un_unparsed(ed25519_cert_extension_t *inp, uint8_t elt);
/** Return a pointer to the variable-length array field un_unparsed of
 * 'inp'.
 */
uint8_t * ed25519_cert_extension_getarray_un_unparsed(ed25519_cert_extension_t *inp);
/** As ed25519_cert_extension_get_un_unparsed, but take and return a
 * const pointer
 */
const uint8_t  * ed25519_cert_extension_getconstarray_un_unparsed(const ed25519_cert_extension_t *inp);
/** Change the length of the variable-length array field un_unparsed
 * of 'inp' to 'newlen'.Fill extra elements with 0. Return 0 on
 * success; return -1 and set the error code on 'inp' on failure.
 */
int ed25519_cert_extension_setlen_un_unparsed(ed25519_cert_extension_t *inp, size_t newlen);
/** Return a newly allocated link_specifier with all elements set to
 * zero.
 */
link_specifier_t *link_specifier_new(void);
/** Release all storage held by the link_specifier in 'victim'. (Do
 * nothing if 'victim' is NULL.)
 */
void link_specifier_free(link_specifier_t *victim);
/** Try to parse a link_specifier from the buffer in 'input', using up
 * to 'len_in' bytes from the input buffer. On success, return the
 * number of bytes consumed and set *output to the newly allocated
 * link_specifier_t. On failure, return -2 if the input appears
 * truncated, and -1 if the input is otherwise invalid.
 */
ssize_t link_specifier_parse(link_specifier_t **output, const uint8_t *input, const size_t len_in);
/** Return the number of bytes we expect to need to encode the
 * link_specifier in 'obj'. On failure, return a negative value. Note
 * that this value may be an overestimate, and can even be an
 * underestimate for certain unencodeable objects.
 */
ssize_t link_specifier_encoded_len(const link_specifier_t *obj);
/** Try to encode the link_specifier from 'input' into the buffer at
 * 'output', using up to 'avail' bytes of the output buffer. On
 * success, return the number of bytes used. On failure, return -2 if
 * the buffer was not long enough, and -1 if the input was invalid.
 */
ssize_t link_specifier_encode(uint8_t *output, size_t avail, const link_specifier_t *input);
/** Check whether the internal state of the link_specifier in 'obj' is
 * consistent. Return NULL if it is, and a short message if it is not.
 */
const char *link_specifier_check(const link_specifier_t *obj);
/** Clear any errors that were set on the object 'obj' by its setter
 * functions. Return true iff errors were cleared.
 */
int link_specifier_clear_errors(link_specifier_t *obj);
/** Return the value of the ls_type field of the link_specifier_t in
 * 'inp'
 */
uint8_t link_specifier_get_ls_type(link_specifier_t *inp);
/** Set the value of the ls_type field of the link_specifier_t in
 * 'inp' to 'val'. Return 0 on success; return -1 and set the error
 * code on 'inp' on failure.
 */
int link_specifier_set_ls_type(link_specifier_t *inp, uint8_t val);
/** Return the value of the ls_len field of the link_specifier_t in
 * 'inp'
 */
uint8_t link_specifier_get_ls_len(link_specifier_t *inp);
/** Set the value of the ls_len field of the link_specifier_t in 'inp'
 * to 'val'. Return 0 on success; return -1 and set the error code on
 * 'inp' on failure.
 */
int link_specifier_set_ls_len(link_specifier_t *inp, uint8_t val);
/** Return the value of the un_ipv4_addr field of the link_specifier_t
 * in 'inp'
 */
uint32_t link_specifier_get_un_ipv4_addr(link_specifier_t *inp);
/** Set the value of the un_ipv4_addr field of the link_specifier_t in
 * 'inp' to 'val'. Return 0 on success; return -1 and set the error
 * code on 'inp' on failure.
 */
int link_specifier_set_un_ipv4_addr(link_specifier_t *inp, uint32_t val);
/** Return the value of the un_ipv4_port field of the link_specifier_t
 * in 'inp'
 */
uint16_t link_specifier_get_un_ipv4_port(link_specifier_t *inp);
/** Set the value of the un_ipv4_port field of the link_specifier_t in
 * 'inp' to 'val'. Return 0 on success; return -1 and set the error
 * code on 'inp' on failure.
 */
int link_specifier_set_un_ipv4_port(link_specifier_t *inp, uint16_t val);
/** Return the (constant) length of the array holding the un_ipv6_addr
 * field of the link_specifier_t in 'inp'.
 */
size_t link_specifier_getlen_un_ipv6_addr(const link_specifier_t *inp);
/** Return the element at position 'idx' of the fixed array field
 * un_ipv6_addr of the link_specifier_t in 'inp'.
 */
uint8_t link_specifier_get_un_ipv6_addr(const link_specifier_t *inp, size_t idx);
/** Change the element at position 'idx' of the fixed array field
 * un_ipv6_addr of the link_specifier_t in 'inp', so that it will hold
 * the value 'elt'.
 */
int link_specifier_set_un_ipv6_addr(link_specifier_t *inp, size_t idx, uint8_t elt);
/** Return a pointer to the 16-element array field un_ipv6_addr of
 * 'inp'.
 */
uint8_t * link_specifier_getarray_un_ipv6_addr(link_specifier_t *inp);
/** Return the value of the un_ipv6_port field of the link_specifier_t
 * in 'inp'
 */
uint16_t link_specifier_get_un_ipv6_port(link_specifier_t *inp);
/** Set the value of the un_ipv6_port field of the link_specifier_t in
 * 'inp' to 'val'. Return 0 on success; return -1 and set the error
 * code on 'inp' on failure.
 */
int link_specifier_set_un_ipv6_port(link_specifier_t *inp, uint16_t val);
/** Return the (constant) length of the array holding the un_legacy_id
 * field of the link_specifier_t in 'inp'.
 */
size_t link_specifier_getlen_un_legacy_id(const link_specifier_t *inp);
/** Return the element at position 'idx' of the fixed array field
 * un_legacy_id of the link_specifier_t in 'inp'.
 */
uint8_t link_specifier_get_un_legacy_id(const link_specifier_t *inp, size_t idx);
/** Change the element at position 'idx' of the fixed array field
 * un_legacy_id of the link_specifier_t in 'inp', so that it will hold
 * the value 'elt'.
 */
int link_specifier_set_un_legacy_id(link_specifier_t *inp, size_t idx, uint8_t elt);
/** Return a pointer to the 20-element array field un_legacy_id of
 * 'inp'.
 */
uint8_t * link_specifier_getarray_un_legacy_id(link_specifier_t *inp);
/** Return the (constant) length of the array holding the
 * un_ed25519_id field of the link_specifier_t in 'inp'.
 */
size_t link_specifier_getlen_un_ed25519_id(const link_specifier_t *inp);
/** Return the element at position 'idx' of the fixed array field
 * un_ed25519_id of the link_specifier_t in 'inp'.
 */
uint8_t link_specifier_get_un_ed25519_id(const link_specifier_t *inp, size_t idx);
/** Change the element at position 'idx' of the fixed array field
 * un_ed25519_id of the link_specifier_t in 'inp', so that it will
 * hold the value 'elt'.
 */
int link_specifier_set_un_ed25519_id(link_specifier_t *inp, size_t idx, uint8_t elt);
/** Return a pointer to the 32-element array field un_ed25519_id of
 * 'inp'.
 */
uint8_t * link_specifier_getarray_un_ed25519_id(link_specifier_t *inp);
/** Return the length of the dynamic array holding the un_unrecognized
 * field of the link_specifier_t in 'inp'.
 */
size_t link_specifier_getlen_un_unrecognized(const link_specifier_t *inp);
/** Return the element at position 'idx' of the dynamic array field
 * un_unrecognized of the link_specifier_t in 'inp'.
 */
uint8_t link_specifier_get_un_unrecognized(link_specifier_t *inp, size_t idx);
/** Change the element at position 'idx' of the dynamic array field
 * un_unrecognized of the link_specifier_t in 'inp', so that it will
 * hold the value 'elt'.
 */
int link_specifier_set_un_unrecognized(link_specifier_t *inp, size_t idx, uint8_t elt);
/** Append a new element 'elt' to the dynamic array field
 * un_unrecognized of the link_specifier_t in 'inp'.
 */
int link_specifier_add_un_unrecognized(link_specifier_t *inp, uint8_t elt);
/** Return a pointer to the variable-length array field
 * un_unrecognized of 'inp'.
 */
uint8_t * link_specifier_getarray_un_unrecognized(link_specifier_t *inp);
/** Change the length of the variable-length array field
 * un_unrecognized of 'inp' to 'newlen'.Fill extra elements with 0.
 * Return 0 on success; return -1 and set the error code on 'inp' on
 * failure.
 */
int link_specifier_setlen_un_unrecognized(link_specifier_t *inp, size_t newlen);
/** Return a newly allocated ed25519_cert with all elements set to
 * zero.
 */
ed25519_cert_t *ed25519_cert_new(void);
/** Release all storage held by the ed25519_cert in 'victim'. (Do
 * nothing if 'victim' is NULL.)
 */
void ed25519_cert_free(ed25519_cert_t *victim);
/** Try to parse a ed25519_cert from the buffer in 'input', using up
 * to 'len_in' bytes from the input buffer. On success, return the
 * number of bytes consumed and set *output to the newly allocated
 * ed25519_cert_t. On failure, return -2 if the input appears
 * truncated, and -1 if the input is otherwise invalid.
 */
ssize_t ed25519_cert_parse(ed25519_cert_t **output, const uint8_t *input, const size_t len_in);
/** Return the number of bytes we expect to need to encode the
 * ed25519_cert in 'obj'. On failure, return a negative value. Note
 * that this value may be an overestimate, and can even be an
 * underestimate for certain unencodeable objects.
 */
ssize_t ed25519_cert_encoded_len(const ed25519_cert_t *obj);
/** Try to encode the ed25519_cert from 'input' into the buffer at
 * 'output', using up to 'avail' bytes of the output buffer. On
 * success, return the number of bytes used. On failure, return -2 if
 * the buffer was not long enough, and -1 if the input was invalid.
 */
ssize_t ed25519_cert_encode(uint8_t *output, size_t avail, const ed25519_cert_t *input);
/** Check whether the internal state of the ed25519_cert in 'obj' is
 * consistent. Return NULL if it is, and a short message if it is not.
 */
const char *ed25519_cert_check(const ed25519_cert_t *obj);
/** Clear any errors that were set on the object 'obj' by its setter
 * functions. Return true iff errors were cleared.
 */
int ed25519_cert_clear_errors(ed25519_cert_t *obj);
/** Return the value of the version field of the ed25519_cert_t in
 * 'inp'
 */
uint8_t ed25519_cert_get_version(ed25519_cert_t *inp);
/** Set the value of the version field of the ed25519_cert_t in 'inp'
 * to 'val'. Return 0 on success; return -1 and set the error code on
 * 'inp' on failure.
 */
int ed25519_cert_set_version(ed25519_cert_t *inp, uint8_t val);
/** Return the value of the cert_type field of the ed25519_cert_t in
 * 'inp'
 */
uint8_t ed25519_cert_get_cert_type(ed25519_cert_t *inp);
/** Set the value of the cert_type field of the ed25519_cert_t in
 * 'inp' to 'val'. Return 0 on success; return -1 and set the error
 * code on 'inp' on failure.
 */
int ed25519_cert_set_cert_type(ed25519_cert_t *inp, uint8_t val);
/** Return the value of the exp_field field of the ed25519_cert_t in
 * 'inp'
 */
uint32_t ed25519_cert_get_exp_field(ed25519_cert_t *inp);
/** Set the value of the exp_field field of the ed25519_cert_t in
 * 'inp' to 'val'. Return 0 on success; return -1 and set the error
 * code on 'inp' on failure.
 */
int ed25519_cert_set_exp_field(ed25519_cert_t *inp, uint32_t val);
/** Return the value of the cert_key_type field of the ed25519_cert_t
 * in 'inp'
 */
uint8_t ed25519_cert_get_cert_key_type(ed25519_cert_t *inp);
/** Set the value of the cert_key_type field of the ed25519_cert_t in
 * 'inp' to 'val'. Return 0 on success; return -1 and set the error
 * code on 'inp' on failure.
 */
int ed25519_cert_set_cert_key_type(ed25519_cert_t *inp, uint8_t val);
/** Return the (constant) length of the array holding the
 * certified_key field of the ed25519_cert_t in 'inp'.
 */
size_t ed25519_cert_getlen_certified_key(const ed25519_cert_t *inp);
/** Return the element at position 'idx' of the fixed array field
 * certified_key of the ed25519_cert_t in 'inp'.
 */
uint8_t ed25519_cert_get_certified_key(ed25519_cert_t *inp, size_t idx);
/** As ed25519_cert_get_certified_key, but take and return a const
 * pointer
 */
uint8_t ed25519_cert_getconst_certified_key(const ed25519_cert_t *inp, size_t idx);
/** Change the element at position 'idx' of the fixed array field
 * certified_key of the ed25519_cert_t in 'inp', so that it will hold
 * the value 'elt'.
 */
int ed25519_cert_set_certified_key(ed25519_cert_t *inp, size_t idx, uint8_t elt);
/** Return a pointer to the 32-element array field certified_key of
 * 'inp'.
 */
uint8_t * ed25519_cert_getarray_certified_key(ed25519_cert_t *inp);
/** As ed25519_cert_get_certified_key, but take and return a const
 * pointer
 */
const uint8_t  * ed25519_cert_getconstarray_certified_key(const ed25519_cert_t *inp);
/** Return the value of the n_extensions field of the ed25519_cert_t
 * in 'inp'
 */
uint8_t ed25519_cert_get_n_extensions(ed25519_cert_t *inp);
/** Set the value of the n_extensions field of the ed25519_cert_t in
 * 'inp' to 'val'. Return 0 on success; return -1 and set the error
 * code on 'inp' on failure.
 */
int ed25519_cert_set_n_extensions(ed25519_cert_t *inp, uint8_t val);
/** Return the length of the dynamic array holding the ext field of
 * the ed25519_cert_t in 'inp'.
 */
size_t ed25519_cert_getlen_ext(const ed25519_cert_t *inp);
/** Return the element at position 'idx' of the dynamic array field
 * ext of the ed25519_cert_t in 'inp'.
 */
struct ed25519_cert_extension_st * ed25519_cert_get_ext(ed25519_cert_t *inp, size_t idx);
/** As ed25519_cert_get_ext, but take and return a const pointer
 */
 const struct ed25519_cert_extension_st * ed25519_cert_getconst_ext(const ed25519_cert_t *inp, size_t idx);
/** Change the element at position 'idx' of the dynamic array field
 * ext of the ed25519_cert_t in 'inp', so that it will hold the value
 * 'elt'. Free the previous value, if any.
 */
int ed25519_cert_set_ext(ed25519_cert_t *inp, size_t idx, struct ed25519_cert_extension_st * elt);
/** As ed25519_cert_set_ext, but does not free the previous value.
 */
int ed25519_cert_set0_ext(ed25519_cert_t *inp, size_t idx, struct ed25519_cert_extension_st * elt);
/** Append a new element 'elt' to the dynamic array field ext of the
 * ed25519_cert_t in 'inp'.
 */
int ed25519_cert_add_ext(ed25519_cert_t *inp, struct ed25519_cert_extension_st * elt);
/** Return a pointer to the variable-length array field ext of 'inp'.
 */
struct ed25519_cert_extension_st * * ed25519_cert_getarray_ext(ed25519_cert_t *inp);
/** As ed25519_cert_get_ext, but take and return a const pointer
 */
const struct ed25519_cert_extension_st *  const  * ed25519_cert_getconstarray_ext(const ed25519_cert_t *inp);
/** Change the length of the variable-length array field ext of 'inp'
 * to 'newlen'.Fill extra elements with NULL; free removed elements.
 * Return 0 on success; return -1 and set the error code on 'inp' on
 * failure.
 */
int ed25519_cert_setlen_ext(ed25519_cert_t *inp, size_t newlen);
/** Return the (constant) length of the array holding the signature
 * field of the ed25519_cert_t in 'inp'.
 */
size_t ed25519_cert_getlen_signature(const ed25519_cert_t *inp);
/** Return the element at position 'idx' of the fixed array field
 * signature of the ed25519_cert_t in 'inp'.
 */
uint8_t ed25519_cert_get_signature(ed25519_cert_t *inp, size_t idx);
/** As ed25519_cert_get_signature, but take and return a const pointer
 */
uint8_t ed25519_cert_getconst_signature(const ed25519_cert_t *inp, size_t idx);
/** Change the element at position 'idx' of the fixed array field
 * signature of the ed25519_cert_t in 'inp', so that it will hold the
 * value 'elt'.
 */
int ed25519_cert_set_signature(ed25519_cert_t *inp, size_t idx, uint8_t elt);
/** Return a pointer to the 64-element array field signature of 'inp'.
 */
uint8_t * ed25519_cert_getarray_signature(ed25519_cert_t *inp);
<<<<<<< HEAD
/** As ed25519_cert_get_signature, but take and return a const pointer
 */
const uint8_t  * ed25519_cert_getconstarray_signature(const ed25519_cert_t *inp);
=======
/** Return a newly allocated link_specifier_list with all elements set
 * to zero.
 */
link_specifier_list_t *link_specifier_list_new(void);
/** Release all storage held by the link_specifier_list in 'victim'.
 * (Do nothing if 'victim' is NULL.)
 */
void link_specifier_list_free(link_specifier_list_t *victim);
/** Try to parse a link_specifier_list from the buffer in 'input',
 * using up to 'len_in' bytes from the input buffer. On success,
 * return the number of bytes consumed and set *output to the newly
 * allocated link_specifier_list_t. On failure, return -2 if the input
 * appears truncated, and -1 if the input is otherwise invalid.
 */
ssize_t link_specifier_list_parse(link_specifier_list_t **output, const uint8_t *input, const size_t len_in);
/** Return the number of bytes we expect to need to encode the
 * link_specifier_list in 'obj'. On failure, return a negative value.
 * Note that this value may be an overestimate, and can even be an
 * underestimate for certain unencodeable objects.
 */
ssize_t link_specifier_list_encoded_len(const link_specifier_list_t *obj);
/** Try to encode the link_specifier_list from 'input' into the buffer
 * at 'output', using up to 'avail' bytes of the output buffer. On
 * success, return the number of bytes used. On failure, return -2 if
 * the buffer was not long enough, and -1 if the input was invalid.
 */
ssize_t link_specifier_list_encode(uint8_t *output, size_t avail, const link_specifier_list_t *input);
/** Check whether the internal state of the link_specifier_list in
 * 'obj' is consistent. Return NULL if it is, and a short message if
 * it is not.
 */
const char *link_specifier_list_check(const link_specifier_list_t *obj);
/** Clear any errors that were set on the object 'obj' by its setter
 * functions. Return true iff errors were cleared.
 */
int link_specifier_list_clear_errors(link_specifier_list_t *obj);
/** Return the value of the n_spec field of the link_specifier_list_t
 * in 'inp'
 */
uint8_t link_specifier_list_get_n_spec(link_specifier_list_t *inp);
/** Set the value of the n_spec field of the link_specifier_list_t in
 * 'inp' to 'val'. Return 0 on success; return -1 and set the error
 * code on 'inp' on failure.
 */
int link_specifier_list_set_n_spec(link_specifier_list_t *inp, uint8_t val);
/** Return the length of the dynamic array holding the spec field of
 * the link_specifier_list_t in 'inp'.
 */
size_t link_specifier_list_getlen_spec(const link_specifier_list_t *inp);
/** Return the element at position 'idx' of the dynamic array field
 * spec of the link_specifier_list_t in 'inp'.
 */
struct link_specifier_st * link_specifier_list_get_spec(link_specifier_list_t *inp, size_t idx);
/** Change the element at position 'idx' of the dynamic array field
 * spec of the link_specifier_list_t in 'inp', so that it will hold
 * the value 'elt'. Free the previous value, if any.
 */
int link_specifier_list_set_spec(link_specifier_list_t *inp, size_t idx, struct link_specifier_st * elt);
/** As link_specifier_list_set_spec, but does not free the previous
 * value.
 */
int link_specifier_list_set0_spec(link_specifier_list_t *inp, size_t idx, struct link_specifier_st * elt);
/** Append a new element 'elt' to the dynamic array field spec of the
 * link_specifier_list_t in 'inp'.
 */
int link_specifier_list_add_spec(link_specifier_list_t *inp, struct link_specifier_st * elt);
/** Return a pointer to the variable-length array field spec of 'inp'.
 */
struct link_specifier_st * * link_specifier_list_getarray_spec(link_specifier_list_t *inp);
/** Change the length of the variable-length array field spec of 'inp'
 * to 'newlen'.Fill extra elements with NULL; free removed elements.
 * Return 0 on success; return -1 and set the error code on 'inp' on
 * failure.
 */
int link_specifier_list_setlen_spec(link_specifier_list_t *inp, size_t newlen);
>>>>>>> 16d13e6b


#endif<|MERGE_RESOLUTION|>--- conflicted
+++ resolved
@@ -262,7 +262,11 @@
 /** Return the element at position 'idx' of the fixed array field
  * un_ipv6_addr of the link_specifier_t in 'inp'.
  */
-uint8_t link_specifier_get_un_ipv6_addr(const link_specifier_t *inp, size_t idx);
+uint8_t link_specifier_get_un_ipv6_addr(link_specifier_t *inp, size_t idx);
+/** As link_specifier_get_un_ipv6_addr, but take and return a const
+ * pointer
+ */
+uint8_t link_specifier_getconst_un_ipv6_addr(const link_specifier_t *inp, size_t idx);
 /** Change the element at position 'idx' of the fixed array field
  * un_ipv6_addr of the link_specifier_t in 'inp', so that it will hold
  * the value 'elt'.
@@ -272,6 +276,10 @@
  * 'inp'.
  */
 uint8_t * link_specifier_getarray_un_ipv6_addr(link_specifier_t *inp);
+/** As link_specifier_get_un_ipv6_addr, but take and return a const
+ * pointer
+ */
+const uint8_t  * link_specifier_getconstarray_un_ipv6_addr(const link_specifier_t *inp);
 /** Return the value of the un_ipv6_port field of the link_specifier_t
  * in 'inp'
  */
@@ -288,7 +296,11 @@
 /** Return the element at position 'idx' of the fixed array field
  * un_legacy_id of the link_specifier_t in 'inp'.
  */
-uint8_t link_specifier_get_un_legacy_id(const link_specifier_t *inp, size_t idx);
+uint8_t link_specifier_get_un_legacy_id(link_specifier_t *inp, size_t idx);
+/** As link_specifier_get_un_legacy_id, but take and return a const
+ * pointer
+ */
+uint8_t link_specifier_getconst_un_legacy_id(const link_specifier_t *inp, size_t idx);
 /** Change the element at position 'idx' of the fixed array field
  * un_legacy_id of the link_specifier_t in 'inp', so that it will hold
  * the value 'elt'.
@@ -298,6 +310,10 @@
  * 'inp'.
  */
 uint8_t * link_specifier_getarray_un_legacy_id(link_specifier_t *inp);
+/** As link_specifier_get_un_legacy_id, but take and return a const
+ * pointer
+ */
+const uint8_t  * link_specifier_getconstarray_un_legacy_id(const link_specifier_t *inp);
 /** Return the (constant) length of the array holding the
  * un_ed25519_id field of the link_specifier_t in 'inp'.
  */
@@ -305,7 +321,11 @@
 /** Return the element at position 'idx' of the fixed array field
  * un_ed25519_id of the link_specifier_t in 'inp'.
  */
-uint8_t link_specifier_get_un_ed25519_id(const link_specifier_t *inp, size_t idx);
+uint8_t link_specifier_get_un_ed25519_id(link_specifier_t *inp, size_t idx);
+/** As link_specifier_get_un_ed25519_id, but take and return a const
+ * pointer
+ */
+uint8_t link_specifier_getconst_un_ed25519_id(const link_specifier_t *inp, size_t idx);
 /** Change the element at position 'idx' of the fixed array field
  * un_ed25519_id of the link_specifier_t in 'inp', so that it will
  * hold the value 'elt'.
@@ -315,6 +335,10 @@
  * 'inp'.
  */
 uint8_t * link_specifier_getarray_un_ed25519_id(link_specifier_t *inp);
+/** As link_specifier_get_un_ed25519_id, but take and return a const
+ * pointer
+ */
+const uint8_t  * link_specifier_getconstarray_un_ed25519_id(const link_specifier_t *inp);
 /** Return the length of the dynamic array holding the un_unrecognized
  * field of the link_specifier_t in 'inp'.
  */
@@ -323,6 +347,10 @@
  * un_unrecognized of the link_specifier_t in 'inp'.
  */
 uint8_t link_specifier_get_un_unrecognized(link_specifier_t *inp, size_t idx);
+/** As link_specifier_get_un_unrecognized, but take and return a const
+ * pointer
+ */
+uint8_t link_specifier_getconst_un_unrecognized(const link_specifier_t *inp, size_t idx);
 /** Change the element at position 'idx' of the dynamic array field
  * un_unrecognized of the link_specifier_t in 'inp', so that it will
  * hold the value 'elt'.
@@ -336,6 +364,10 @@
  * un_unrecognized of 'inp'.
  */
 uint8_t * link_specifier_getarray_un_unrecognized(link_specifier_t *inp);
+/** As link_specifier_get_un_unrecognized, but take and return a const
+ * pointer
+ */
+const uint8_t  * link_specifier_getconstarray_un_unrecognized(const link_specifier_t *inp);
 /** Change the length of the variable-length array field
  * un_unrecognized of 'inp' to 'newlen'.Fill extra elements with 0.
  * Return 0 on success; return -1 and set the error code on 'inp' on
@@ -501,11 +533,9 @@
 /** Return a pointer to the 64-element array field signature of 'inp'.
  */
 uint8_t * ed25519_cert_getarray_signature(ed25519_cert_t *inp);
-<<<<<<< HEAD
 /** As ed25519_cert_get_signature, but take and return a const pointer
  */
 const uint8_t  * ed25519_cert_getconstarray_signature(const ed25519_cert_t *inp);
-=======
 /** Return a newly allocated link_specifier_list with all elements set
  * to zero.
  */
@@ -559,6 +589,10 @@
  * spec of the link_specifier_list_t in 'inp'.
  */
 struct link_specifier_st * link_specifier_list_get_spec(link_specifier_list_t *inp, size_t idx);
+/** As link_specifier_list_get_spec, but take and return a const
+ * pointer
+ */
+ const struct link_specifier_st * link_specifier_list_getconst_spec(const link_specifier_list_t *inp, size_t idx);
 /** Change the element at position 'idx' of the dynamic array field
  * spec of the link_specifier_list_t in 'inp', so that it will hold
  * the value 'elt'. Free the previous value, if any.
@@ -575,13 +609,16 @@
 /** Return a pointer to the variable-length array field spec of 'inp'.
  */
 struct link_specifier_st * * link_specifier_list_getarray_spec(link_specifier_list_t *inp);
+/** As link_specifier_list_get_spec, but take and return a const
+ * pointer
+ */
+const struct link_specifier_st *  const  * link_specifier_list_getconstarray_spec(const link_specifier_list_t *inp);
 /** Change the length of the variable-length array field spec of 'inp'
  * to 'newlen'.Fill extra elements with NULL; free removed elements.
  * Return 0 on success; return -1 and set the error code on 'inp' on
  * failure.
  */
 int link_specifier_list_setlen_spec(link_specifier_list_t *inp, size_t newlen);
->>>>>>> 16d13e6b
 
 
 #endif